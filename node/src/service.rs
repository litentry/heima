--- conflicted
+++ resolved
@@ -94,8 +94,6 @@
 	}
 }
 
-<<<<<<< HEAD
-=======
 // Native executor instance.
 pub struct MoonbaseParachainRuntimeExecutor;
 
@@ -111,7 +109,6 @@
 	}
 }
 
->>>>>>> 6c3f9ea7
 /// Starts a `ServiceBuilder` for a full service.
 ///
 /// Use this macro if you don't actually need the full service, but just the builder in order to
@@ -443,11 +440,7 @@
 	Ok((task_manager, client))
 }
 
-<<<<<<< HEAD
-/// Start a litmus/litentry/rococo node.
-=======
 /// Start a litmus/litentry/rococo/moonbase node.
->>>>>>> 6c3f9ea7
 pub async fn start_node<RuntimeApi>(
 	parachain_config: Configuration,
 	polkadot_config: Configuration,
@@ -552,11 +545,7 @@
 	.await
 }
 
-<<<<<<< HEAD
-/// Build the import queue for the litmus/litentry/rococo runtime.
-=======
 /// Build the import queue for the litmus/litentry/rococo/moonbase runtime.
->>>>>>> 6c3f9ea7
 pub fn build_import_queue<RuntimeApi>(
 	client: Arc<TFullClient<Block, RuntimeApi, WasmExecutor<HostFunctions>>>,
 	config: &Configuration,
