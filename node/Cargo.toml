[package]
authors = ['Trust Computing GmbH <info@litentry.com>']
build = 'build.rs'
description = 'Litentry parachain collator implementation.'
edition = '2021'
homepage = 'https://litentry.com/'
license = 'GPL-3.0'
name = 'litentry-collator'
repository = 'https://github.com/litentry/litentry-parachain'
version = '0.9.20'

[[bin]]
name = 'litentry-collator'

[package.metadata.docs.rs]
targets = ['x86_64-unknown-linux-gnu']

[dependencies]
async-trait = { workspace = true }
clap = { workspace = true }
futures = { workspace = true }
jsonrpsee = { workspace = true }
log = { workspace = true }
serde = { workspace = true }
serde_json = { workspace = true }
tokio = { workspace = true }

pallet-transaction-payment-rpc = { workspace = true }
sc-basic-authorship = { workspace = true }
sc-chain-spec = { workspace = true }
sc-cli = { workspace = true }
sc-client-api = { workspace = true }
sc-consensus = { workspace = true }
sc-consensus-aura = { workspace = true }
sc-executor = { workspace = true }
sc-network = { workspace = true }
sc-network-sync = { workspace = true }
sc-rpc = { workspace = true }
sc-service = { workspace = true }
sc-sysinfo = { workspace = true }
sc-telemetry = { workspace = true }
sc-tracing = { workspace = true }
sc-transaction-pool = { workspace = true }
sc-transaction-pool-api = { workspace = true }
sp-api = { workspace = true, features = ["std"] }
sp-block-builder = { workspace = true, features = ["std"] }
sp-blockchain = { workspace = true }
sp-consensus-aura = { workspace = true, features = ["std"] }
sp-core = { workspace = true, features = ["std"] }
sp-io = { workspace = true, features = ["std"] }
sp-keystore = { workspace = true, features = ["std"] }
sp-offchain = { workspace = true, features = ["std"] }
sp-runtime = { workspace = true, features = ["std"] }
sp-session = { workspace = true, features = ["std"] }
sp-timestamp = { workspace = true, features = ["std"] }
sp-transaction-pool = { workspace = true, features = ["std"] }
substrate-frame-rpc-system = { workspace = true }
substrate-prometheus-endpoint = { workspace = true }

fc-api = { workspace = true }
fc-consensus = { workspace = true }
fc-db = { workspace = true }
fc-mapping-sync = { workspace = true }
fc-rpc = { workspace = true }
fc-rpc-core = { workspace = true }
fc-storage = { workspace = true }
fp-rpc = { workspace = true }

moonbeam-primitives-ext = { workspace = true, features = ["std"] }
moonbeam-rpc-debug = { workspace = true }
moonbeam-rpc-primitives-debug = { workspace = true, features = ["std"] }
moonbeam-rpc-primitives-txpool = { workspace = true, features = ["std"] }
moonbeam-rpc-trace = { workspace = true }
moonbeam-rpc-txpool = { workspace = true }

cumulus-client-cli = { workspace = true }
cumulus-client-consensus-aura = { workspace = true }
cumulus-client-consensus-common = { workspace = true }
cumulus-client-network = { workspace = true }
cumulus-client-service = { workspace = true }
cumulus-primitives-core = { workspace = true, features = ["std"] }
cumulus-primitives-parachain-inherent = { workspace = true, features = ["std"] }
cumulus-relay-chain-inprocess-interface = { workspace = true }
cumulus-relay-chain-interface = { workspace = true }
cumulus-relay-chain-minimal-node = { workspace = true }
cumulus-test-relay-sproof-builder = { workspace = true, features = ["std"] }

polkadot-cli = { workspace = true }
polkadot-primitives = { workspace = true, features = ["std"] }
polkadot-service = { workspace = true }
xcm = { workspace = true }

frame-benchmarking = { workspace = true }
frame-benchmarking-cli = { workspace = true }
try-runtime-cli = { workspace = true }

core-primitives = { workspace = true, features = ["std"] }
litentry-parachain-runtime = { workspace = true, features = ["std"] }
<<<<<<< HEAD
litmus-parachain-runtime = { workspace = true, features = ["std"] }
paseo-parachain-runtime = { workspace = true, features = ["std"] }
=======
>>>>>>> a7e76120
rococo-parachain-runtime = { workspace = true, features = ["std"] }

[build-dependencies]
substrate-build-script-utils = { workspace = true }

[features]
default = []
fast-runtime = [
    "litentry-parachain-runtime/fast-runtime",
    "rococo-parachain-runtime/fast-runtime",
    "paseo-parachain-runtime/fast-runtime",
]
runtime-benchmarks = [
    "litentry-parachain-runtime/runtime-benchmarks",
    "rococo-parachain-runtime/runtime-benchmarks",
    "paseo-parachain-runtime/runtime-benchmarks",
    "polkadot-service/runtime-benchmarks",
    "polkadot-cli/runtime-benchmarks",
]
try-runtime = [
    "litentry-parachain-runtime/try-runtime",
    "rococo-parachain-runtime/try-runtime",
    "paseo-parachain-runtime/try-runtime",
    "polkadot-service/try-runtime",
    "polkadot-cli/try-runtime",
]<|MERGE_RESOLUTION|>--- conflicted
+++ resolved
@@ -96,11 +96,7 @@
 
 core-primitives = { workspace = true, features = ["std"] }
 litentry-parachain-runtime = { workspace = true, features = ["std"] }
-<<<<<<< HEAD
-litmus-parachain-runtime = { workspace = true, features = ["std"] }
 paseo-parachain-runtime = { workspace = true, features = ["std"] }
-=======
->>>>>>> a7e76120
 rococo-parachain-runtime = { workspace = true, features = ["std"] }
 
 [build-dependencies]
