[package]
authors = ['Litentry Dev']
build = 'build.rs'
description = 'Litentry parachain collator implementation.'
edition = '2021'
homepage = 'https://litentry.com/'
license = 'GPL-3.0'
name = 'litentry-collator'
repository = 'https://github.com/litentry/litentry-parachain'
<<<<<<< HEAD
version = '0.9.11'
=======
version = '0.9.13'
>>>>>>> 55150a1e

[[bin]]
name = 'litentry-collator'

[package.metadata.docs.rs]
targets = ['x86_64-unknown-linux-gnu']

[dependencies]
async-trait = "0.1.57"
clap = { version = "4.0.17", features = ["derive"] }
codec = { package = "parity-scale-codec", version = "3.0.0" }
futures = { version = "0.3.24", features = ["compat"] }
hex-literal = "0.3.4"
log = "0.4"
serde = { version = "1.0", features = ["derive"] }
serde_json = "1.0"

# Substrate dependencies
sc-basic-authorship = { git = "https://github.com/paritytech/substrate", branch = "polkadot-v0.9.32" }
sc-chain-spec = { git = "https://github.com/paritytech/substrate", branch = "polkadot-v0.9.32" }
<<<<<<< HEAD
sc-cli = { git = "https://github.com/paritytech/substrate", branch = "polkadot-v0.9.32" }
sc-client-api = { git = "https://github.com/paritytech/substrate", branch = "polkadot-v0.9.32" }
sc-consensus = { git = "https://github.com/paritytech/substrate", branch = "polkadot-v0.9.32" }
sc-executor = { git = "https://github.com/paritytech/substrate", branch = "polkadot-v0.9.32" }
sc-network = { git = "https://github.com/paritytech/substrate", branch = "polkadot-v0.9.32" }
sc-network-common = { git = "https://github.com/paritytech/substrate", branch = "polkadot-v0.9.32" }
sc-rpc = { git = "https://github.com/paritytech/substrate", branch = "polkadot-v0.9.32" }
sc-service = { git = "https://github.com/paritytech/substrate", branch = "polkadot-v0.9.32" }
=======
sc-cli = { git = "https://github.com/paritytech/substrate", branch = "polkadot-v0.9.32", features = ["wasmtime"] }
sc-client-api = { git = "https://github.com/paritytech/substrate", branch = "polkadot-v0.9.32" }
sc-consensus = { git = "https://github.com/paritytech/substrate", branch = "polkadot-v0.9.32" }
sc-consensus-aura = { git = "https://github.com/paritytech/substrate", branch = "polkadot-v0.9.32" }
sc-executor = { git = "https://github.com/paritytech/substrate", branch = "polkadot-v0.9.32", features = ["wasmtime"] }
sc-network = { git = "https://github.com/paritytech/substrate", branch = "polkadot-v0.9.32" }
sc-network-common = { git = "https://github.com/paritytech/substrate", branch = "polkadot-v0.9.32" }
sc-rpc = { git = "https://github.com/paritytech/substrate", branch = "polkadot-v0.9.32" }
sc-service = { git = "https://github.com/paritytech/substrate", branch = "polkadot-v0.9.32", features = ["wasmtime"] }
>>>>>>> 55150a1e
sc-sysinfo = { git = "https://github.com/paritytech/substrate", branch = "polkadot-v0.9.32" }
sc-telemetry = { git = "https://github.com/paritytech/substrate", branch = "polkadot-v0.9.32" }
sc-tracing = { git = "https://github.com/paritytech/substrate", branch = "polkadot-v0.9.32" }
sc-transaction-pool = { git = "https://github.com/paritytech/substrate", branch = "polkadot-v0.9.32" }
sp-api = { git = "https://github.com/paritytech/substrate", branch = "polkadot-v0.9.32" }
sp-block-builder = { git = "https://github.com/paritytech/substrate", branch = "polkadot-v0.9.32" }
sp-blockchain = { git = "https://github.com/paritytech/substrate", branch = "polkadot-v0.9.32" }
sp-consensus = { git = "https://github.com/paritytech/substrate", branch = "polkadot-v0.9.32" }
sp-consensus-aura = { git = "https://github.com/paritytech/substrate", branch = "polkadot-v0.9.32" }
sp-core = { git = "https://github.com/paritytech/substrate", branch = "polkadot-v0.9.32" }
sp-inherents = { git = "https://github.com/paritytech/substrate", branch = "polkadot-v0.9.32" }
sp-io = { git = "https://github.com/paritytech/substrate", branch = "polkadot-v0.9.32" }
sp-keystore = { git = "https://github.com/paritytech/substrate", branch = "polkadot-v0.9.32" }
sp-offchain = { git = "https://github.com/paritytech/substrate", branch = "polkadot-v0.9.32" }
sp-runtime = { git = "https://github.com/paritytech/substrate", branch = "polkadot-v0.9.32" }
sp-session = { git = "https://github.com/paritytech/substrate", branch = "polkadot-v0.9.32" }
sp-timestamp = { git = "https://github.com/paritytech/substrate", branch = "polkadot-v0.9.32" }
sp-transaction-pool = { git = "https://github.com/paritytech/substrate", branch = "polkadot-v0.9.32" }
substrate-prometheus-endpoint = { git = "https://github.com/paritytech/substrate", branch = "polkadot-v0.9.32" }

# RPC related dependencies
frame-rpc-system = { package = "substrate-frame-rpc-system", git = "https://github.com/paritytech/substrate", branch = "polkadot-v0.9.32" }
jsonrpsee = "0.15.1"
pallet-transaction-payment-rpc = { git = "https://github.com/paritytech/substrate", branch = "polkadot-v0.9.32" }
sc-transaction-pool-api = { git = "https://github.com/paritytech/substrate", branch = "polkadot-v0.9.32" }

# Cumulus dependencies
cumulus-client-cli = { git = "https://github.com/paritytech/cumulus", branch = "polkadot-v0.9.32" }
cumulus-client-collator = { git = "https://github.com/paritytech/cumulus", branch = "polkadot-v0.9.32" }
cumulus-client-consensus-aura = { git = "https://github.com/paritytech/cumulus", branch = "polkadot-v0.9.32" }
cumulus-client-consensus-common = { git = "https://github.com/paritytech/cumulus", branch = "polkadot-v0.9.32" }
cumulus-client-consensus-relay-chain = { git = "https://github.com/paritytech/cumulus", branch = "polkadot-v0.9.32" }
cumulus-client-network = { git = "https://github.com/paritytech/cumulus", branch = "polkadot-v0.9.32" }
cumulus-client-service = { git = "https://github.com/paritytech/cumulus", branch = "polkadot-v0.9.32" }
cumulus-primitives-core = { git = "https://github.com/paritytech/cumulus", branch = "polkadot-v0.9.32" }
cumulus-primitives-parachain-inherent = { git = "https://github.com/paritytech/cumulus", branch = "polkadot-v0.9.32" }
cumulus-relay-chain-inprocess-interface = { git = "https://github.com/paritytech/cumulus", branch = "polkadot-v0.9.32" }
cumulus-relay-chain-interface = { git = "https://github.com/paritytech/cumulus", branch = "polkadot-v0.9.32" }
<<<<<<< HEAD
=======
cumulus-relay-chain-minimal-node = { git = "https://github.com/paritytech/cumulus", branch = "polkadot-v0.9.32" }
>>>>>>> 55150a1e
cumulus-relay-chain-rpc-interface = { git = "https://github.com/paritytech/cumulus", branch = "polkadot-v0.9.32" }

# Polkadot dependencies
polkadot-cli = { git = "https://github.com/paritytech/polkadot", branch = "release-v0.9.32" }
polkadot-parachain = { git = "https://github.com/paritytech/polkadot", branch = "release-v0.9.32" }
polkadot-primitives = { git = "https://github.com/paritytech/polkadot", branch = "release-v0.9.32" }
polkadot-service = { git = "https://github.com/paritytech/polkadot", branch = "release-v0.9.32" }
xcm = { git = "https://github.com/paritytech/polkadot", default-features = false, branch = "release-v0.9.32" }

# Benchmarking
frame-benchmarking = { git = "https://github.com/paritytech/substrate", branch = "polkadot-v0.9.32" }
frame-benchmarking-cli = { git = "https://github.com/paritytech/substrate", branch = "polkadot-v0.9.32" }

# TryRuntime
try-runtime-cli = { git = "https://github.com/paritytech/substrate", branch = "polkadot-v0.9.32" }

# Local dependencies
litentry-parachain-runtime = { path = "../runtime/litentry" }
litmus-parachain-runtime = { path = "../runtime/litmus" }
primitives = { path = "../primitives" }
rococo-parachain-runtime = { path = "../runtime/rococo" }

[build-dependencies]
<<<<<<< HEAD
substrate-build-script-utils = { git = "https://github.com/paritytech/substrate.git", branch = "polkadot-v0.9.32" }
=======
substrate-build-script-utils = { git = "https://github.com/paritytech/substrate", branch = "polkadot-v0.9.32" }
>>>>>>> 55150a1e

[features]
default = []
fast-runtime = [
  "litentry-parachain-runtime/fast-runtime",
  "litmus-parachain-runtime/fast-runtime",
  "rococo-parachain-runtime/fast-runtime",
]
runtime-benchmarks = [
  "litentry-parachain-runtime/runtime-benchmarks",
  "litmus-parachain-runtime/runtime-benchmarks",
  "rococo-parachain-runtime/runtime-benchmarks",
  "polkadot-service/runtime-benchmarks",
  "polkadot-cli/runtime-benchmarks",
]
try-runtime = [
  "litentry-parachain-runtime/try-runtime",
  "litmus-parachain-runtime/try-runtime",
  "rococo-parachain-runtime/try-runtime",
  "polkadot-service/try-runtime",
  "polkadot-cli/try-runtime",
]
# allow workers to register without remote attestation for dev purposes
# currently only available on litmus and rococo
tee-dev = [
  "litmus-parachain-runtime/tee-dev",
  "rococo-parachain-runtime/tee-dev",
]<|MERGE_RESOLUTION|>--- conflicted
+++ resolved
@@ -7,11 +7,7 @@
 license = 'GPL-3.0'
 name = 'litentry-collator'
 repository = 'https://github.com/litentry/litentry-parachain'
-<<<<<<< HEAD
-version = '0.9.11'
-=======
 version = '0.9.13'
->>>>>>> 55150a1e
 
 [[bin]]
 name = 'litentry-collator'
@@ -32,16 +28,6 @@
 # Substrate dependencies
 sc-basic-authorship = { git = "https://github.com/paritytech/substrate", branch = "polkadot-v0.9.32" }
 sc-chain-spec = { git = "https://github.com/paritytech/substrate", branch = "polkadot-v0.9.32" }
-<<<<<<< HEAD
-sc-cli = { git = "https://github.com/paritytech/substrate", branch = "polkadot-v0.9.32" }
-sc-client-api = { git = "https://github.com/paritytech/substrate", branch = "polkadot-v0.9.32" }
-sc-consensus = { git = "https://github.com/paritytech/substrate", branch = "polkadot-v0.9.32" }
-sc-executor = { git = "https://github.com/paritytech/substrate", branch = "polkadot-v0.9.32" }
-sc-network = { git = "https://github.com/paritytech/substrate", branch = "polkadot-v0.9.32" }
-sc-network-common = { git = "https://github.com/paritytech/substrate", branch = "polkadot-v0.9.32" }
-sc-rpc = { git = "https://github.com/paritytech/substrate", branch = "polkadot-v0.9.32" }
-sc-service = { git = "https://github.com/paritytech/substrate", branch = "polkadot-v0.9.32" }
-=======
 sc-cli = { git = "https://github.com/paritytech/substrate", branch = "polkadot-v0.9.32", features = ["wasmtime"] }
 sc-client-api = { git = "https://github.com/paritytech/substrate", branch = "polkadot-v0.9.32" }
 sc-consensus = { git = "https://github.com/paritytech/substrate", branch = "polkadot-v0.9.32" }
@@ -51,7 +37,6 @@
 sc-network-common = { git = "https://github.com/paritytech/substrate", branch = "polkadot-v0.9.32" }
 sc-rpc = { git = "https://github.com/paritytech/substrate", branch = "polkadot-v0.9.32" }
 sc-service = { git = "https://github.com/paritytech/substrate", branch = "polkadot-v0.9.32", features = ["wasmtime"] }
->>>>>>> 55150a1e
 sc-sysinfo = { git = "https://github.com/paritytech/substrate", branch = "polkadot-v0.9.32" }
 sc-telemetry = { git = "https://github.com/paritytech/substrate", branch = "polkadot-v0.9.32" }
 sc-tracing = { git = "https://github.com/paritytech/substrate", branch = "polkadot-v0.9.32" }
@@ -90,10 +75,7 @@
 cumulus-primitives-parachain-inherent = { git = "https://github.com/paritytech/cumulus", branch = "polkadot-v0.9.32" }
 cumulus-relay-chain-inprocess-interface = { git = "https://github.com/paritytech/cumulus", branch = "polkadot-v0.9.32" }
 cumulus-relay-chain-interface = { git = "https://github.com/paritytech/cumulus", branch = "polkadot-v0.9.32" }
-<<<<<<< HEAD
-=======
 cumulus-relay-chain-minimal-node = { git = "https://github.com/paritytech/cumulus", branch = "polkadot-v0.9.32" }
->>>>>>> 55150a1e
 cumulus-relay-chain-rpc-interface = { git = "https://github.com/paritytech/cumulus", branch = "polkadot-v0.9.32" }
 
 # Polkadot dependencies
@@ -117,11 +99,7 @@
 rococo-parachain-runtime = { path = "../runtime/rococo" }
 
 [build-dependencies]
-<<<<<<< HEAD
-substrate-build-script-utils = { git = "https://github.com/paritytech/substrate.git", branch = "polkadot-v0.9.32" }
-=======
 substrate-build-script-utils = { git = "https://github.com/paritytech/substrate", branch = "polkadot-v0.9.32" }
->>>>>>> 55150a1e
 
 [features]
 default = []
