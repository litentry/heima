--- conflicted
+++ resolved
@@ -57,11 +57,8 @@
 substrate-frame-rpc-system = { workspace = true }
 substrate-prometheus-endpoint = { workspace = true }
 
-<<<<<<< HEAD
 fc-api = { workspace = true }
 fc-consensus = { workspace = true }
-=======
->>>>>>> 39267791
 fc-db = { workspace = true }
 fc-mapping-sync = { workspace = true }
 fc-rpc = { workspace = true }
