SHELL=/bin/bash
all:
	@make help

# variant declaration

NODE_BIN=litentry-collator

.PHONY: help ## Display help commands
help:
	@printf 'Usage:\n'
	@printf '  make <tagert>\n'
	@printf '\n'
	@printf 'Targets:\n'
	@IFS=$$'\n' ; \
    help_lines=(`fgrep -h "##" $(MAKEFILE_LIST) | fgrep -v fgrep | sed -e 's/\\$$//'`); \
    for help_line in $${help_lines[@]}; do \
        IFS=$$'#' ; \
        help_split=($$help_line) ; \
        help_info=`echo $${help_split[2]} | sed -e 's/^ *//' -e 's/ *$$//'` ; \
		IFS=$$':' ; \
		phony_command=($$help_split); \
        help_command=`echo $${phony_command[1]} | sed -e 's/^ *//' -e 's/ *$$//'` ; \
		printf "  %-50s %s\n" $$help_command $$help_info ; \
    done

# build release

.PHONY: build-all ## Build release all
build-all:
	cargo build --locked --release

.PHONY: build-node ## Build release node
build-node:
	cargo build --locked -p $(call pkgid, $(NODE_BIN)) --release

.PHONY: build-runtime-litentry ## Build litentry release runtime
build-runtime-litentry:
	cargo build --locked -p $(call pkgid, litentry-parachain-runtime) --release

.PHONY: build-runtime-rococo ## Build rococo release runtime
build-runtime-rococo:
	cargo build --locked -p $(call pkgid, rococo-parachain-runtime) --release

<<<<<<< HEAD
.PHONY: build-runtime-paseo ## Build paseo release runtime
build-runtime-paseo:
	cargo build --locked -p $(call pkgid, paseo-parachain-runtime) --release

.PHONY: srtool-build-wasm-litentry ## Build litentry wasm with srtools
srtool-build-wasm-litentry:
	@./scripts/build-wasm.sh litentry

.PHONY: srtool-build-wasm-rococo ## Build rococo wasm with srtools
srtool-build-wasm-rococo:
	@./scripts/build-wasm.sh rococo

=======
>>>>>>> ad08894a
.PHONY: build-docker-release ## Build docker image using cargo profile `release`
build-docker-release:
	@./scripts/build-docker.sh release latest

.PHONY: build-docker-production ## Build docker image using cargo profile `production`
build-docker-production:
	@./scripts/build-docker.sh production

.PHONY: build-node-benchmarks ## Build release node with `runtime-benchmarks` feature
build-node-benchmarks:
	cargo build --locked --features runtime-benchmarks --release

.PHONY: build-node-tryruntime ## Build release node with `try-runtime` feature
build-node-tryruntime:
	cargo build --locked --features try-runtime --release

# launch a local network

.PHONY: launch-standalone ## Launch a local standalone node without relaychain network
launch-standalone:
	@./scripts/launch-standalone.sh

.PHONY: launch-docker-bridge
launch-docker-bridge:
	@./scripts/launch-local-bridge-docker.sh

.PHONY: launch-docker-litentry ## Launch a local litentry-parachain network with docker
launch-docker-litentry: generate-docker-compose-litentry
	@./scripts/launch-local-docker.sh litentry

.PHONY: launch-docker-rococo ## Launch a local rococo-parachain network with docker
launch-docker-rococo: generate-docker-compose-rococo
	@./scripts/launch-local-docker.sh rococo

.PHONY: launch-docker-paseo ## Launch a local paseo-parachain network with docker
launch-docker-paseo: generate-docker-compose-paseo
	@./scripts/launch-local-docker.sh paseo

.PHONY: launch-binary-litentry ## Launch a local litentry-parachain network with binaries
launch-binary-litentry:
	@./scripts/launch-local-binary.sh litentry

.PHONY: launch-binary-rococo ## Launch a local rococo-parachain network with binaries
launch-binary-rococo:
	@./scripts/launch-local-binary.sh rococo

.PHONY: launch-binary-paseo ## Launch a local rococo-parachain network with binaries
launch-binary-paseo:
	@./scripts/launch-local-binary.sh paseo

.PHONY: launch-custom-binary-rococo ## Launch a local rococo-parachain network with binary already built under target files
launch-custom-binary-rococo:
	@./scripts/launch-local-custom-binary.sh rococo

# run tests

.PHONY: test-cargo-all ## cargo test --all
test-cargo-all:
	@cargo test --release --all

.PHONY: test-cargo-all-benchmarks ## cargo test --all --features runtime-benchmarks
test-cargo-all-benchmarks:
	@cargo test --release --all --features runtime-benchmarks

.PHONY: test-ts-docker-litentry ## Run litentry ts tests with docker without clean-up
test-ts-docker-litentry: launch-docker-litentry launch-docker-bridge
	@./scripts/run-ts-test.sh litentry bridge evm

.PHONY: test-ts-docker-rococo ## Run rococo ts tests with docker without clean-up
test-ts-docker-rococo: launch-docker-rococo launch-docker-bridge
	@./scripts/run-ts-test.sh rococo bridge evm

.PHONY: test-ts-docker-paseo ## Run paseo ts tests with docker without clean-up
test-ts-docker-paseo: launch-docker-paseo launch-docker-bridge
	@./scripts/run-ts-test.sh paseo bridge evm

.PHONY: test-ts-binary-litentry ## Run litentry ts tests with binary without clean-up
test-ts-binary-litentry: launch-binary-litentry
	@./scripts/run-ts-test.sh litentry no_bridge evm

.PHONY: test-ts-binary-rococo ## Run rococo ts tests with binary without clean-up
test-ts-binary-rococo: launch-binary-rococo
	@./scripts/run-ts-test.sh rococo no_bridge evm

.PHONY: test-ts-binary-paseo ## Run paseo ts tests with binary without clean-up
test-ts-binary-paseo: launch-binary-paseo
	@./scripts/run-ts-test.sh paseo no_bridge evm

# clean up

.PHONY: clean-docker-litentry ## Clean up litentry docker images, containers, volumes, etc
clean-docker-litentry:
	@./scripts/clean-local-docker.sh litentry

.PHONY: clean-docker-rococo ## Clean up rococo docker images, containers, volumes, etc
clean-docker-rococo:
	@./scripts/clean-local-docker.sh rococo

.PHONY: clean-binary ## Kill started polkadot and litentry-collator binaries
clean-binary:
	@./scripts/clean-local-binary.sh

# generate docker-compose files

.PHONY: generate-docker-compose-litentry ## Generate docker-compose files for litentry local network
generate-docker-compose-litentry:
	@./scripts/generate-docker-files.sh litentry

.PHONY: generate-docker-compose-rococo ## Generate docker-compose files for rococo local network
generate-docker-compose-rococo:
	@./scripts/generate-docker-files.sh rococo

.PHONY: generate-docker-compose-paseo ## Generate docker-compose files for rococo local network
generate-docker-compose-paseo:
	@./scripts/generate-docker-files.sh paseo

# update dependencies

.PHONY: update-ts-dep ## update ts-tests dependencies
update-ts-dep:
	@cd ts-tests && pnpm dlx npm-check-updates -u && pnpm install

# format

.PHONY: fmt ## (cargo, taplo, ts, solidity) fmt
fmt: fmt-cargo fmt-taplo fmt-ts fmt-contract

.PHONY: fmt-cargo ## cargo fmt
fmt-cargo:
	@cargo fmt --all
	@cd tee-worker && cargo fmt --all
	@cd tee-worker/enclave-runtime && cargo fmt --all
	@cd bitacross-worker && cargo fmt --all
	@cd bitacross-worker/enclave-runtime && cargo fmt --all

.PHONY: fmt-taplo ## taplo fmt
fmt-taplo:
	@RUST_LOG=error taplo fmt
	@cd tee-worker && RUST_LOG=error taplo fmt
	@cd tee-worker/enclave-runtime && RUST_LOG=error taplo fmt

.PHONY: fmt-ts ## ts fmt
fmt-ts:
	@cd ts-tests && pnpm install && pnpm run format
	@cd tee-worker/ts-tests && pnpm install && pnpm run format

.PHONY: fmt-contract ## contract fmt
fmt-contract:
	@cd tee-worker/litentry/core/assertion-build/src/dynamic && pnpm install && pnpm run format

.PHONY: githooks ## install the githooks
githooks:
	git config core.hooksPath .githooks

# clippy

.PHONY: clippy ## cargo clippy
clippy:
	SKIP_WASM_BUILD=1 cargo clippy --workspace --all-targets --all-features -- -D warnings

.PHONY: clippyfix ## cargo clippy --fix
clippyfix:
	SKIP_WASM_BUILD=1 cargo clippy --allow-dirty --allow-staged --fix --workspace --all-targets --all-features -- -D warnings

.PHONY: cargofix ## cargo fix
cargofix:
	cargo fix --allow-dirty --allow-staged --workspace --all-targets --all-features

# cargo update

.PHONY: update ## cargo update
update:
	cargo update
	cd tee-worker && cargo update
	cd tee-worker/enclave-runtime && cargo update

# shellcheck

.PHONY: shellcheck ## check the shell scripts with WARNING level
shellcheck:
	@set -e
	@echo "checking parachain scripts..."
	@find scripts -name "*.sh" | xargs shellcheck -S warning
	@echo "checking tee-worker scripts..."
	@find tee-worker/scripts/litentry/ -name "*.sh" | xargs shellcheck -S warning
	@echo "Ok"

define pkgid
$(shell cargo pkgid $1)
endef<|MERGE_RESOLUTION|>--- conflicted
+++ resolved
@@ -42,21 +42,10 @@
 build-runtime-rococo:
 	cargo build --locked -p $(call pkgid, rococo-parachain-runtime) --release
 
-<<<<<<< HEAD
 .PHONY: build-runtime-paseo ## Build paseo release runtime
 build-runtime-paseo:
 	cargo build --locked -p $(call pkgid, paseo-parachain-runtime) --release
 
-.PHONY: srtool-build-wasm-litentry ## Build litentry wasm with srtools
-srtool-build-wasm-litentry:
-	@./scripts/build-wasm.sh litentry
-
-.PHONY: srtool-build-wasm-rococo ## Build rococo wasm with srtools
-srtool-build-wasm-rococo:
-	@./scripts/build-wasm.sh rococo
-
-=======
->>>>>>> ad08894a
 .PHONY: build-docker-release ## Build docker image using cargo profile `release`
 build-docker-release:
 	@./scripts/build-docker.sh release latest
