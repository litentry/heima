--- conflicted
+++ resolved
@@ -32,17 +32,11 @@
 pub mod identity;
 pub use identity::*;
 
-<<<<<<< HEAD
 pub mod omni_account;
 pub use omni_account::*;
 
 extern crate alloc;
 extern crate core;
-=======
-mod omni_account;
-pub use omni_account::*;
-
->>>>>>> 2dbaa33b
 use alloc::{format, str, str::FromStr, string::String, vec, vec::Vec};
 use sp_runtime::{traits::ConstU32, BoundedVec};
 
