--- conflicted
+++ resolved
@@ -673,11 +673,7 @@
           - test_name: demo-indirect-invocation
           - test_name: demo-direct-call
           # Litentry
-<<<<<<< HEAD
           - test_name: lit-resume-worker
-=======
-          - test_name: lit-user-shielding-key
->>>>>>> aaa125de
           - test_name: lit-set-heartbeat-timeout
           - test_name: lit-ii-vc-test
           - test_name: lit-ii-identity-test
