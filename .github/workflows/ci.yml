name: General CI

# This file is a joint CI of parachain and tee-worker, it contains:
# - build (of docker images)
# - format check
# - unit tests
# - integration tests

# Some notes:
#
# [1] the tee-worker part is a modified version of tee-worker/.github/workflows/build_and_test.yml
# with extra triggering control.
#
# [2] the original file (`tee-worker/.github/workflows/build_and_test.yml`) is kept to sync
# upstream changes, therefore we need to manually apply the changes to this file.

# [3] please beware that if a job in `needs` is skipped, its dependent job will also be skipped,
# see https://github.com/actions/runner/issues/491
#
# jobs that will always be executed:
# - fmt
# - set-condition
# - parachain-build-dev
# - tee-build
#
# [4] please note that job-level if `env` is not supported:
# https://github.com/actions/runner/issues/1189
# as a workaround, we need to put it in a step-level or use `needs.outputs`
#

on:
  push:
    branches:
      - dev
    paths-ignore:
      - "**/dependabot.yml"
      - "**/README.md"
  pull_request:
    branches:
      - dev
    types:
      - opened
      - reopened
      - synchronize
      - ready_for_review
  workflow_dispatch:
    inputs:
      rebuild-parachain-docker:
        type: boolean
        description: rebuild-parachain-docker
        required: true
        default: true
      rebuild-tee-docker:
        type: boolean
        description: rebuild-tee-docker
        required: true
        default: true
      push-docker:
        type: boolean
        description: push-docker
        required: true
        default: false

env:
  CARGO_TERM_COLOR: always
  DOCKER_BUILDKIT: 1
  # the branch or tag on which this workflow is triggered
  # `head_ref` will only be set if the triggering event is `pull_request`
  REF_VERSION: ${{ github.head_ref || github.ref_name }}

concurrency:
  # see https://stackoverflow.com/questions/74117321/if-condition-in-concurrency-in-gha
  # along with the `sequentialise` job below, it guarantees:
  # - for push in dev: all triggered CIs will be run sequentially, none is cancelled
  # - for PR: later triggered CIs will cancel previous runs, maximum one CI will be run
  group: ${{ github.workflow }}-${{ github.head_ref && github.ref || github.run_id }}
  cancel-in-progress: true

jobs:
  set-condition:
    runs-on: ubuntu-latest
    # see https://github.com/orgs/community/discussions/25722
    if: ${{ github.event_name == 'push' || !github.event.pull_request.draft }}
    outputs:
      rebuild_parachain: ${{ steps.env.outputs.rebuild_parachain }}
      rebuild_tee: ${{ steps.env.outputs.rebuild_tee }}
      rebuild_bitacross: ${{ steps.env.outputs.rebuild_bitacross }}
      push_docker: ${{ steps.env.outputs.push_docker }}
      run_parachain_test: ${{ steps.env.outputs.run_parachain_test }}
      run_tee_test: ${{ steps.env.outputs.run_tee_test }}
      run_bitacross_test: ${{ steps.env.outputs.run_bitacross_test }}
    steps:
      - uses: actions/checkout@v4
        with:
          fetch-depth: 0

      # Checks to see if any files in the PR/commit match one of the listed file types.
      # We can use this filter to decide whether or not to build docker images
      - uses: dorny/paths-filter@v3
        id: filter
        with:
          filters: .github/file-filter.yml
          list-files: shell

      - name: Set condition
        id: env
        run: |
          rebuild_parachain=false
          rebuild_tee=false
          rebuild_bitacross=false
          push_docker=false
          run_parachain_test=false
          run_tee_test=false
          if [ "${{ github.event.inputs.rebuild-parachain-docker }}" = "true" ] || [ "${{ steps.filter.outputs.parachain_src }}" = "true" ]; then
            rebuild_parachain=true
          fi
          if [ "${{ github.event.inputs.rebuild-tee-docker }}" = "true" ] || [ "${{ steps.filter.outputs.tee_src }}" = "true" ]; then
            rebuild_tee=true
          fi
          if [ "${{ github.event.inputs.rebuild-bitacross-docker }}" = "true" ] || [ "${{ steps.filter.outputs.bitacross_src }}" = "true" ]; then
            rebuild_bitacross=true
          fi          
          if [ "${{ github.event.inputs.push-docker }}" = "true" ]; then
            push_docker=true
          elif [ "${{ github.event_name }}" = 'push' ] && [ "${{ github.ref }}" = 'refs/heads/dev' ]; then
            push_docker=true
          fi
          if [ "${{ steps.filter.outputs.parachain_test }}" = "true" ] || [ "$rebuild_parachain" = "true" ]; then
            run_parachain_test=true
          fi
          if [ "${{ steps.filter.outputs.tee_test }}" = "true" ] || [ "$rebuild_parachain" = "true" ] || [ "$rebuild_tee" = "true" ]; then
            run_tee_test=true
          fi
          if [ "${{ steps.filter.outputs.bitacross_test }}" = "true" ] || [ "$rebuild_parachain" = "true" ] || [ "$rebuild_bitacross" = "true" ]; then
            run_bitacross_test=true
          fi          
          echo "rebuild_parachain=$rebuild_parachain" | tee -a $GITHUB_OUTPUT
          echo "rebuild_tee=$rebuild_tee" | tee -a $GITHUB_OUTPUT
          echo "rebuild_bitacross=$rebuild_bitacross" | tee -a $GITHUB_OUTPUT
          echo "push_docker=$push_docker" | tee -a $GITHUB_OUTPUT
          echo "run_parachain_test=$run_parachain_test" | tee -a $GITHUB_OUTPUT
          echo "run_tee_test=$run_tee_test" | tee -a $GITHUB_OUTPUT
          echo "run_bitacross_test=$$run_tee_test" | tee -a $GITHUB_OUTPUT

  fmt:
    runs-on: ubuntu-latest
    steps:
      - uses: actions/checkout@v4

      - name: Install rust toolchain
        run: rustup show

      - name: Install pre-built taplo
        run: |
          mkdir -p $HOME/.local/bin
          wget -q https://github.com/tamasfe/taplo/releases/download/0.8.1/taplo-linux-x86_64.gz                    
          gzip -d taplo-linux-x86_64.gz
          cp taplo-linux-x86_64 $HOME/.local/bin/taplo
          chmod a+x $HOME/.local/bin/taplo
          echo "$HOME/.local/bin" >> $GITHUB_PATH

      - name: Parachain fmt check
        run: |
          cargo fmt --all -- --check
          taplo fmt --check

      - name: Tee-worker fmt check
        working-directory: ./tee-worker
        run: |
          cargo fmt --all -- --check
          taplo fmt --check

      - name: Tee-worker enclave-runtime fmt check
        working-directory: ./tee-worker/enclave-runtime
        run: |
          cargo fmt --all -- --check

      - name: bitacross-worker fmt check
        working-directory: ./bitacross-worker
        run: |
          cargo fmt --all -- --check
          taplo fmt --check

      - name: bitacross-worker enclave-runtime fmt check
        working-directory: ./bitacross-worker/enclave-runtime
        run: |
          cargo fmt --all -- --check

      - name: Enable corepack and pnpm
        run: corepack enable && corepack enable pnpm

      - name: Tee-worker ts-tests install npm deps
        working-directory: ./tee-worker/ts-tests
        # We can't update the lockfile here because the client-api hasn't been generated yet.
        run: pnpm install --frozen-lockfile

      - name: Tee-worker check ts code format
        working-directory: ./tee-worker/ts-tests
        run: pnpm run check-format

      - name: Fail early
        if: failure()
        uses: andymckay/cancel-action@0.3

  # sequentialise the workflow runs on `dev` branch
  # the if condition is applied in step level to make this job always `successful`
  sequentialise:
    runs-on: ubuntu-latest
    steps:
      - name: Wait for previous run
        if: ${{ !failure() && (github.event_name == 'push') && (github.ref == 'refs/heads/dev') }}
        uses: litentry/consecutive-workflow-action@main
        with:
          token: ${{ secrets.GITHUB_TOKEN }}
          interval: 300
          branch: dev

  parachain-clippy:
    runs-on: ubuntu-latest
    needs:
      - fmt
      - set-condition
      - sequentialise
    if: needs.set-condition.outputs.rebuild_parachain == 'true'
    steps:
      - uses: actions/checkout@v4

      - name: Install rust toolchain
        run: rustup show

      - name: Install dependencies
        run: |
          sudo apt-get update
          sudo apt-get install -yq openssl clang libclang-dev cmake protobuf-compiler

      - name: Run cargo clippy check
        run: make clippy

      - name: Fail early
        if: failure()
        uses: andymckay/cancel-action@0.3

  tee-clippy:
    runs-on: ubuntu-latest
    needs:
      - fmt
      - set-condition
      - sequentialise
    if: needs.set-condition.outputs.rebuild_tee == 'true'
    container: "litentry/litentry-tee-dev:latest"
    steps:
      - uses: actions/checkout@v4

      - name: Install dependencies
        run: |
          sudo apt-get update && \
          sudo apt-get install -yq openssl clang libclang-dev cmake protobuf-compiler

      - name: Pallet unittests
        working-directory: ./tee-worker
        run: |
          cargo test --release -p pallet-* --lib

      - name: Tee-worker clippy
        working-directory: ./tee-worker
        run: |
          echo "::group::cargo clippy all"
          cargo clippy --release -- -D warnings
          echo "::endgroup::"
          echo "::group::cargo clippy sidechain"
          cargo clippy --release --features sidechain -- -D warnings
          echo "::endgroup::"
          echo "::group::cargo clippy offchain-worker"
          cargo clean --profile release
          cargo clippy --release --features offchain-worker -- -D warnings
          echo "::endgroup::"

      - name: Clean up disk
        working-directory: ./tee-worker
        run: |
          echo "::group::Show disk usage"
          df -h .
          echo "::endgroup::"
          cargo clean --profile release
          echo "::group::Show disk usage"
          df -h .
          echo "::endgroup::"

      - name: Tee-enclave clippy
        working-directory: ./tee-worker/enclave-runtime
        run: |
          echo "::group::cargo clippy all"
          cargo clippy --release -- -D warnings
          echo "::endgroup::"
          echo "::group::cargo clippy sidechain"
          cargo clippy --release --features sidechain -- -D warnings
          echo "::endgroup::"
          echo "::group::cargo clippy offchain-worker"
          cargo clean --profile release
          cargo clippy --release --features offchain-worker -- -D warnings
          echo "::endgroup::"

      - name: Fail early
        if: failure()
        uses: andymckay/cancel-action@0.3

  bitacross-clippy:
    runs-on: ubuntu-latest
    needs:
      - fmt
      - set-condition
      - sequentialise
    if: needs.set-condition.outputs.rebuild_bitacross == 'true'
    #    todo: we might want to change this image in the future
    container: "litentry/litentry-tee-dev:latest"
    steps:
      - uses: actions/checkout@v4

      - name: Install dependencies
        run: |
          sudo apt-get update && \
          sudo apt-get install -yq openssl clang libclang-dev cmake protobuf-compiler

      - name: bitacross-worker clippy
        working-directory: ./bitacross-worker
        run: |
          echo "::group::cargo clippy all"
          cargo clippy --release -- -D warnings
          echo "::endgroup::"
          echo "::group::cargo clippy offchain-worker"
          cargo clean --profile release
          cargo clippy --release --features offchain-worker -- -D warnings
          echo "::endgroup::"

      - name: Clean up disk
        working-directory: ./bitacross-worker
        run: |
          echo "::group::Show disk usage"
          df -h .
          echo "::endgroup::"
          cargo clean --profile release
          echo "::group::Show disk usage"
          df -h .
          echo "::endgroup::"

      - name: bitacross-enclave clippy
        working-directory: ./bitacross-worker/enclave-runtime
        run: |
          echo "::group::cargo clippy all"
          cargo clippy --release -- -D warnings
          echo "::endgroup::"
          echo "::group::cargo clippy offchain-worker"
          cargo clean --profile release
          cargo clippy --release --features offchain-worker -- -D warnings
          echo "::endgroup::"

      - name: Fail early
        if: failure()
        uses: andymckay/cancel-action@0.3

  parachain-build-dev:
    runs-on: ubuntu-latest
    needs:
      - fmt
      - set-condition
      - sequentialise
    steps:
      - name: Free up disk space
        if: startsWith(runner.name, 'GitHub Actions')
        uses: jlumbroso/free-disk-space@main
        with:
          tool-cache: true
          swap-storage: false
          large-packages: false

      - uses: actions/checkout@v4

      - name: Build docker image
        if: needs.set-condition.outputs.rebuild_parachain == 'true'
        run: |
          echo "::group::build docker image"
          ./scripts/build-docker.sh release latest --features=fast-runtime
          echo "::endgroup::"
          echo "::group::docker images"
          docker images --all
          echo "::endgroup::"

      - name: Pull docker image optionally
        if: needs.set-condition.outputs.rebuild_parachain == 'false'
        run: |
          docker pull litentry/litentry-parachain:latest

      - name: Save docker image
        run: |
          docker save litentry/litentry-parachain:latest | gzip > litentry-parachain-dev.tar.gz

      - name: Upload docker image
        uses: actions/upload-artifact@v4
        with:
          name: litentry-parachain-dev
          path: litentry-parachain-dev.tar.gz
          if-no-files-found: error

      - name: Fail early
        if: failure()
        uses: andymckay/cancel-action@0.3

  tee-build:
    runs-on: ubuntu-latest
    needs:
      - fmt
      - set-condition
      - sequentialise
    steps:
      - name: Free up disk space
        if: startsWith(runner.name, 'GitHub Actions')
        uses: jlumbroso/free-disk-space@main
        with:
          tool-cache: true
          swap-storage: false
          large-packages: false

      - uses: actions/checkout@v4

      - name: Set up Docker Buildx
        uses: docker/setup-buildx-action@v3
        with:
          # use the docker driver to access the local image
          # we don't need external caches or multi platforms here
          # see https://docs.docker.com/build/drivers/
          driver: docker

      - name: Cache worker-cache
        if: needs.set-condition.outputs.rebuild_tee == 'true'
        uses: actions/cache@v4
        with:
          path: |
            worker-cache
          key: worker-cache-${{ env.REF_VERSION }}-${{ hashFiles('tee-worker/**/Cargo.lock', 'tee-worker/**/Cargo.toml') }}
          restore-keys: |
            worker-cache-${{ env.REF_VERSION }}-
            worker-cache-

      - name: Create cache folder if not exist
        if: needs.set-condition.outputs.rebuild_tee == 'true'
        run: |
          for i in 'git/db' 'registry/cache' 'registry/index' 'sccache'; do
            [ ! -d "worker-cache/$i" ] && mkdir -p "worker-cache/$i" || true
            echo "hello" > worker-cache/$i/nix
          done
          echo "::group::List worker-cache size"
          du -sh worker-cache/*
          echo "::endgroup::"
          echo "::group::Show disk usage"
          df -h .
          echo "::endgroup::"
      # cache mount in buildkit won't be exported as image layers, so it doesn't work well with GHA cache, see
      # https://github.com/moby/buildkit/issues/1512
      # https://www.reddit.com/r/rust/comments/126xeyx/exploring_the_problem_of_faster_cargo_docker/
      # https://hackmd.io/@kobzol/S17NS71bh (a great summary)
      #
      # the `reproducible-containers/buildkit-cache-dance` seems to be unstable too in my test
      # sometimes it works, sometimes it results in empty cache, root cause unclear
      #
      # thus the persistence of rust cache (w/ sccache) is maintained manually
      #
      # there's no cache-from/to as the docker image layer is too large and it takes too long to sync
      # moreoever, we are not so eager to have layer caches, as the most critical operation(cargo build)
      # is "atomic" and can't be broken into layers.
      - name: Build local builder
        if: needs.set-condition.outputs.rebuild_tee == 'true'
        uses: docker/build-push-action@v5
        with:
          context: .
          file: tee-worker/build.Dockerfile
          tags: local-builder:latest
          target: builder
          build-args: |
            WORKER_MODE_ARG=sidechain
            ADDITIONAL_FEATURES_ARG=

      - name: Copy caches from the built image
        if: needs.set-condition.outputs.rebuild_tee == 'true'
        run: |
          echo "::group::Show disk usage"
          df -h .
          echo "::endgroup::"
          echo "::group::docker images"
          docker images --all
          echo "::endgroup::"
          echo "::group::copy cache out"
          for i in 'git/db' 'registry/cache' 'registry/index'; do
            b="${i%/*}"
            rm -rf worker-cache/$i
            docker cp "$(docker create --rm local-builder:latest):/opt/rust/$i" worker-cache/$b
          done
          rm -rf worker-cache/sccache
          docker cp "$(docker create --rm local-builder:latest):/opt/rust/sccache" worker-cache
          du -sh worker-cache/*
          echo "::endgroup::"
          echo "::group::df -h ."
          df -h .
          echo "::endgroup::"

      - name: Build worker
        if: needs.set-condition.outputs.rebuild_tee == 'true'
        uses: docker/build-push-action@v5
        with:
          context: .
          file: tee-worker/build.Dockerfile
          tags: litentry/litentry-worker:latest
          target: deployed-worker

      - name: Build cli
        if: needs.set-condition.outputs.rebuild_tee == 'true'
        uses: docker/build-push-action@v5
        with:
          context: .
          file: tee-worker/build.Dockerfile
          tags: litentry/litentry-cli:latest
          target: deployed-client

      - name: Pull and tag worker and cli image optionally
        if: needs.set-condition.outputs.rebuild_tee == 'false'
        run: |
          docker pull litentry/litentry-worker:latest
          docker pull litentry/litentry-cli:latest

      - run: docker images --all

      - name: Test enclave
        if: needs.set-condition.outputs.rebuild_tee == 'true'
        # cargo test is not supported in the enclave
        # see https://github.com/apache/incubator-teaclave-sgx-sdk/issues/232
        run: docker run litentry/litentry-worker:latest test --all

      - name: Save docker images
        run: docker save litentry/litentry-worker:latest litentry/litentry-cli:latest | gzip > litentry-tee.tar.gz

      - name: Upload docker images
        uses: actions/upload-artifact@v4
        with:
          name: litentry-tee
          path: litentry-tee.tar.gz
          if-no-files-found: error
      - name: Fail early
        if: failure()
        uses: andymckay/cancel-action@0.3

  parachain-ts-test:
    runs-on: ubuntu-latest
    needs:
      - set-condition
      - parachain-build-dev
    strategy:
      matrix:
        chain:
          - litmus
          - litentry
          - rococo
    steps:
      - uses: actions/checkout@v4

      - uses: actions/download-artifact@v4
        with:
          name: litentry-parachain-dev

      - name: Load docker image
        run: |
          docker load < litentry-parachain-dev.tar.gz

      - name: Enable corepack and pnpm
        run: corepack enable && corepack enable pnpm

      - name: Run ts tests for ${{ matrix.chain }}
        if: needs.set-condition.outputs.run_parachain_test == 'true'
        timeout-minutes: 35
        run: |
          make test-ts-docker-${{ matrix.chain }}

      - name: Collect docker logs if test fails
        continue-on-error: true
        uses: jwalton/gh-docker-logs@v2
        if: failure()
        with:
          tail: all
          dest: docker-logs

      - name: Upload docker logs if test fails
        uses: actions/upload-artifact@v4
        if: failure()
        with:
          name: ${{ matrix.chain }}-ts-tests-docker-logs
          path: docker-logs
          if-no-files-found: ignore
          retention-days: 3

      - name: Archive logs if test fails
        uses: actions/upload-artifact@v4
        if: failure()
        with:
          name: ${{ matrix.chain }}-ts-tests-artifact
          path: /tmp/parachain_dev/
          if-no-files-found: ignore
          retention-days: 3

      - name: Fail early
        if: failure()
        uses: andymckay/cancel-action@0.3

  parachain-unit-test:
    runs-on: ubuntu-latest
    needs:
      - fmt
      - set-condition
      - sequentialise
    # run_parachain_test is related to ts-tests only
    if: needs.set-condition.outputs.rebuild_parachain == 'true'
    steps:
      - uses: actions/checkout@v4

      - name: Run all unittests
        run: |
          echo "::group::core-primitives unittest"
          cargo test --locked --release -p core-primitives --lib
          echo "::endgroup::"
          echo "::group::all pallets unittest"
          cargo test --locked --release -p pallet-* --lib
          echo "::endgroup::"
          echo "::group::all pallets unittest with runtime-benchmarks feature"
          cargo test --locked --release -p pallet-* --lib --features=runtime-benchmarks
          echo "::endgroup::"

      - name: Fail early
        if: failure()
        uses: andymckay/cancel-action@0.3

  parachain-runtime-test:
    runs-on: ubuntu-latest
    needs:
      - fmt
      - set-condition
      - sequentialise
    if: needs.set-condition.outputs.rebuild_parachain == 'true'
    steps:
      - uses: actions/checkout@v4

      - name: Install toolchain
        run: rustup show

      - name: Install dependencies
        run: |
          sudo apt-get update && \
          sudo apt-get install -yq openssl clang libclang-dev cmake protobuf-compiler

      # We could have used matrix but the runtime tests are executed sequentially for a cleaner GHA visualisation graph.
      # It won't take much longer as we run them back to back.
      - name: Run runtime tests
        run: |
          echo "::group::rococo runtime test"
          cargo test --locked --release -p rococo-parachain-runtime --lib
          echo "::endgroup::"
          echo "::group::litmus runtime test"
          cargo test --locked --release -p litmus-parachain-runtime --lib
          echo "::endgroup::"
          echo "::group::litentry runtime test"
          cargo test --locked --release -p litentry-parachain-runtime --lib
          echo "::endgroup::"

      - name: Fail early
        if: failure()
        uses: andymckay/cancel-action@0.3

  tee-single-worker-test:
    runs-on: ubuntu-latest
    needs:
      - set-condition
      - parachain-build-dev
      - tee-build
    strategy:
      fail-fast: false
      matrix:
        include:
          # Litentry
          - test_name: lit-di-substrate-identity-test
          - test_name: lit-di-evm-identity-test
          - test_name: lit-di-bitcoin-identity-test
          - test_name: lit-di-vc-test
          - test_name: lit-dr-vc-test
          - test_name: lit-parentchain-nonce
<<<<<<< HEAD
          - test_name: lit-ii-batch-test
          - test_name: lit-test-failed-parentchain-extrinsic
=======
>>>>>>> c075eb14
    steps:
      - uses: actions/checkout@v4

      - name: Pull polkadot image
        run: |
          docker pull parity/polkadot

      - uses: actions/download-artifact@v4
        with:
          name: litentry-parachain-dev

      - uses: actions/download-artifact@v4
        with:
          name: litentry-tee

      - name: Load docker image
        run: |
          docker load < litentry-parachain-dev.tar.gz
          docker load < litentry-tee.tar.gz
          docker images

      - name: Enable corepack and pnpm
        run: corepack enable && corepack enable pnpm

      - name: Generate parachain artefacts
        run: |
          ./tee-worker/scripts/litentry/generate_parachain_artefacts.sh
          ls -l docker/generated-rococo/
          ls -l tee-worker/docker/litentry/

      - name: Build litentry parachain docker images
        run: |
          cd tee-worker/docker
          docker compose -f litentry-parachain.build.yml build

      - name: Integration single worker test ${{ matrix.test_name }}
        if: needs.set-condition.outputs.run_tee_test == 'true'
        timeout-minutes: 40
        run: |
          cd tee-worker/docker
          docker compose -f docker-compose.yml -f ${{ matrix.test_name }}.yml up --no-build --exit-code-from ${{ matrix.test_name }} ${{ matrix.test_name }}

      - name: Stop integration single worker docker containers
        if: needs.set-condition.outputs.run_tee_test == 'true'
        run: |
          cd tee-worker/docker
          docker compose -f docker-compose.yml -f ${{ matrix.test_name }}.yml stop

      - name: Collect docker logs if test fails
        continue-on-error: true
        uses: jwalton/gh-docker-logs@v2
        if: failure()
        with:
          tail: all
          dest: docker-logs

      - name: Upload docker logs if test fails
        uses: actions/upload-artifact@v4
        if: failure()
        with:
          name: ${{ matrix.test_name }}-docker-logs
          path: docker-logs
          if-no-files-found: ignore
          retention-days: 3

  tee-multi-worker-test:
    runs-on: ubuntu-latest
    continue-on-error: true
    needs:
      - set-condition
      - parachain-build-dev
      - tee-build
    strategy:
      fail-fast: false
      matrix:
        include:
          - test_name: lit-di-evm-identity-multiworker-test
          - test_name: lit-di-substrate-identity-multiworker-test
          - test_name: lit-di-vc-multiworker-test
          - test_name: lit-dr-vc-multiworker-test
          - test_name: lit-resume-worker
    steps:
      - uses: actions/checkout@v4

      - name: Pull polkadot image
        run: |
          docker pull parity/polkadot

      - uses: actions/download-artifact@v4
        with:
          name: litentry-parachain-dev

      - uses: actions/download-artifact@v4
        with:
          name: litentry-tee

      - name: Load docker image
        run: |
          docker load < litentry-parachain-dev.tar.gz
          docker load < litentry-tee.tar.gz
          docker images

      - name: Enable corepack and pnpm
        run: corepack enable && corepack enable pnpm

      - name: Generate parachain artefacts
        run: |
          ./tee-worker/scripts/litentry/generate_parachain_artefacts.sh
          ls -l docker/generated-rococo/
          ls -l tee-worker/docker/litentry/

      - name: Build litentry parachain docker images
        run: |
          cd tee-worker/docker
          docker compose -f litentry-parachain.build.yml build

      - name: Integration multi worker test ${{ matrix.test_name }}
        if: needs.set-condition.outputs.run_tee_test == 'true'
        timeout-minutes: 40
        run: |
          cd tee-worker/docker
          docker compose -f multiworker-docker-compose.yml -f ${{ matrix.test_name }}.yml up --no-build --exit-code-from ${{ matrix.test_name }} ${{ matrix.test_name }}

      - name: Stop integration multi worker docker containers
        if: needs.set-condition.outputs.run_tee_test == 'true'
        run: |
          cd tee-worker/docker
          docker compose -f multiworker-docker-compose.yml -f ${{ matrix.test_name }}.yml stop

      - name: Collect docker logs if test fails
        continue-on-error: true
        uses: jwalton/gh-docker-logs@v2
        if: failure()
        with:
          tail: all
          dest: docker-logs

      - name: Upload docker logs if test fails
        uses: actions/upload-artifact@v4
        if: failure()
        with:
          name: ${{ matrix.test_name }}-docker-logs
          path: docker-logs
          if-no-files-found: ignore
          retention-days: 3

  # Secrets are not passed to the runner when a workflow is triggered from a forked repository,
  # see https://docs.github.com/en/actions/security-guides/encrypted-secrets#using-encrypted-secrets-in-a-workflow
  #
  # Only try to push docker image when
  #   - parachain-ts-test passes
  #   - tee-single-worker-test passes
  #   - set-condition.outputs.push_docker is `true`
  # Whether the parachain or tee-worker image will actually be pushed still depends on if a new image was built/rebuilt.
  # This is important not to overwrite any other jobs where a rebuild **was** triggered.
  #
  # We don't have to depend on jobs like `parachain-unit-test` as they have the same trigger condition `rebuild_parachain`,
  # so there must be no new image if `parachain-unit-test` is skipped.
  #
  # `!failure()` needs to be used to cover skipped jobs
  push-docker:
    runs-on: ubuntu-latest
    needs:
      - set-condition
      - parachain-ts-test
      - tee-single-worker-test
    if: ${{ !failure() && needs.set-condition.outputs.push_docker == 'true' }}
    steps:
      - uses: actions/download-artifact@v4
        with:
          name: litentry-parachain-dev

      - uses: actions/download-artifact@v4
        with:
          name: litentry-tee

      - name: Load docker image
        run: |
          docker load < litentry-parachain-dev.tar.gz
          docker load < litentry-tee.tar.gz

      - name: Dockerhub login
        uses: docker/login-action@v3
        with:
          username: ${{ secrets.DOCKERHUB_USERNAME }}
          password: ${{ secrets.DOCKERHUB_PASSWORD }}

      # only push `litentry/litentry-parachain` if we rebuilt it
      - name: Push parachain image
        if: needs.set-condition.outputs.rebuild_parachain == 'true'
        run: |
          docker push litentry/litentry-parachain

      # only push TEE images if we rebuilt them
      - name: Push tee-worker image
        if: needs.set-condition.outputs.rebuild_tee == 'true'
        run: |
          docker push litentry/litentry-worker
          docker push litentry/litentry-cli<|MERGE_RESOLUTION|>--- conflicted
+++ resolved
@@ -688,11 +688,7 @@
           - test_name: lit-di-vc-test
           - test_name: lit-dr-vc-test
           - test_name: lit-parentchain-nonce
-<<<<<<< HEAD
-          - test_name: lit-ii-batch-test
           - test_name: lit-test-failed-parentchain-extrinsic
-=======
->>>>>>> c075eb14
     steps:
       - uses: actions/checkout@v4
 
