name: General CI

# This file is a joint CI of parachain and tee-worker, it contains:
# - build (of docker images)
# - format check
# - unit tests
# - integration tests

# Some notes:
#
# [1] the tee-worker part is a modified version of tee-worker/.github/workflows/build_and_test.yml
# with extra triggering control.
#
# [2] the original file (`tee-worker/.github/workflows/build_and_test.yml`) is kept to sync
# upstream changes, therefore we need to manually apply the changes to this file.

# [3] please beware that if a job in `needs` is skipped, its dependent job will also be skipped,
# see https://github.com/actions/runner/issues/491
#
# jobs that will always be executed:
# - fmt
# - set-condition
# - parachain-build-dev
# - tee-build
#
# [4] please note that job-level if `env` is not supported:
# https://github.com/actions/runner/issues/1189
# as a workaround, we need to put it in a step-level or use `needs.outputs`
#

on:
  push:
    branches:
      - dev
    paths-ignore:
      - "**/dependabot.yml"
      - "**/README.md"
  pull_request:
    branches:
      - dev
    types:
      - opened
      - reopened
      - synchronize
      - ready_for_review
  workflow_dispatch:
    inputs:
      rebuild-parachain-docker:
        type: boolean
        description: rebuild-parachain-docker
        required: true
        default: true
      rebuild-tee-docker:
        type: boolean
        description: rebuild-tee-docker
        required: true
        default: true
      push-docker:
        type: boolean
        description: push-docker
        required: true
        default: false

env:
  CARGO_TERM_COLOR: always
  DOCKER_BUILDKIT: 1
  # the branch or tag on which this workflow is triggered
  # `head_ref` will only be set if the triggering event is `pull_request`
  REF_VERSION: ${{ github.head_ref || github.ref_name }}

concurrency:
  # see https://stackoverflow.com/questions/74117321/if-condition-in-concurrency-in-gha
  # along with the `sequentialise` job below, it guarantees:
  # - for push in dev: all triggered CIs will be run sequentially, none is cancelled
  # - for PR: later triggered CIs will cancel previous runs, maximum one CI will be run
  group: ${{ github.workflow }}-${{ github.head_ref && github.ref || github.run_id }}
  cancel-in-progress: true

jobs:
  set-condition:
    runs-on: ubuntu-latest
    # see https://github.com/orgs/community/discussions/25722
    if: ${{ github.event_name == 'push' || !github.event.pull_request.draft }}
    outputs:
      rebuild_parachain: ${{ steps.env.outputs.rebuild_parachain }}
      rebuild_tee: ${{ steps.env.outputs.rebuild_tee }}
      rebuild_bitacross: ${{ steps.env.outputs.rebuild_bitacross }}
      push_docker: ${{ steps.env.outputs.push_docker }}
      run_parachain_test: ${{ steps.env.outputs.run_parachain_test }}
      run_tee_test: ${{ steps.env.outputs.run_tee_test }}
      run_bitacross_test: ${{ steps.env.outputs.run_bitacross_test }}
    steps:
      - uses: actions/checkout@v4
        with:
          fetch-depth: 0

      # Checks to see if any files in the PR/commit match one of the listed file types.
      # We can use this filter to decide whether or not to build docker images
      - uses: dorny/paths-filter@v3
        id: filter
        with:
          filters: .github/file-filter.yml
          list-files: shell

      - name: Set condition
        id: env
        run: |
          rebuild_parachain=false
          rebuild_tee=false
          rebuild_bitacross=false
          push_docker=false
          run_parachain_test=false
          run_tee_test=false
          if [ "${{ github.event.inputs.rebuild-parachain-docker }}" = "true" ] || [ "${{ steps.filter.outputs.parachain_src }}" = "true" ]; then
            rebuild_parachain=true
          fi
          if [ "${{ github.event.inputs.rebuild-tee-docker }}" = "true" ] || [ "${{ steps.filter.outputs.tee_src }}" = "true" ]; then
            rebuild_tee=true
          fi
          if [ "${{ github.event.inputs.rebuild-bitacross-docker }}" = "true" ] || [ "${{ steps.filter.outputs.bitacross_src }}" = "true" ]; then
            rebuild_bitacross=true
          fi
          if [ "${{ github.event.inputs.push-docker }}" = "true" ]; then
            push_docker=true
          elif [ "${{ github.event_name }}" = 'push' ] && [ "${{ github.ref }}" = 'refs/heads/dev' ]; then
            push_docker=true
          fi
          if [ "${{ steps.filter.outputs.parachain_test }}" = "true" ] || [ "$rebuild_parachain" = "true" ]; then
            run_parachain_test=true
          fi
          if [ "${{ steps.filter.outputs.tee_test }}" = "true" ] || [ "$rebuild_parachain" = "true" ] || [ "$rebuild_tee" = "true" ]; then
            run_tee_test=true
          fi
          if [ "${{ steps.filter.outputs.bitacross_test }}" = "true" ] || [ "$rebuild_parachain" = "true" ] || [ "$rebuild_bitacross" = "true" ]; then
            run_bitacross_test=true
          fi
          echo "rebuild_parachain=$rebuild_parachain" | tee -a $GITHUB_OUTPUT
          echo "rebuild_tee=$rebuild_tee" | tee -a $GITHUB_OUTPUT
          echo "rebuild_bitacross=$rebuild_bitacross" | tee -a $GITHUB_OUTPUT
          echo "push_docker=$push_docker" | tee -a $GITHUB_OUTPUT
          echo "run_parachain_test=$run_parachain_test" | tee -a $GITHUB_OUTPUT
          echo "run_tee_test=$run_tee_test" | tee -a $GITHUB_OUTPUT
          echo "run_bitacross_test=$$run_tee_test" | tee -a $GITHUB_OUTPUT

  fmt:
    runs-on: ubuntu-latest
    steps:
      - uses: actions/checkout@v4

      - name: Install rust toolchain
        run: rustup show

      - name: Install pre-built taplo
        run: |
          mkdir -p $HOME/.local/bin
          wget -q https://github.com/tamasfe/taplo/releases/download/0.8.1/taplo-linux-x86_64.gz
          gzip -d taplo-linux-x86_64.gz
          cp taplo-linux-x86_64 $HOME/.local/bin/taplo
          chmod a+x $HOME/.local/bin/taplo
          echo "$HOME/.local/bin" >> $GITHUB_PATH

      - name: Parachain fmt check
        run: |
          cargo fmt --all -- --check
          taplo fmt --check

      - name: Tee-worker fmt check
        working-directory: ./tee-worker
        run: |
          cargo fmt --all -- --check
          taplo fmt --check

      - name: Tee-worker enclave-runtime fmt check
        working-directory: ./tee-worker/enclave-runtime
        run: |
          cargo fmt --all -- --check

      - name: bitacross-worker fmt check
        working-directory: ./bitacross-worker
        run: |
          cargo fmt --all -- --check
          taplo fmt --check

      - name: bitacross-worker enclave-runtime fmt check
        working-directory: ./bitacross-worker/enclave-runtime
        run: |
          cargo fmt --all -- --check

      - name: Enable corepack and pnpm
        run: corepack enable && corepack enable pnpm

      - name: Tee-worker ts-tests install npm deps
        working-directory: ./tee-worker/ts-tests
        # We can't update the lockfile here because the client-api hasn't been generated yet.
        run: pnpm install --frozen-lockfile

      - name: Tee-worker check ts code format
        working-directory: ./tee-worker/ts-tests
        run: pnpm run check-format

      - name: Fail early
        if: failure()
        uses: andymckay/cancel-action@0.4

  # sequentialise the workflow runs on `dev` branch
  # the if condition is applied in step level to make this job always `successful`
  sequentialise:
    runs-on: ubuntu-latest
    steps:
      - name: Wait for previous run
        if: ${{ !failure() && (github.event_name == 'push') && (github.ref == 'refs/heads/dev') }}
        uses: litentry/consecutive-workflow-action@main
        with:
          token: ${{ secrets.GITHUB_TOKEN }}
          interval: 300
          branch: dev

  parachain-clippy:
    runs-on: ubuntu-latest
    needs:
      - fmt
      - set-condition
      - sequentialise
    if: needs.set-condition.outputs.rebuild_parachain == 'true'
    steps:
      - uses: actions/checkout@v4

      - name: Install rust toolchain
        run: rustup show

      - name: Install dependencies
        run: |
          sudo apt-get update
          sudo apt-get install -yq openssl clang libclang-dev cmake protobuf-compiler

      - name: Run cargo clippy check
        run: make clippy

      - name: Fail early
        if: failure()
        uses: andymckay/cancel-action@0.4

  tee-clippy:
    runs-on: ubuntu-latest
    needs:
      - fmt
      - set-condition
      - sequentialise
    if: needs.set-condition.outputs.rebuild_tee == 'true'
    container: "litentry/litentry-tee-dev:latest"
    steps:
      - uses: actions/checkout@v4

      - name: Install dependencies
        run: |
          sudo apt-get update && \
          sudo apt-get install -yq openssl clang libclang-dev cmake protobuf-compiler

      - name: Pallet unittests
        working-directory: ./tee-worker
        run: |
          cargo test --release -p pallet-* --lib
          cargo test --release -p lc-* --lib
          cargo test --release -p litentry-primitives --lib

      - name: Tee-worker clippy
        working-directory: ./tee-worker
        run: |
          echo "::group::cargo clippy no features"
          cargo clippy --release -- -D warnings
          echo "::endgroup::"
          echo "::group::cargo clippy sidechain"
          cargo clippy --release --features sidechain -- -D warnings
          echo "::endgroup::"
          echo "::group::cargo clippy evm"
          cargo clippy --release --features evm -- -D warnings
          echo "::endgroup::"
          echo "::group::cargo clippy offchain-worker"
          cargo clippy --release --features offchain-worker -- -D warnings
          echo "::endgroup::"
          echo "::group::cargo clippy development"
          cargo clippy --release --features development -- -D warnings
          echo "::endgroup::"
          echo "::group::cargo clippy sidechain development"
          cargo clippy --release --features sidechain,development -- -D warnings
          echo "::endgroup::"
          echo "::group::cargo clippy evm development"
          cargo clippy --release --features evm,development -- -D warnings
          echo "::endgroup::"
          echo "::group::cargo clippy offchain-worker develpment"
          cargo clippy --release --features offchain-worker,development -- -D warnings
          echo "::endgroup::"

      - name: Clean up disk
        working-directory: ./tee-worker
        run: |
          echo "::group::Show disk usage"
          df -h .
          echo "::endgroup::"
          cargo clean --profile release
          echo "::group::Show disk usage"
          df -h .
          echo "::endgroup::"

      - name: Tee-enclave clippy
        working-directory: ./tee-worker/enclave-runtime
        run: |
          echo "::group::cargo clippy no features"
          cargo clippy --release -- -D warnings
          echo "::endgroup::"
          echo "::group::cargo clippy sidechain"
          cargo clippy --release --features sidechain -- -D warnings
          echo "::endgroup::"
          echo "::group::cargo clippy offchain-worker"
          cargo clippy --release --features offchain-worker -- -D warnings
          echo "::endgroup::"
          echo "::group::cargo clippy development"
          cargo clippy --release --features development -- -D warnings
          echo "::endgroup::"
          echo "::group::cargo clippy sidechain development"
          cargo clippy --release --features sidechain,development -- -D warnings
          echo "::endgroup::"
          echo "::group::cargo clippy evm development"
          cargo clippy --release --features evm,development -- -D warnings
          echo "::endgroup::"
          echo "::group::cargo clippy offchain-worker develpment"
          cargo clippy --release --features offchain-worker,development -- -D warnings
          echo "::endgroup::"

      - name: Fail early
        if: failure()
        uses: andymckay/cancel-action@0.4

  bitacross-clippy:
    runs-on: ubuntu-latest
    needs:
      - fmt
      - set-condition
      - sequentialise
    if: needs.set-condition.outputs.rebuild_bitacross == 'true'
    #    todo: we might want to change this image in the future
    container: "litentry/litentry-tee-dev:intel-sgx-sdk-2.17"
    steps:
      - uses: actions/checkout@v4

      - name: Install dependencies
        run: |
          sudo apt-get update && \
          sudo apt-get install -yq openssl clang libclang-dev cmake protobuf-compiler

      - name: bitacross-worker clippy
        working-directory: ./bitacross-worker
        run: |
          echo "::group::cargo clippy all"
          cargo clippy --release -- -D warnings
          echo "::endgroup::"
          echo "::group::cargo clippy offchain-worker"
          cargo clean --profile release
          cargo clippy --release --features offchain-worker -- -D warnings
          echo "::group::cargo clippy offchain-worker,development"
          cargo clean --profile release
          cargo clippy --release --features offchain-worker,development -- -D warnings
          echo "::endgroup::"

      - name: Clean up disk
        working-directory: ./bitacross-worker
        run: |
          echo "::group::Show disk usage"
          df -h .
          echo "::endgroup::"
          cargo clean --profile release
          echo "::group::Show disk usage"
          df -h .
          echo "::endgroup::"

      - name: bitacross-enclave clippy
        working-directory: ./bitacross-worker/enclave-runtime
        run: |
          echo "::group::cargo clippy all"
          cargo clippy --release -- -D warnings
          echo "::endgroup::"
          echo "::group::cargo clippy offchain-worker"
          cargo clean --profile release
          cargo clippy --release --features offchain-worker -- -D warnings
          echo "::group::cargo clippy offchain-worker,development"
          cargo clean --profile release
          cargo clippy --release --features offchain-worker,development -- -D warnings
          echo "::endgroup::"

      - name: Fail early
        if: failure()
        uses: andymckay/cancel-action@0.4

  parachain-build-dev:
    runs-on: ubuntu-latest
    needs:
      - fmt
      - set-condition
      - sequentialise
    steps:
      - name: Free up disk space
        if: startsWith(runner.name, 'GitHub Actions')
        uses: jlumbroso/free-disk-space@main
        with:
          tool-cache: true
          swap-storage: false
          large-packages: false

      - uses: actions/checkout@v4

      - name: Build docker image
        if: needs.set-condition.outputs.rebuild_parachain == 'true'
        run: |
          echo "::group::build docker image"
          ./scripts/build-docker.sh release latest --features=fast-runtime
          echo "::endgroup::"
          echo "::group::docker images"
          docker images --all
          echo "::endgroup::"

      - name: Pull docker image optionally
        if: needs.set-condition.outputs.rebuild_parachain == 'false'
        run: |
          docker pull litentry/litentry-parachain:latest

      - name: Save docker image
        run: |
          docker save litentry/litentry-parachain:latest | gzip > litentry-parachain-dev.tar.gz

      - name: Upload docker image
        uses: actions/upload-artifact@v4
        with:
          name: litentry-parachain-dev
          path: litentry-parachain-dev.tar.gz
          if-no-files-found: error

      - name: Fail early
        if: failure()
        uses: andymckay/cancel-action@0.4

  tee-build:
    runs-on: ubuntu-latest
    needs:
      - fmt
      - set-condition
      - sequentialise
    steps:
      - name: Free up disk space
        if: startsWith(runner.name, 'GitHub Actions')
        uses: jlumbroso/free-disk-space@main
        with:
          tool-cache: true
          swap-storage: false
          large-packages: false

      - uses: actions/checkout@v4

      - name: Set up Docker Buildx
        uses: docker/setup-buildx-action@v3
        with:
          # use the docker driver to access the local image
          # we don't need external caches or multi platforms here
          # see https://docs.docker.com/build/drivers/
          driver: docker

      - name: Cache worker-cache
        if: needs.set-condition.outputs.rebuild_tee == 'true'
        uses: actions/cache@v4
        with:
          path: |
            worker-cache
          key: worker-cache-${{ env.REF_VERSION }}-${{ hashFiles('tee-worker/**/Cargo.lock', 'tee-worker/**/Cargo.toml') }}
          restore-keys: |
            worker-cache-${{ env.REF_VERSION }}-
            worker-cache-

      - name: Create cache folder if not exist
        if: needs.set-condition.outputs.rebuild_tee == 'true'
        run: |
          for i in 'git/db' 'registry/cache' 'registry/index' 'sccache'; do
            [ ! -d "worker-cache/$i" ] && mkdir -p "worker-cache/$i" || true
            echo "hello" > worker-cache/$i/nix
          done
          echo "::group::List worker-cache size"
          du -sh worker-cache/*
          echo "::endgroup::"
          echo "::group::Show disk usage"
          df -h .
          echo "::endgroup::"
      # cache mount in buildkit won't be exported as image layers, so it doesn't work well with GHA cache, see
      # https://github.com/moby/buildkit/issues/1512
      # https://www.reddit.com/r/rust/comments/126xeyx/exploring_the_problem_of_faster_cargo_docker/
      # https://hackmd.io/@kobzol/S17NS71bh (a great summary)
      #
      # the `reproducible-containers/buildkit-cache-dance` seems to be unstable too in my test
      # sometimes it works, sometimes it results in empty cache, root cause unclear
      #
      # thus the persistence of rust cache (w/ sccache) is maintained manually
      #
      # there's no cache-from/to as the docker image layer is too large and it takes too long to sync
      # moreoever, we are not so eager to have layer caches, as the most critical operation(cargo build)
      # is "atomic" and can't be broken into layers.
      - name: Build local builder
        if: needs.set-condition.outputs.rebuild_tee == 'true'
        uses: docker/build-push-action@v5
        with:
          context: .
          file: tee-worker/build.Dockerfile
          tags: local-builder:latest
          target: builder
          build-args: |
            WORKER_MODE_ARG=sidechain
            WORKER_ENV_DATA_PROVIDERS_CONFIG=1
            WORKER_MOCK_SERVER=1
            ADDITIONAL_FEATURES_ARG=

      - name: Copy caches from the built image
        if: needs.set-condition.outputs.rebuild_tee == 'true'
        run: |
          echo "::group::Show disk usage"
          df -h .
          echo "::endgroup::"
          echo "::group::docker images"
          docker images --all
          echo "::endgroup::"
          echo "::group::copy cache out"
          for i in 'git/db' 'registry/cache' 'registry/index'; do
            b="${i%/*}"
            rm -rf worker-cache/$i
            docker cp "$(docker create --rm local-builder:latest):/opt/rust/$i" worker-cache/$b
          done
          rm -rf worker-cache/sccache
          docker cp "$(docker create --rm local-builder:latest):/opt/rust/sccache" worker-cache
          du -sh worker-cache/*
          echo "::endgroup::"
          echo "::group::df -h ."
          df -h .
          echo "::endgroup::"

      - name: Build worker
        if: needs.set-condition.outputs.rebuild_tee == 'true'
        uses: docker/build-push-action@v5
        with:
          context: .
          file: tee-worker/build.Dockerfile
          tags: litentry/identity-worker:latest
          target: deployed-worker

      - name: Build cli
        if: needs.set-condition.outputs.rebuild_tee == 'true'
        uses: docker/build-push-action@v5
        with:
          context: .
          file: tee-worker/build.Dockerfile
          tags: litentry/identity-cli:latest
          target: deployed-client

      - name: Pull and tag worker and cli image optionally
        if: needs.set-condition.outputs.rebuild_tee == 'false'
        run: |
          docker pull litentry/identity-worker:latest
          docker pull litentry/identity-cli:latest

      - run: docker images --all

<<<<<<< HEAD
=======
      - name: Test enclave
        if: needs.set-condition.outputs.rebuild_tee == 'true'
        # cargo test is not supported in the enclave
        # see https://github.com/apache/incubator-teaclave-sgx-sdk/issues/232
        run: docker run litentry/identity-worker:latest test --all

>>>>>>> 03a3e084
      - name: Save docker images
        run: docker save litentry/identity-worker:latest litentry/identity-cli:latest | gzip > litentry-identity.tar.gz

      - name: Upload docker images
        uses: actions/upload-artifact@v4
        with:
          name: litentry-identity
          path: litentry-identity.tar.gz
          if-no-files-found: error

      - name: Test enclave
        if: needs.set-condition.outputs.rebuild_tee == 'true'
        # cargo test is not supported in the enclave
        # see https://github.com/apache/incubator-teaclave-sgx-sdk/issues/232
        run: docker run litentry/litentry-worker:latest test --all

      - name: Fail early
        if: failure()
        uses: andymckay/cancel-action@0.4

  parachain-ts-test:
    runs-on: ubuntu-latest
    needs:
      - set-condition
      - parachain-build-dev
    strategy:
      matrix:
        chain:
          - litmus
          - litentry
          - rococo
    steps:
      - uses: actions/checkout@v4

      - uses: actions/download-artifact@v4
        with:
          name: litentry-parachain-dev

      - name: Load docker image
        run: |
          docker load < litentry-parachain-dev.tar.gz

      - name: Enable corepack and pnpm
        run: corepack enable && corepack enable pnpm

      - name: Run ts tests for ${{ matrix.chain }}
        if: needs.set-condition.outputs.run_parachain_test == 'true'
        timeout-minutes: 35
        run: |
          make test-ts-docker-${{ matrix.chain }}

      - name: Collect docker logs if test fails
        continue-on-error: true
        uses: jwalton/gh-docker-logs@v2
        if: failure()
        with:
          tail: all
          dest: docker-logs

      - name: Upload docker logs if test fails
        uses: actions/upload-artifact@v4
        if: failure()
        with:
          name: ${{ matrix.chain }}-ts-tests-docker-logs
          path: docker-logs
          if-no-files-found: ignore
          retention-days: 3

      - name: Archive logs if test fails
        uses: actions/upload-artifact@v4
        if: failure()
        with:
          name: ${{ matrix.chain }}-ts-tests-artifact
          path: /tmp/parachain_dev/
          if-no-files-found: ignore
          retention-days: 3

      - name: Fail early
        if: failure()
        uses: andymckay/cancel-action@0.4

  parachain-unit-test:
    runs-on: ubuntu-latest
    needs:
      - fmt
      - set-condition
      - sequentialise
    # run_parachain_test is related to ts-tests only
    if: needs.set-condition.outputs.rebuild_parachain == 'true'
    steps:
      - uses: actions/checkout@v4

      - name: Run all unittests
        run: |
          echo "::group::core-primitives unittest"
          cargo test --locked --release -p core-primitives --lib
          echo "::endgroup::"
          echo "::group::all pallets unittest"
          cargo test --locked --release -p pallet-* --lib
          echo "::endgroup::"
          echo "::group::all pallets unittest with runtime-benchmarks feature"
          cargo test --locked --release -p pallet-* --lib --features=runtime-benchmarks
          echo "::endgroup::"

      - name: Fail early
        if: failure()
        uses: andymckay/cancel-action@0.4

  parachain-runtime-test:
    runs-on: ubuntu-latest
    needs:
      - fmt
      - set-condition
      - sequentialise
    if: needs.set-condition.outputs.rebuild_parachain == 'true'
    steps:
      - uses: actions/checkout@v4

      - name: Install toolchain
        run: rustup show

      - name: Install dependencies
        run: |
          sudo apt-get update && \
          sudo apt-get install -yq openssl clang libclang-dev cmake protobuf-compiler

      # We could have used matrix but the runtime tests are executed sequentially for a cleaner GHA visualisation graph.
      # It won't take much longer as we run them back to back.
      - name: Run runtime tests
        run: |
          echo "::group::rococo runtime test"
          cargo test --locked --release -p rococo-parachain-runtime --lib
          echo "::endgroup::"
          echo "::group::litmus runtime test"
          cargo test --locked --release -p litmus-parachain-runtime --lib
          echo "::endgroup::"
          echo "::group::litentry runtime test"
          cargo test --locked --release -p litentry-parachain-runtime --lib
          echo "::endgroup::"

      - name: Fail early
        if: failure()
        uses: andymckay/cancel-action@0.4

  tee-single-worker-test:
    runs-on: ubuntu-latest
    needs:
      - set-condition
      - parachain-build-dev
      - tee-build
    strategy:
      fail-fast: false
      matrix:
        include:
          # Litentry
          - test_name: lit-di-substrate-identity-test
          - test_name: lit-di-evm-identity-test
          - test_name: lit-di-bitcoin-identity-test
          - test_name: lit-di-solana-identity-test
          - test_name: lit-di-vc-test
          - test_name: lit-dr-vc-test
          - test_name: lit-parentchain-nonce
          - test_name: lit-test-failed-parentchain-extrinsic
          - test_name: lit-scheduled-enclave-test
          - test_name: lit-twitter-identity-test
          - test_name: lit-discord-identity-test
    steps:
      - uses: actions/checkout@v4

      - name: Pull polkadot image
        run: |
          docker pull parity/polkadot

      - uses: actions/download-artifact@v4
        with:
          name: litentry-parachain-dev

      - uses: actions/download-artifact@v4
        with:
          name: litentry-identity

      - name: Load docker image
        run: |
          docker load < litentry-parachain-dev.tar.gz
          docker load < litentry-identity.tar.gz
          docker images

      - name: Enable corepack and pnpm
        run: corepack enable && corepack enable pnpm

      - name: Generate parachain artefacts
        run: |
          ./tee-worker/scripts/litentry/generate_parachain_artefacts.sh
          ls -l docker/generated-rococo/
          ls -l tee-worker/docker/litentry/

      - name: Build litentry parachain docker images
        run: |
          cd tee-worker/docker
          docker compose -f litentry-parachain.build.yml build

      - name: Integration single worker test ${{ matrix.test_name }}
        if: needs.set-condition.outputs.run_tee_test == 'true'
        timeout-minutes: 40
        run: |
          cd tee-worker/docker
          docker compose -f docker-compose.yml -f ${{ matrix.test_name }}.yml up --no-build --exit-code-from ${{ matrix.test_name }} ${{ matrix.test_name }}

      - name: Stop integration single worker docker containers
        if: needs.set-condition.outputs.run_tee_test == 'true'
        run: |
          cd tee-worker/docker
          docker compose -f docker-compose.yml -f ${{ matrix.test_name }}.yml stop

      - name: Collect docker logs if test fails
        continue-on-error: true
        uses: jwalton/gh-docker-logs@v2
        if: failure()
        with:
          tail: all
          dest: docker-logs

      - name: Upload docker logs if test fails
        uses: actions/upload-artifact@v4
        if: failure()
        with:
          name: ${{ matrix.test_name }}-docker-logs
          path: docker-logs
          if-no-files-found: ignore
          retention-days: 3

  tee-multi-worker-test:
    runs-on: ubuntu-latest
    continue-on-error: true
    needs:
      - set-condition
      - parachain-build-dev
      - tee-build
    strategy:
      fail-fast: false
      matrix:
        include:
          - test_name: lit-di-bitcoin-identity-multiworker-test
          - test_name: lit-di-evm-identity-multiworker-test
          - test_name: lit-di-solana-identity-multiworker-test
          - test_name: lit-di-substrate-identity-multiworker-test
          - test_name: lit-di-vc-multiworker-test
          - test_name: lit-dr-vc-multiworker-test
          - test_name: lit-resume-worker
          - test_name: lit-scheduled-enclave-multiworker-test
    steps:
      - uses: actions/checkout@v4

      - name: Pull polkadot image
        run: |
          docker pull parity/polkadot

      - uses: actions/download-artifact@v4
        with:
          name: litentry-parachain-dev

      - uses: actions/download-artifact@v4
        with:
          name: litentry-identity

      - name: Load docker image
        run: |
          docker load < litentry-parachain-dev.tar.gz
          docker load < litentry-identity.tar.gz
          docker images

      - name: Enable corepack and pnpm
        run: corepack enable && corepack enable pnpm

      - name: Generate parachain artefacts
        run: |
          ./tee-worker/scripts/litentry/generate_parachain_artefacts.sh
          ls -l docker/generated-rococo/
          ls -l tee-worker/docker/litentry/

      - name: Build litentry parachain docker images
        run: |
          cd tee-worker/docker
          docker compose -f litentry-parachain.build.yml build

      - name: Integration multi worker test ${{ matrix.test_name }}
        if: needs.set-condition.outputs.run_tee_test == 'true'
        timeout-minutes: 40
        run: |
          cd tee-worker/docker
          docker compose -f multiworker-docker-compose.yml -f ${{ matrix.test_name }}.yml up --no-build --exit-code-from ${{ matrix.test_name }} ${{ matrix.test_name }}

      - name: Stop integration multi worker docker containers
        if: needs.set-condition.outputs.run_tee_test == 'true'
        run: |
          cd tee-worker/docker
          docker compose -f multiworker-docker-compose.yml -f ${{ matrix.test_name }}.yml stop

      - name: Collect docker logs if test fails
        continue-on-error: true
        uses: jwalton/gh-docker-logs@v2
        if: failure()
        with:
          tail: all
          dest: docker-logs

      - name: Upload docker logs if test fails
        uses: actions/upload-artifact@v4
        if: failure()
        with:
          name: ${{ matrix.test_name }}-docker-logs
          path: docker-logs
          if-no-files-found: ignore
          retention-days: 3

  # Secrets are not passed to the runner when a workflow is triggered from a forked repository,
  # see https://docs.github.com/en/actions/security-guides/encrypted-secrets#using-encrypted-secrets-in-a-workflow
  #
  # Only try to push docker image when
  #   - parachain-ts-test passes
  #   - tee-single-worker-test passes
  #   - set-condition.outputs.push_docker is `true`
  # Whether the parachain or tee-worker image will actually be pushed still depends on if a new image was built/rebuilt.
  # This is important not to overwrite any other jobs where a rebuild **was** triggered.
  #
  # We don't have to depend on jobs like `parachain-unit-test` as they have the same trigger condition `rebuild_parachain`,
  # so there must be no new image if `parachain-unit-test` is skipped.
  #
  # `!failure()` needs to be used to cover skipped jobs
  push-docker:
    runs-on: ubuntu-latest
    needs:
      - set-condition
      - parachain-ts-test
      - tee-single-worker-test
    if: ${{ !failure() && needs.set-condition.outputs.push_docker == 'true' }}
    steps:
      - uses: actions/download-artifact@v4
        with:
          name: litentry-parachain-dev

      - uses: actions/download-artifact@v4
        with:
          name: litentry-identity

      - name: Load docker image
        run: |
          docker load < litentry-parachain-dev.tar.gz
          docker load < litentry-identity.tar.gz

      - name: Dockerhub login
        uses: docker/login-action@v3
        with:
          username: ${{ secrets.DOCKERHUB_USERNAME }}
          password: ${{ secrets.DOCKERHUB_PASSWORD }}

      # only push `litentry/litentry-parachain` if we rebuilt it
      - name: Push parachain image
        if: needs.set-condition.outputs.rebuild_parachain == 'true'
        run: |
          docker push litentry/litentry-parachain

      # only push TEE images if we rebuilt them
      - name: Push tee-worker image
        if: needs.set-condition.outputs.rebuild_tee == 'true'
        run: |
          docker push litentry/identity-worker
          docker push litentry/identity-cli<|MERGE_RESOLUTION|>--- conflicted
+++ resolved
@@ -563,30 +563,21 @@
 
       - run: docker images --all
 
-<<<<<<< HEAD
-=======
-      - name: Test enclave
-        if: needs.set-condition.outputs.rebuild_tee == 'true'
-        # cargo test is not supported in the enclave
-        # see https://github.com/apache/incubator-teaclave-sgx-sdk/issues/232
-        run: docker run litentry/identity-worker:latest test --all
-
->>>>>>> 03a3e084
-      - name: Save docker images
-        run: docker save litentry/identity-worker:latest litentry/identity-cli:latest | gzip > litentry-identity.tar.gz
-
-      - name: Upload docker images
-        uses: actions/upload-artifact@v4
-        with:
-          name: litentry-identity
-          path: litentry-identity.tar.gz
-          if-no-files-found: error
-
       - name: Test enclave
         if: needs.set-condition.outputs.rebuild_tee == 'true'
         # cargo test is not supported in the enclave
         # see https://github.com/apache/incubator-teaclave-sgx-sdk/issues/232
         run: docker run litentry/litentry-worker:latest test --all
+
+      - name: Save docker images
+        run: docker save litentry/identity-worker:latest litentry/identity-cli:latest | gzip > litentry-identity.tar.gz
+
+      - name: Upload docker images
+        uses: actions/upload-artifact@v4
+        with:
+          name: litentry-identity
+          path: litentry-identity.tar.gz
+          if-no-files-found: error
 
       - name: Fail early
         if: failure()
