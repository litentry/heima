--- conflicted
+++ resolved
@@ -800,27 +800,12 @@
       fail-fast: false
       matrix:
         include:
-<<<<<<< HEAD
           # - test_name: lit-di-evm-identity-multiworker-test
           # - test_name: lit-di-substrate-identity-multiworker-test
-          - test_name: lit-di-vc-multiworker-test
-          - test_name: lit-di-vc-multiworker-test
-          - test_name: lit-di-vc-multiworker-test
-          - test_name: lit-di-vc-multiworker-test
           - test_name: lit-di-vc-multiworker-test
           # - test_name: lit-dr-vc-multiworker-test
           # - test_name: lit-resume-worker
           # - test_name: lit-scheduled-enclave-test
-=======
-          - test_name: lit-di-bitcoin-identity-multiworker-test
-          - test_name: lit-di-evm-identity-multiworker-test
-          - test_name: lit-di-solana-identity-multiworker-test
-          - test_name: lit-di-substrate-identity-multiworker-test
-          - test_name: lit-di-vc-multiworker-test
-          - test_name: lit-dr-vc-multiworker-test
-          - test_name: lit-resume-worker
-          - test_name: lit-scheduled-enclave-multiworker-test
->>>>>>> 4623a759
     steps:
       - uses: actions/checkout@v4
 
