--- conflicted
+++ resolved
@@ -694,8 +694,6 @@
           cd tee-worker/docker
           docker compose -f docker-compose.yml -f lit-ts-api-package-build.yml stop
 
-<<<<<<< HEAD
-=======
       - name: Collect docker logs if test fails
         continue-on-error: true
         uses: jwalton/gh-docker-logs@v2
@@ -713,7 +711,6 @@
           if-no-files-found: ignore
           retention-days: 3
       
->>>>>>> a53ee2df
   tee-test:
     runs-on: ubuntu-latest
     needs:
