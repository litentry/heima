name: Tee-worker CI

# this is a modified version of tee-worker/.github/workflows/build_and_test.yml with
# extra triggering control.
#
# the original file (`tee-worker/.github/workflows/build_and_test.yml`) is kept to sync
# upstream changes, therefore we need to manually apply the changes to this file.

# tried symbolic link -- didn't work, see https://stackoverflow.com/a/71704019

on:
  push:
    branches:
      - dev
    paths-ignore:
      - "**/dependabot.yml"
      - "**/README.md"
  pull_request:
    branches:
      - dev
    types:
      - opened
      - reopened
      - synchronize
      - ready_for_review
  workflow_dispatch:

env:
  CARGO_TERM_COLOR: always
  LOG_DIR: logs
  BUILD_CONTAINER_NAME: integritee_worker_enclave_test
  UPLOAD_DOWNLOAD_DIR_PREFIX: /tmp

concurrency:
  group: ${{ github.workflow }}-${{ github.ref }}
  cancel-in-progress: true

# to minimise the changes by setting a default working directory
# please note it only applies to the `run` command, not `use` command
defaults:
  run:
    working-directory: tee-worker

jobs:
  check-file-change:
    runs-on: ubuntu-latest
    # see https://github.com/orgs/community/discussions/25722
    if: ${{ github.event_name == 'push' || !github.event.pull_request.draft }}
    outputs:
      src: ${{ steps.filter.outputs.src }}
    steps:
      - uses: actions/checkout@v3
        with:
          fetch-depth: 0

      # Checks to see if any files in the PR/commit match one of the listed file types.
      # We can use this filter to decide whether or not to build docker images
      - uses: dorny/paths-filter@v2
        id: filter
        with:
          filters: |
            src:
              - 'tee-worker/**'
              - '.github/workflows/tee-worker-ci.yml'

  build-parachain-docker:
    runs-on: ubuntu-latest
    needs: check-file-change
    if: needs.check-file-change.outputs.src == 'true'
    steps:
      - uses: actions/checkout@v3

      - name: Build docker image
        run: |
          cd ..
          make build-docker-release
          echo "============================="
          docker images

      - name: Save docker image
        run: |
          docker save litentry/litentry-parachain:latest -o ${{ env.UPLOAD_DOWNLOAD_DIR_PREFIX }}/litentry-parachain.tar

      - name: Upload docker image
        uses: actions/upload-artifact@v3
        with:
          name: parachain-artifact
          path: ${{ env.UPLOAD_DOWNLOAD_DIR_PREFIX }}/litentry-parachain.tar

  build-test:
    runs-on: ubuntu-20.04
    needs: check-file-change
    if: needs.check-file-change.outputs.src == 'true'
    strategy:
      fail-fast: false
      matrix:
        include:
          - flavor_id: sidechain
            mode: sidechain
          - flavor_id: mockserver
            mode: sidechain
            additional_features: mockserver

    steps:
      - uses: actions/checkout@v3

      - name: Set up Docker Buildx
        uses: docker/setup-buildx-action@v2
        with:
          buildkitd-flags: --debug
          driver: docker-container

      - name: Build Worker & Run Cargo Test
        env:
          DOCKER_BUILDKIT: 1
        run: >
          cd .. && docker build -t integritee-worker-${{ matrix.flavor_id }}-${{ github.sha }}
          --target deployed-worker
          --build-arg WORKER_MODE_ARG=${{ matrix.mode }} --build-arg ADDITIONAL_FEATURES_ARG=${{ matrix.additional_features }}
          -f tee-worker/build.Dockerfile .

      - name: Build CLI client
        env:
          DOCKER_BUILDKIT: 1
        run: >
          cd .. && docker build -t integritee-cli-client-${{ matrix.flavor_id }}-${{ github.sha }}
          --target deployed-client
          --build-arg WORKER_MODE_ARG=${{ matrix.mode }} --build-arg ADDITIONAL_FEATURES_ARG=${{ matrix.additional_features }}
          -f tee-worker/build.Dockerfile .

      - run: docker images --all

      - name: Test Enclave # cargo test is not supported in the enclave, see: https://github.com/apache/incubator-teaclave-sgx-sdk/issues/232
        run: docker run --name ${{ env.BUILD_CONTAINER_NAME }} integritee-worker-${{ matrix.flavor_id }}-${{ github.sha }} test --all

      - name: Export worker image(s)
        run: |
          docker image save integritee-worker-${{ matrix.flavor_id }}-${{ github.sha }} | gzip > ${{ env.UPLOAD_DOWNLOAD_DIR_PREFIX }}/integritee-worker-${{ matrix.flavor_id }}-${{ github.sha }}.tar.gz
          docker image save integritee-cli-client-${{ matrix.flavor_id }}-${{ github.sha }} | gzip > ${{ env.UPLOAD_DOWNLOAD_DIR_PREFIX }}/integritee-cli-client-${{ matrix.flavor_id }}-${{ github.sha }}.tar.gz

      - name: Upload worker image
        uses: actions/upload-artifact@v3
        with:
          name: integritee-worker-${{ matrix.flavor_id }}-${{ github.sha }}.tar.gz
          path: ${{ env.UPLOAD_DOWNLOAD_DIR_PREFIX }}/integritee-worker-${{ matrix.flavor_id }}-${{ github.sha }}.tar.gz

      - name: Upload CLI client image
        uses: actions/upload-artifact@v3
        with:
          name: integritee-cli-client-${{ matrix.flavor_id }}-${{ github.sha }}.tar.gz
          path: ${{ env.UPLOAD_DOWNLOAD_DIR_PREFIX }}/integritee-cli-client-${{ matrix.flavor_id }}-${{ github.sha }}.tar.gz

  build-test-status-check:
    if: ${{ always() }}
    runs-on: ubuntu-latest
    needs: build-test
    steps:
      - uses: actions/checkout@v3
      - run: |
          case "${{ needs.build-test.result }}" in
            success|skipped) exit 0 ;;
            *) exit 1 ;;
          esac

  clippy:
    runs-on: ubuntu-latest
    needs: check-file-change
    if: needs.check-file-change.outputs.src == 'true'
    container: "integritee/integritee-dev:0.1.9"
    steps:
      - uses: actions/checkout@v3
      - name: init rust
        # enclave is not in the same workspace
        run: rustup show && cd enclave-runtime && rustup show

      - name: Clippy default features
        run: cargo clippy -- -D warnings
      - name: Enclave # Enclave is separate as it's not in the workspace
        run: cd enclave-runtime && cargo clippy -- -D warnings

      - name: Clippy with EVM feature
        run: |
          cargo clippy --features evm -- -D warnings
          cd enclave-runtime && cargo clippy --features evm -- -D warnings
      - name: Clippy with Sidechain feature
        run: |
          cargo clippy --features sidechain -- -D warnings
          cd enclave-runtime && cargo clippy --features sidechain -- -D warnings
      - name: Clippy with Teeracle feature
        run: |
          cargo clippy --features teeracle -- -D warnings
          cd enclave-runtime && cargo clippy --features teeracle -- -D warnings
      - name: Clippy with Offchain-worker feature
        run: |
          cargo clippy --features offchain-worker -- -D warnings
          cd enclave-runtime && cargo clippy --features offchain-worker -- -D warnings
      - name: Fail-fast; cancel other jobs
        if: failure()
        uses: andymckay/cancel-action@0.2

  fmt:
    runs-on: ubuntu-latest
    needs: check-file-change
    if: needs.check-file-change.outputs.src == 'true'
    steps:
      - uses: actions/checkout@v3
      - name: init rust
        run: rustup show

      - name: Worker & Client
        run: cargo fmt --all -- --check
      - name: Enclave # Enclave is separate as it's not in the workspace
        run: cd enclave-runtime && cargo fmt --all -- --check

      - name: Install taplo
        run: cargo install taplo-cli --locked
      - name: Cargo.toml fmt
        run: taplo fmt --check

      - name: Fail-fast; cancel other jobs
        if: failure()
        uses: andymckay/cancel-action@0.2

  integration-tests:
    runs-on: ubuntu-20.04
    needs:
      - build-parachain-docker
      - build-test
    env:
      WORKER_IMAGE_TAG: integritee-worker:dev
      CLIENT_IMAGE_TAG: integritee-cli:dev
      COINMARKETCAP_KEY: ${{ secrets.COINMARKETCAP_KEY }}
      TEERACLE_INTERVAL_SECONDS: 4

    strategy:
      fail-fast: false
      matrix:
        include:
          - test: M6
            flavor_id: sidechain
            demo_name: demo-indirect-invocation
          - test: M8
            flavor_id: sidechain
            demo_name: demo-direct-call
          - test: Sidechain
            flavor_id: sidechain
            demo_name: demo-sidechain
          - test: Benchmark
            flavor_id: sidechain
            demo_name: sidechain-benchmark
          # Litentry
          - test: user-shielding-key
            flavor_id: sidechain
            demo_name: user-shielding-key
          - test: ts-tests
            flavor_id: mockserver
            demo_name: ts-tests

    steps:
      - uses: actions/checkout@v3

      - name: Pull polkadot image
        run: |
          docker pull parity/polkadot:latest

      - uses: actions/download-artifact@v3
        with:
          name: parachain-artifact
          path: ${{ env.UPLOAD_DOWNLOAD_DIR_PREFIX }}

      - name: Load docker image
        run: |
          docker load -i ${{ env.UPLOAD_DOWNLOAD_DIR_PREFIX }}/litentry-parachain.tar

      - name: Download Worker Image
        uses: actions/download-artifact@v3
        with:
          name: integritee-worker-${{ matrix.flavor_id }}-${{ github.sha }}.tar.gz
          path: ${{ env.UPLOAD_DOWNLOAD_DIR_PREFIX }}

      - name: Download CLI client Image
        uses: actions/download-artifact@v3
        with:
          name: integritee-cli-client-${{ matrix.flavor_id }}-${{ github.sha }}.tar.gz
          path: ${{ env.UPLOAD_DOWNLOAD_DIR_PREFIX }}

      - name: Load Worker & Client Images
        env:
          DOCKER_BUILDKIT: 1
        run: |
          docker image load --input ${{ env.UPLOAD_DOWNLOAD_DIR_PREFIX }}/integritee-worker-${{ matrix.flavor_id }}-${{ github.sha }}.tar.gz
          docker image load --input ${{ env.UPLOAD_DOWNLOAD_DIR_PREFIX }}/integritee-cli-client-${{ matrix.flavor_id }}-${{ github.sha }}.tar.gz
          docker images --all

      - name: Re-name Image Tags
        run: |
          docker tag integritee-worker-${{ matrix.flavor_id }}-${{ github.sha }} ${{ env.WORKER_IMAGE_TAG }}
          docker tag integritee-cli-client-${{ matrix.flavor_id }}-${{ github.sha }} ${{ env.CLIENT_IMAGE_TAG }}
          docker images --all

      - name: Generate parachain artefacts
        run: |
          ./scripts/litentry/generate_parachain_artefacts.sh

      - name: Build litentry parachain docker images
        run: |
          cd docker
          docker-compose -f litentry-parachain.build.yml build

      - name: Integration Test ${{ matrix.test }}-${{ matrix.flavor_id }}
        timeout-minutes: 30
        run: |
          cd docker
          docker-compose -f docker-compose.yml -f ${{ matrix.demo_name }}.yml up --no-build --exit-code-from ${{ matrix.demo_name }} -- ${{ matrix.demo_name }}

      - name: Stop docker containers
        run: |
          cd docker
          docker compose -f docker-compose.yml -f ${{ matrix.demo_name }}.yml stop

      - name: Collect Docker Logs
        continue-on-error: true
        if: always()
        uses: jwalton/gh-docker-logs@v2
        with:
          #images: '${{ env.WORKER_IMAGE_TAG }},${{ env.CLIENT_IMAGE_TAG }}'
          tail: all
          dest: ${{ env.UPLOAD_DOWNLOAD_DIR_PREFIX }}/${{ env.LOG_DIR }}

      - name: Upload logs
        if: always()
        uses: actions/upload-artifact@v3
        with:
          name: logs-${{ matrix.test }}-${{ matrix.flavor_id }}
          path: ${{ env.UPLOAD_DOWNLOAD_DIR_PREFIX }}/${{ env.LOG_DIR }}

<<<<<<< HEAD
  # Only push docker image when tests are passed and pushing to `dev` branch
=======
  integration-tests-status-check:
    if: ${{ always() }}
    runs-on: ubuntu-latest
    needs: integration-tests
    steps:
      - uses: actions/checkout@v3
      - run: |
          case "${{ needs.integration-tests.result }}" in
            success|skipped) exit 0 ;;
            *) exit 1 ;;
          esac

  # Only push docker image when tests are passed and it's a push event
>>>>>>> e7a64276
  push-docker-image:
    runs-on: ubuntu-latest
    needs:
      - integration-tests
    if: ${{ success() && (github.event_name == 'push') && (github.ref == 'refs/heads/dev') }}
    steps:
      - uses: actions/checkout@v3

      - uses: actions/download-artifact@v3
        with:
          name: parachain-artifact
          path: ${{ env.UPLOAD_DOWNLOAD_DIR_PREFIX }}

      - name: Load docker image
        run: |
          docker load -i ${{ env.UPLOAD_DOWNLOAD_DIR_PREFIX }}/litentry-parachain.tar

      - name: Dockerhub login
        uses: docker/login-action@v2
        with:
          username: ${{ secrets.DOCKERHUB_USERNAME }}
          password: ${{ secrets.DOCKERHUB_PASSWORD }}

      - name: Push docker image
        run: docker push litentry/litentry-parachain:latest

  release:
    name: Draft Release
    if: startsWith(github.ref, 'refs/tags/')
    runs-on: ubuntu-latest
    needs: [build-test, integration-tests]
    outputs:
      release_url: ${{ steps.create-release.outputs.html_url }}
      asset_upload_url: ${{ steps.create-release.outputs.upload_url }}
    steps:
      - uses: actions/checkout@v3

      - name: Download Integritee Service
        uses: actions/download-artifact@v3
        with:
          name: integritee-worker-sidechain-${{ github.sha }}
          path: ${{ env.UPLOAD_DOWNLOAD_DIR_PREFIX }}/integritee-worker-tmp

      - name: Download Integritee Client
        uses: actions/download-artifact@v3
        with:
          name: integritee-client-sidechain-${{ github.sha }}
          path: ${{ env.UPLOAD_DOWNLOAD_DIR_PREFIX }}/integritee-client-tmp

      - name: Download Enclave Signed
        uses: actions/download-artifact@v3
        with:
          name: enclave-signed-sidechain-${{ github.sha }}
          path: ${{ env.UPLOAD_DOWNLOAD_DIR_PREFIX }}/enclave-signed-tmp

      - name: Move service binaries
        run: mv ${{ env.UPLOAD_DOWNLOAD_DIR_PREFIX }}/integritee-worker-tmp/integritee-service ./integritee-demo-validateer

      - name: Move service client binaries
        run: mv ${{ env.UPLOAD_DOWNLOAD_DIR_PREFIX }}/integritee-client-tmp/integritee-cli ./integritee-client

      - name: Move service client binaries
        run: mv ${{ env.UPLOAD_DOWNLOAD_DIR_PREFIX }}/enclave-signed-tmp/enclave.signed.so ./enclave.signed.so

      - name: Create required package.json
        run: test -f package.json || echo '{}' >package.json

      - name: Changelog
        uses: scottbrenner/generate-changelog-action@master
        id: Changelog

      - name: Display structure of downloaded files
        run: ls -R
        working-directory: .

      - name: Release
        id: create-release
        uses: softprops/action-gh-release@v1
        env:
          GITHUB_TOKEN: ${{ secrets.GITHUB_TOKEN }}
        with:
          body: |
            ${{ steps.Changelog.outputs.changelog }}
          draft: true
          # note the path change
          files: |
            tee-worker/integritee-client
            tee-worker/integritee-demo-validateer
            tee-worker/enclave.signed.so<|MERGE_RESOLUTION|>--- conflicted
+++ resolved
@@ -334,9 +334,6 @@
           name: logs-${{ matrix.test }}-${{ matrix.flavor_id }}
           path: ${{ env.UPLOAD_DOWNLOAD_DIR_PREFIX }}/${{ env.LOG_DIR }}
 
-<<<<<<< HEAD
-  # Only push docker image when tests are passed and pushing to `dev` branch
-=======
   integration-tests-status-check:
     if: ${{ always() }}
     runs-on: ubuntu-latest
@@ -349,8 +346,7 @@
             *) exit 1 ;;
           esac
 
-  # Only push docker image when tests are passed and it's a push event
->>>>>>> e7a64276
+  # Only push docker image when tests are passed and pushing to `dev` branch
   push-docker-image:
     runs-on: ubuntu-latest
     needs:
