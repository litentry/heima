// Copyright 2020-2024 Trust Computing GmbH.
// This file is part of Litentry.
//
// Litentry is free software: you can redistribute it and/or modify
// it under the terms of the GNU General Public License as published by
// the Free Software Foundation, either version 3 of the License, or
// (at your option) any later version.
//
// Litentry is distributed in the hope that it will be useful,
// but WITHOUT ANY WARRANTY; without even the implied warranty of
// MERCHANTABILITY or FITNESS FOR A PARTICULAR PURPOSE.  See the
// GNU General Public License for more details.
//
// You should have received a copy of the GNU General Public License
// along with Litentry.  If not, see <https://www.gnu.org/licenses/>.

// This file includes the predefined rulesets and the corresponding parameters
// when requesting VCs.

use crate::{
	all_web3networks, AccountId, BnbDigitDomainType, BoundedWeb3Network, EVMTokenType,
	GenericDiscordRoleType, OneBlockCourseType, VIP3MembershipCardLevel, Web3Network,
	Web3TokenType,
};
use codec::{Decode, Encode, MaxEncodedLen};
use scale_info::TypeInfo;
use sp_core::H160;
use sp_runtime::{traits::ConstU32, BoundedVec};
use sp_std::{vec, vec::Vec};

pub type ParameterString = BoundedVec<u8, ConstU32<64>>;

#[derive(Encode, Decode, Clone, Debug, PartialEq, Eq, MaxEncodedLen, TypeInfo)]
pub struct AchainableAmountHolding {
	pub name: ParameterString,
	pub chain: Web3Network,
	pub amount: ParameterString,
	pub date: ParameterString,
	pub token: Option<ParameterString>,
}

#[derive(Encode, Decode, Clone, Debug, PartialEq, Eq, MaxEncodedLen, TypeInfo)]
pub struct AchainableAmountToken {
	pub name: ParameterString,

	// Considering the uniformity of the structure, all relevant chain structures should be changed
	// to BoundedWeb3Network. However, this would be a significant modification for the previous
	// VC. Considering the tight timeline for this New Year compain, we will temporarily only
	// change this AchainableAmountToken' chain field to BoundedWeb3Network. Afterwards, it needs
	// to be modified to be consistent.
	pub chain: BoundedWeb3Network,

	pub amount: ParameterString,
	pub token: Option<ParameterString>,
}

#[derive(Encode, Decode, Clone, Debug, PartialEq, Eq, MaxEncodedLen, TypeInfo)]
pub struct AchainableAmount {
	pub name: ParameterString,
	pub chain: Web3Network,
	pub amount: ParameterString,
}

#[derive(Encode, Decode, Clone, Debug, PartialEq, Eq, MaxEncodedLen, TypeInfo)]
pub struct AchainableAmounts {
	pub name: ParameterString,
	pub chain: Web3Network,
	pub amount1: ParameterString,
	pub amount2: ParameterString,
}

#[derive(Encode, Decode, Clone, Debug, PartialEq, Eq, MaxEncodedLen, TypeInfo)]
pub struct AchainableBasic {
	pub name: ParameterString,
	pub chain: Web3Network,
}

#[derive(Encode, Decode, Clone, Debug, PartialEq, Eq, MaxEncodedLen, TypeInfo)]
pub struct AchainableBetweenPercents {
	pub name: ParameterString,
	pub chain: Web3Network,
	pub greater_than_or_equal_to: ParameterString,
	pub less_than_or_equal_to: ParameterString,
}

#[derive(Encode, Decode, Clone, Debug, PartialEq, Eq, MaxEncodedLen, TypeInfo)]
pub struct AchainableClassOfYear {
	pub name: ParameterString,
	pub chain: Web3Network,
}

#[derive(Encode, Decode, Clone, Debug, PartialEq, Eq, MaxEncodedLen, TypeInfo)]
pub struct AchainableDateInterval {
	pub name: ParameterString,
	pub chain: Web3Network,
	pub start_date: ParameterString,
	pub end_date: ParameterString,
}

#[derive(Encode, Decode, Clone, Debug, PartialEq, Eq, MaxEncodedLen, TypeInfo)]
pub struct AchainableDatePercent {
	pub name: ParameterString,
	pub chain: Web3Network,
	pub token: ParameterString,
	pub date: ParameterString,
	pub percent: ParameterString,
}
#[derive(Encode, Decode, Clone, Debug, PartialEq, Eq, MaxEncodedLen, TypeInfo)]
pub struct AchainableDate {
	pub name: ParameterString,
	pub chain: Web3Network,
	pub date: ParameterString,
}
#[derive(Encode, Decode, Clone, Debug, PartialEq, Eq, MaxEncodedLen, TypeInfo)]
pub struct AchainableToken {
	pub name: ParameterString,
	pub chain: Web3Network,
	pub token: ParameterString,
}

#[derive(Encode, Decode, Clone, Debug, PartialEq, Eq, MaxEncodedLen, TypeInfo)]
pub struct AchainableMirror {
	pub name: ParameterString,
	pub chain: Web3Network,
	pub post_quantity: Option<ParameterString>,
}

#[rustfmt::skip]
#[derive(Encode, Decode, Clone, Debug, PartialEq, Eq, MaxEncodedLen, TypeInfo)]
pub enum AchainableParams {
	#[codec(index = 0)]
	AmountHolding(AchainableAmountHolding),
	#[codec(index = 1)]
	AmountToken(AchainableAmountToken),
	#[codec(index = 2)]
	Amount(AchainableAmount),
	#[codec(index = 3)]
	Amounts(AchainableAmounts),
	#[codec(index = 4)]
	Basic(AchainableBasic),
	#[codec(index = 5)]
	BetweenPercents(AchainableBetweenPercents),
	#[codec(index = 6)]
	ClassOfYear(AchainableClassOfYear),
	#[codec(index = 7)]
	DateInterval(AchainableDateInterval),
	#[codec(index = 8)]
	DatePercent(AchainableDatePercent),
	#[codec(index = 9)]
	Date(AchainableDate),
	#[codec(index = 10)]
	Token(AchainableToken),
	#[codec(index = 11)]
	Mirror(AchainableMirror),
}

impl AchainableParams {
	pub fn name(&self) -> ParameterString {
		match self {
			AchainableParams::AmountHolding(p) => p.name.clone(),
			AchainableParams::AmountToken(p) => p.name.clone(),
			AchainableParams::Amount(p) => p.name.clone(),
			AchainableParams::Amounts(p) => p.name.clone(),
			AchainableParams::Basic(p) => p.name.clone(),
			AchainableParams::BetweenPercents(p) => p.name.clone(),
			AchainableParams::ClassOfYear(p) => p.name.clone(),
			AchainableParams::DateInterval(p) => p.name.clone(),
			AchainableParams::DatePercent(p) => p.name.clone(),
			AchainableParams::Date(p) => p.name.clone(),
			AchainableParams::Token(p) => p.name.clone(),
			AchainableParams::Mirror(p) => p.name.clone(),
		}
	}

	pub fn chains(&self) -> Vec<Web3Network> {
		match self {
			AchainableParams::AmountHolding(arg) => vec![arg.chain],
			AchainableParams::AmountToken(arg) => arg.chain.to_vec(),
			AchainableParams::Amount(arg) => vec![arg.chain],
			AchainableParams::Amounts(arg) => vec![arg.chain],
			AchainableParams::Basic(arg) => vec![arg.chain],
			AchainableParams::BetweenPercents(arg) => vec![arg.chain],
			AchainableParams::ClassOfYear(arg) => vec![arg.chain],
			AchainableParams::DateInterval(arg) => vec![arg.chain],
			AchainableParams::DatePercent(arg) => vec![arg.chain],
			AchainableParams::Date(arg) => vec![arg.chain],
			AchainableParams::Token(arg) => vec![arg.chain],
			AchainableParams::Mirror(arg) => vec![arg.chain],
		}
	}
}

#[rustfmt::skip]
#[derive(Encode, Decode, Clone, Debug, PartialEq, Eq, MaxEncodedLen, TypeInfo)]
pub enum Assertion {
	#[codec(index = 0)]
	A1,
	#[codec(index = 1)]
	A2(ParameterString),                                    // (guild_id)
	#[codec(index = 2)]
	A3(ParameterString, ParameterString, ParameterString),  // (guild_id, channel_id, role_id)
	#[codec(index = 3)]
	A4(ParameterString),                                    // (minimum_amount)
	#[codec(index = 4)]
	A6,
	#[codec(index = 5)]
	A7(ParameterString),                                    // (minimum_amount)
	#[codec(index = 6)]
	A8(BoundedWeb3Network),                                 // litentry, litmus, polkadot, kusama, khala, ethereum
	#[codec(index = 7)]
	A10(ParameterString),                                   // (minimum_amount)
	#[codec(index = 8)]
	A11(ParameterString),                                   // (minimum_amount)

	// ----- begin polkadot decoded 2023 -----
	#[codec(index = 9)]
	A13(AccountId),                                         // (participant_account), can only be requested by delegatee
	#[codec(index = 10)]
	A14,
	// for Holder assertions we'll reuse A4/A7
	// ----- end polkadot decoded 2023 -----
	#[codec(index = 11)]
	Achainable(AchainableParams),

	// For EVM Version Early Bird
	#[codec(index = 12)]
	A20,

	// For Oneblock
	#[codec(index = 13)]
	Oneblock(OneBlockCourseType),

	// GenericDiscordRole
	#[codec(index = 14)]
	GenericDiscordRole(GenericDiscordRoleType),  // (generic_discord_role_type)

	// ----- begin SPACEID -----
	#[codec(index = 16)]
	BnbDomainHolding,

	#[codec(index = 17)]
	BnbDigitDomainClub(BnbDigitDomainType),
	// ----- end SPACEID -----

	#[codec(index = 18)]
	VIP3MembershipCard(VIP3MembershipCardLevel),

	#[codec(index = 19)]
	WeirdoGhostGangHolder,

	#[codec(index = 20)]
	LITStaking,

	#[codec(index = 21)]
	EVMAmountHolding(EVMTokenType),  // (evm_token_type)

	#[codec(index = 22)]
	BRC20AmountHolder,

	#[codec(index = 23)]
	CryptoSummary,

	#[codec(index = 24)]
<<<<<<< HEAD
	Dynamic(H160) // smart contract code identifier
=======
	TokenHoldingAmount(Web3TokenType),
>>>>>>> 1d997787
}

impl Assertion {
	// Given an assertion enum type, retrieve the supported web3 networks.
	// So we limit the network types on the assertion definition level.
	//
	// The final networks used for assertion building are the common set of:
	// - "assertion supported networks" which are defined here, and
	// - "identity networks" which are defined by the user and stored in `IdentityContext`
	//
	// returns a vector of `Web3Network` guarantees it's a subnet of
	// the broader `Web3Network` (see network.rs)
	pub fn get_supported_web3networks(&self) -> Vec<Web3Network> {
		match self {
			// LIT holder, not including `LitentryRococo` as it's not supported by any data provider
			Self::A4(..) => vec![Web3Network::Litentry, Web3Network::Litmus, Web3Network::Ethereum],
			// DOT holder
			Self::A7(..) => vec![Web3Network::Polkadot],
			// WBTC/ETH holder
			Self::A10(..) |
			Self::A11(..) |
			Self::VIP3MembershipCard(..) |
			Self::WeirdoGhostGangHolder => vec![Web3Network::Ethereum],
			// total tx over `networks`
			Self::A8(network) => network.to_vec(),
			// polkadot paticipation
			Self::A14 => vec![Web3Network::Polkadot],
			// Achainable Assertions
			Self::Achainable(arg) => arg.chains(),
			// Oneblock Assertion
			Self::Oneblock(..) => vec![Web3Network::Polkadot, Web3Network::Kusama],
			// SPACEID Assertions
			Self::BnbDomainHolding | Self::BnbDigitDomainClub(..) => vec![Web3Network::Bsc],
			// LITStaking
			Self::LITStaking => vec![Web3Network::Litentry],
			// EVM Amount Holding
			Self::EVMAmountHolding(_) | Self::CryptoSummary =>
				vec![Web3Network::Ethereum, Web3Network::Bsc],
			// BRC20 Holder
			Self::BRC20AmountHolder => vec![Web3Network::BitcoinP2tr],
			//
			// general rules
			//
			// any web3 network is allowed
			Self::A1 | Self::A13(..) | Self::A20 => all_web3networks(),
			// no web3 network is allowed
			Self::A2(..) | Self::A3(..) | Self::A6 | Self::GenericDiscordRole(..) => vec![],
<<<<<<< HEAD
			Self::Dynamic(_) => all_web3networks(),
=======
			Self::TokenHoldingAmount(t_type) => t_type.get_supported_networks(),
>>>>>>> 1d997787
		}
	}
}

#[derive(Encode, Decode, Clone, Debug, PartialEq, Eq, MaxEncodedLen, TypeInfo)]
pub enum AmountHoldingTimeType {
	#[codec(index = 0)]
	LIT,
	#[codec(index = 1)]
	DOT,
	#[codec(index = 2)]
	WBTC,
	#[codec(index = 3)]
	ETH,
}<|MERGE_RESOLUTION|>--- conflicted
+++ resolved
@@ -261,11 +261,10 @@
 	CryptoSummary,
 
 	#[codec(index = 24)]
-<<<<<<< HEAD
+	TokenHoldingAmount(Web3TokenType),
+
+	#[codec(index = 25)]
 	Dynamic(H160) // smart contract code identifier
-=======
-	TokenHoldingAmount(Web3TokenType),
->>>>>>> 1d997787
 }
 
 impl Assertion {
@@ -313,11 +312,8 @@
 			Self::A1 | Self::A13(..) | Self::A20 => all_web3networks(),
 			// no web3 network is allowed
 			Self::A2(..) | Self::A3(..) | Self::A6 | Self::GenericDiscordRole(..) => vec![],
-<<<<<<< HEAD
+			Self::TokenHoldingAmount(t_type) => t_type.get_supported_networks(),
 			Self::Dynamic(_) => all_web3networks(),
-=======
-			Self::TokenHoldingAmount(t_type) => t_type.get_supported_networks(),
->>>>>>> 1d997787
 		}
 	}
 }
