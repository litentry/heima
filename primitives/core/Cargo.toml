[package]
authors = ["Litentry Dev"]
edition = '2021'
name = 'core-primitives'
version = '0.9.12'

[dependencies]
codec = { package = "parity-scale-codec", version = "3.0.0", default-features = false, features = ["derive", "max-encoded-len"] }
<<<<<<< HEAD
frame-support = { git = "https://github.com/paritytech/substrate", branch = "polkadot-v0.9.39", default-features = false }
scale-info = { version = "2.4.0", default-features = false, features = ["derive"] }
sp-core = { git = "https://github.com/paritytech/substrate", branch = "polkadot-v0.9.39", default-features = false }
sp-runtime = { git = "https://github.com/paritytech/substrate", branch = "polkadot-v0.9.39", default-features = false }
sp-std = { git = "https://github.com/paritytech/substrate", branch = "polkadot-v0.9.39", default-features = false }
=======
frame-support = { git = "https://github.com/paritytech/substrate", branch = "polkadot-v0.9.37", default-features = false }
scale-info = { version = "2.5.0", default-features = false, features = ["derive"] }
sp-core = { git = "https://github.com/paritytech/substrate", branch = "polkadot-v0.9.37", default-features = false }
sp-runtime = { git = "https://github.com/paritytech/substrate", branch = "polkadot-v0.9.37", default-features = false }
sp-std = { git = "https://github.com/paritytech/substrate", branch = "polkadot-v0.9.37", default-features = false }
>>>>>>> 7e6c0921

xcm = { git = "https://github.com/paritytech/polkadot", branch = "release-v0.9.39", default-features = false }

[features]
default = ["std"]
std = [
  "codec/std",
  "scale-info/std",
  "frame-support/std",
  "sp-core/std",
  "sp-runtime/std",
  "sp-std/std",
  "xcm/std",
]<|MERGE_RESOLUTION|>--- conflicted
+++ resolved
@@ -6,19 +6,11 @@
 
 [dependencies]
 codec = { package = "parity-scale-codec", version = "3.0.0", default-features = false, features = ["derive", "max-encoded-len"] }
-<<<<<<< HEAD
 frame-support = { git = "https://github.com/paritytech/substrate", branch = "polkadot-v0.9.39", default-features = false }
-scale-info = { version = "2.4.0", default-features = false, features = ["derive"] }
+scale-info = { version = "2.5.0", default-features = false, features = ["derive"] }
 sp-core = { git = "https://github.com/paritytech/substrate", branch = "polkadot-v0.9.39", default-features = false }
 sp-runtime = { git = "https://github.com/paritytech/substrate", branch = "polkadot-v0.9.39", default-features = false }
 sp-std = { git = "https://github.com/paritytech/substrate", branch = "polkadot-v0.9.39", default-features = false }
-=======
-frame-support = { git = "https://github.com/paritytech/substrate", branch = "polkadot-v0.9.37", default-features = false }
-scale-info = { version = "2.5.0", default-features = false, features = ["derive"] }
-sp-core = { git = "https://github.com/paritytech/substrate", branch = "polkadot-v0.9.37", default-features = false }
-sp-runtime = { git = "https://github.com/paritytech/substrate", branch = "polkadot-v0.9.37", default-features = false }
-sp-std = { git = "https://github.com/paritytech/substrate", branch = "polkadot-v0.9.37", default-features = false }
->>>>>>> 7e6c0921
 
 xcm = { git = "https://github.com/paritytech/polkadot", branch = "release-v0.9.39", default-features = false }
 
