--- conflicted
+++ resolved
@@ -3,11 +3,7 @@
 set -eo pipefail
 
 function usage() {
-<<<<<<< HEAD
-  echo "Usage: $0 litentry|litmus|rococo|paseo"
-=======
-  echo "Usage: $0 litentry|rococo"
->>>>>>> a7e76120
+  echo "Usage: $0 litentry|rococo|paseo"
 }
 
 [ $# -ne 1 ] && (usage; exit 1)
