--- conflicted
+++ resolved
@@ -6,13 +6,8 @@
 evm=false
 
 case "$1" in
-<<<<<<< HEAD
     litentry|rococo|paseo) export PARACHAIN_TYPE=$1 ;;
-    *) echo "usage: ./$0 litentry [bridge]"; exit 1 ;;
-=======
-    litentry|rococo) export PARACHAIN_TYPE=$1 ;;
     *) echo "usage: ./$0 litentry [bridge] [evm]"; exit 1 ;;
->>>>>>> 804ab808
 esac
     
 if [ "$2" = "bridge" ]; then
