#!/usr/bin/env bash

set -eo pipefail

bridge=false
evm=false

case "$1" in
    litentry|litmus|rococo) export PARACHAIN_TYPE=$1 ;;
    *) echo "usage: ./$0 litmus|litentry [bridge]"; exit 1 ;;
esac
    
if [ "$2" = "bridge" ]; then
    bridge=true
fi

if [ "$3" = "evm" ]; then
    evm=true
fi

ROOTDIR=$(git rev-parse --show-toplevel)
cd "$ROOTDIR/ts-tests"

LITENTRY_PARACHAIN_DIR=${LITENTRY_PARACHAIN_DIR:-"/tmp/parachain_dev"}
[ -d "$LITENTRY_PARACHAIN_DIR" ] || mkdir -p "$LITENTRY_PARACHAIN_DIR"

[ -f .env ] || echo "NODE_ENV=ci" >.env
pnpm install
pnpm run test-filter 2>&1 | tee "$LITENTRY_PARACHAIN_DIR/parachain_ci_test.log"
<<<<<<< HEAD
=======
# Temporary disable ts test due to decimal change task.
>>>>>>> a8eb8c0d
# if $bridge; then
#     pnpm run test-bridge 2>&1 | tee -a "$LITENTRY_PARACHAIN_DIR/parachain_ci_test.log"
# fi

# if $evm; then
#     pnpm run test-evm-transfer 2>&1 | tee "$LITENTRY_PARACHAIN_DIR/parachain_ci_test.log"
#     pnpm run test-evm-contract 2>&1 | tee "$LITENTRY_PARACHAIN_DIR/parachain_ci_test.log"
#     pnpm run test-precompile-contract 2>&1 | tee "$LITENTRY_PARACHAIN_DIR/parachain_ci_test.log"
# fi<|MERGE_RESOLUTION|>--- conflicted
+++ resolved
@@ -27,10 +27,7 @@
 [ -f .env ] || echo "NODE_ENV=ci" >.env
 pnpm install
 pnpm run test-filter 2>&1 | tee "$LITENTRY_PARACHAIN_DIR/parachain_ci_test.log"
-<<<<<<< HEAD
-=======
 # Temporary disable ts test due to decimal change task.
->>>>>>> a8eb8c0d
 # if $bridge; then
 #     pnpm run test-bridge 2>&1 | tee -a "$LITENTRY_PARACHAIN_DIR/parachain_ci_test.log"
 # fi
