[package]
authors = ['Litentry Dev']
edition = '2021'
homepage = 'https://litentry.com'
name = 'pallet-identity-management'
repository = 'https://github.com/litentry/litentry-parachain'
version = '0.1.0'

[dependencies]
# third-party dependencies
codec = { package = "parity-scale-codec", version = "3.0.0", default-features = false, features = ["derive", "max-encoded-len"] }
log = { version = "0.4", default-features = false }
scale-info = { version = "2.3.0", default-features = false, features = ["derive"] }

# primitives
sp-arithmetic = { git = "https://github.com/paritytech/substrate", branch = "polkadot-v0.9.29", default-features = false }
sp-core = { git = "https://github.com/paritytech/substrate", branch = "polkadot-v0.9.29", default-features = false }
sp-runtime = { git = "https://github.com/paritytech/substrate", branch = "polkadot-v0.9.29", default-features = false }
sp-std = { git = "https://github.com/paritytech/substrate", branch = "polkadot-v0.9.29", default-features = false }

# frame dependencies
frame-support = { git = "https://github.com/paritytech/substrate", branch = "polkadot-v0.9.29", default-features = false }
frame-system = { git = "https://github.com/paritytech/substrate", branch = "polkadot-v0.9.29", default-features = false }

# benchmarking
frame-benchmarking = { git = "https://github.com/paritytech/substrate", branch = "polkadot-v0.9.29", default-features = false, optional = true }
hex = { version = "0.4", default-features = false }

# local
primitives = { path = "../../primitives", default-features = false }

[dev-dependencies]
<<<<<<< HEAD
pallet-balances = { git = "https://github.com/paritytech/substrate", branch = "polkadot-v0.9.28" }
pallet-teerex = { git = "https://github.com/integritee-network/pallets.git", branch = "develop", features = ["skip-ias-check"] }
pallet-timestamp = { git = "https://github.com/paritytech/substrate", branch = "polkadot-v0.9.28" }
sp-io = { git = "https://github.com/paritytech/substrate", branch = "polkadot-v0.9.28" }
=======
pallet-balances = { git = "https://github.com/paritytech/substrate", branch = "polkadot-v0.9.29" }
pallet-teerex = { git = "https://github.com/integritee-network/pallets.git", branch = "szp/polkadot-v0.9.29", features = ["skip-ias-check"] }
pallet-timestamp = { git = "https://github.com/paritytech/substrate", branch = "polkadot-v0.9.29" }
sp-io = { git = "https://github.com/paritytech/substrate", branch = "polkadot-v0.9.29" }
>>>>>>> 63a6cb3d

[features]
default = ["std"]
runtime-benchmarks = [
  "frame-benchmarking/runtime-benchmarks",
  "frame-support/runtime-benchmarks",
  "frame-system/runtime-benchmarks",
]
std = [
  "codec/std",
  "sp-std/std",
  "sp-runtime/std",
  "sp-io/std",
  "sp-core/std",
  "sp-arithmetic/std",
  "frame-support/std",
  "frame-system/std",
  "frame-benchmarking/std",
  "primitives/std",
]
try-runtime = ["frame-support/try-runtime"]<|MERGE_RESOLUTION|>--- conflicted
+++ resolved
@@ -30,17 +30,10 @@
 primitives = { path = "../../primitives", default-features = false }
 
 [dev-dependencies]
-<<<<<<< HEAD
-pallet-balances = { git = "https://github.com/paritytech/substrate", branch = "polkadot-v0.9.28" }
-pallet-teerex = { git = "https://github.com/integritee-network/pallets.git", branch = "develop", features = ["skip-ias-check"] }
-pallet-timestamp = { git = "https://github.com/paritytech/substrate", branch = "polkadot-v0.9.28" }
-sp-io = { git = "https://github.com/paritytech/substrate", branch = "polkadot-v0.9.28" }
-=======
 pallet-balances = { git = "https://github.com/paritytech/substrate", branch = "polkadot-v0.9.29" }
-pallet-teerex = { git = "https://github.com/integritee-network/pallets.git", branch = "szp/polkadot-v0.9.29", features = ["skip-ias-check"] }
+pallet-teerex = { git = "https://github.com/integritee-network/pallets.git", branch = "master", features = ["skip-ias-check"] }
 pallet-timestamp = { git = "https://github.com/paritytech/substrate", branch = "polkadot-v0.9.29" }
 sp-io = { git = "https://github.com/paritytech/substrate", branch = "polkadot-v0.9.29" }
->>>>>>> 63a6cb3d
 
 [features]
 default = ["std"]
