[package]
authors = ['Litentry Dev']
edition = '2021'
homepage = 'https://litentry.com'
name = 'pallet-identity-management'
repository = 'https://github.com/litentry/litentry-parachain'
version = '0.1.0'

[dependencies]
# third-party dependencies
codec = { package = "parity-scale-codec", version = "3.0.0", default-features = false, features = ["derive", "max-encoded-len"] }
log = { version = "0.4", default-features = false }
pallet-teerex = { path = "../teerex", default-features = false }
scale-info = { version = "2.5.0", default-features = false, features = ["derive"] }

# primitives
sp-arithmetic = { git = "https://github.com/paritytech/substrate", branch = "polkadot-v0.9.39", default-features = false }
sp-core = { git = "https://github.com/paritytech/substrate", branch = "polkadot-v0.9.39", default-features = false }
sp-runtime = { git = "https://github.com/paritytech/substrate", branch = "polkadot-v0.9.39", default-features = false }
sp-std = { git = "https://github.com/paritytech/substrate", branch = "polkadot-v0.9.39", default-features = false }

# frame dependencies
frame-support = { git = "https://github.com/paritytech/substrate", branch = "polkadot-v0.9.39", default-features = false }
frame-system = { git = "https://github.com/paritytech/substrate", branch = "polkadot-v0.9.39", default-features = false }

# benchmarking
frame-benchmarking = { git = "https://github.com/paritytech/substrate", branch = "polkadot-v0.9.39", default-features = false, optional = true }
hex = { version = "0.4", default-features = false }
test-utils = { path = "../test-utils", default-features = false, optional = true }

# local
core-primitives = { path = "../../primitives/core", default-features = false }
teerex-primitives = { path = "../../primitives/teerex", default-features = false }

[dev-dependencies]
pallet-balances = { git = "https://github.com/paritytech/substrate", branch = "polkadot-v0.9.39" }
pallet-group = { path = "../../pallets/group" }
pallet-teerex = { path = "../teerex", features = ["skip-scheduled-enclave-check"] }
<<<<<<< HEAD
pallet-timestamp = { git = "https://github.com/paritytech/substrate", branch = "polkadot-v0.9.39" }
sp-io = { git = "https://github.com/paritytech/substrate", branch = "polkadot-v0.9.39" }
=======
pallet-timestamp = { git = "https://github.com/paritytech/substrate", branch = "polkadot-v0.9.37" }
sp-io = { git = "https://github.com/paritytech/substrate", branch = "polkadot-v0.9.37" }
test-utils = { path = "../test-utils" }
>>>>>>> 8a7157a5

[features]
default = ["std"]
runtime-benchmarks = [
  "frame-benchmarking/runtime-benchmarks",
  "frame-support/runtime-benchmarks",
  "frame-system/runtime-benchmarks",
  "pallet-timestamp/runtime-benchmarks",
  "test-utils",
]
skip-ias-check = [
  "pallet-teerex/skip-ias-check",
]
std = [
  "codec/std",
  "sp-std/std",
  "sp-runtime/std",
  "sp-io/std",
  "sp-core/std",
  "sp-arithmetic/std",
  "frame-support/std",
  "frame-system/std",
  "frame-benchmarking?/std",
  "core-primitives/std",
  "teerex-primitives/std",
  "pallet-teerex/std",
]
try-runtime = ["frame-support/try-runtime"]<|MERGE_RESOLUTION|>--- conflicted
+++ resolved
@@ -36,14 +36,9 @@
 pallet-balances = { git = "https://github.com/paritytech/substrate", branch = "polkadot-v0.9.39" }
 pallet-group = { path = "../../pallets/group" }
 pallet-teerex = { path = "../teerex", features = ["skip-scheduled-enclave-check"] }
-<<<<<<< HEAD
 pallet-timestamp = { git = "https://github.com/paritytech/substrate", branch = "polkadot-v0.9.39" }
 sp-io = { git = "https://github.com/paritytech/substrate", branch = "polkadot-v0.9.39" }
-=======
-pallet-timestamp = { git = "https://github.com/paritytech/substrate", branch = "polkadot-v0.9.37" }
-sp-io = { git = "https://github.com/paritytech/substrate", branch = "polkadot-v0.9.37" }
 test-utils = { path = "../test-utils" }
->>>>>>> 8a7157a5
 
 [features]
 default = ["std"]
