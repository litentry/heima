[package]
authors = ['Litentry Dev']
edition = '2021'
homepage = 'https://litentry.com'
name = 'pallet-identity-management'
repository = 'https://github.com/litentry/litentry-parachain'
version = '0.1.0'

[dependencies]
# third-party dependencies
codec = { package = "parity-scale-codec", version = "3.0.0", default-features = false, features = ["derive", "max-encoded-len"] }
log = { version = "0.4", default-features = false }
scale-info = { version = "2.1.1", default-features = false, features = ["derive"] }
# primitives
<<<<<<< HEAD
sp-arithmetic = { git = "https://github.com/paritytech/substrate", branch = "polkadot-v0.9.26", default-features = false }
sp-core = { git = "https://github.com/paritytech/substrate", branch = "polkadot-v0.9.26", default-features = false }
sp-runtime = { git = "https://github.com/paritytech/substrate", branch = "polkadot-v0.9.26", default-features = false }
sp-std = { git = "https://github.com/paritytech/substrate", branch = "polkadot-v0.9.26", default-features = false }
=======
sp-arithmetic = { git = "https://github.com/paritytech/substrate", branch = "polkadot-v0.9.28", default-features = false }
sp-core = { git = "https://github.com/paritytech/substrate", branch = "polkadot-v0.9.28", default-features = false }
sp-io = { git = "https://github.com/paritytech/substrate", branch = "polkadot-v0.9.28", default-features = false }
sp-runtime = { git = "https://github.com/paritytech/substrate", branch = "polkadot-v0.9.28", default-features = false }
sp-std = { git = "https://github.com/paritytech/substrate", branch = "polkadot-v0.9.28", default-features = false }
>>>>>>> 41c984ec

# frame dependencies
frame-support = { git = "https://github.com/paritytech/substrate", branch = "polkadot-v0.9.28", default-features = false }
frame-system = { git = "https://github.com/paritytech/substrate", branch = "polkadot-v0.9.28", default-features = false }

# benchmarking
frame-benchmarking = { git = "https://github.com/paritytech/substrate", branch = "polkadot-v0.9.28", default-features = false, optional = true }
hex = { version = "0.4", default-features = false }

# teerex dependencies
<<<<<<< HEAD
pallet-teerex = { git = "https://github.com/integritee-network/pallets.git", default-features = false, branch = "sdk-v0.9.0-polkadot-v0.9.26" }
teerex-primitives = { git = "https://github.com/integritee-network/pallets.git", default-features = false, branch = "sdk-v0.9.0-polkadot-v0.9.26" }

[dev-dependencies]
hex-literal = { version = "0.3.2" }
pallet-balances = { git = "https://github.com/paritytech/substrate", branch = "polkadot-v0.9.26" }
pallet-timestamp = { git = "https://github.com/paritytech/substrate", branch = "polkadot-v0.9.26" }
sp-io = { git = "https://github.com/paritytech/substrate", branch = "polkadot-v0.9.26" }
=======
pallet-teerex = { git = "https://github.com/litentry/integritee-pallets.git", default-features = false, branch = "polkadot-v0.9.28" }
teerex-primitives = { git = "https://github.com/litentry/integritee-pallets.git", default-features = false, branch = "polkadot-v0.9.28" }

[dev-dependencies]
hex-literal = { version = "0.3.2" }
pallet-balances = { git = "https://github.com/paritytech/substrate", default-features = false, branch = "polkadot-v0.9.28" }
pallet-timestamp = { git = "https://github.com/paritytech/substrate", default-features = false, branch = "polkadot-v0.9.28" }
sp-core = { git = "https://github.com/paritytech/substrate", default-features = false, branch = "polkadot-v0.9.28" }
>>>>>>> 41c984ec

[features]
default = ["std"]
runtime-benchmarks = [
  "frame-benchmarking/runtime-benchmarks",
  "frame-support/runtime-benchmarks",
  "frame-system/runtime-benchmarks",
]
std = [
  "codec/std",
  "sp-std/std",
  "sp-runtime/std",
  "sp-io/std",
  "sp-core/std",
  "sp-arithmetic/std",
  "teerex-primitives/std",
  "pallet-teerex/std",
  "frame-support/std",
  "frame-system/std",
  "frame-benchmarking/std",
]<|MERGE_RESOLUTION|>--- conflicted
+++ resolved
@@ -12,18 +12,10 @@
 log = { version = "0.4", default-features = false }
 scale-info = { version = "2.1.1", default-features = false, features = ["derive"] }
 # primitives
-<<<<<<< HEAD
-sp-arithmetic = { git = "https://github.com/paritytech/substrate", branch = "polkadot-v0.9.26", default-features = false }
-sp-core = { git = "https://github.com/paritytech/substrate", branch = "polkadot-v0.9.26", default-features = false }
-sp-runtime = { git = "https://github.com/paritytech/substrate", branch = "polkadot-v0.9.26", default-features = false }
-sp-std = { git = "https://github.com/paritytech/substrate", branch = "polkadot-v0.9.26", default-features = false }
-=======
 sp-arithmetic = { git = "https://github.com/paritytech/substrate", branch = "polkadot-v0.9.28", default-features = false }
 sp-core = { git = "https://github.com/paritytech/substrate", branch = "polkadot-v0.9.28", default-features = false }
-sp-io = { git = "https://github.com/paritytech/substrate", branch = "polkadot-v0.9.28", default-features = false }
 sp-runtime = { git = "https://github.com/paritytech/substrate", branch = "polkadot-v0.9.28", default-features = false }
 sp-std = { git = "https://github.com/paritytech/substrate", branch = "polkadot-v0.9.28", default-features = false }
->>>>>>> 41c984ec
 
 # frame dependencies
 frame-support = { git = "https://github.com/paritytech/substrate", branch = "polkadot-v0.9.28", default-features = false }
@@ -34,25 +26,14 @@
 hex = { version = "0.4", default-features = false }
 
 # teerex dependencies
-<<<<<<< HEAD
-pallet-teerex = { git = "https://github.com/integritee-network/pallets.git", default-features = false, branch = "sdk-v0.9.0-polkadot-v0.9.26" }
-teerex-primitives = { git = "https://github.com/integritee-network/pallets.git", default-features = false, branch = "sdk-v0.9.0-polkadot-v0.9.26" }
-
-[dev-dependencies]
-hex-literal = { version = "0.3.2" }
-pallet-balances = { git = "https://github.com/paritytech/substrate", branch = "polkadot-v0.9.26" }
-pallet-timestamp = { git = "https://github.com/paritytech/substrate", branch = "polkadot-v0.9.26" }
-sp-io = { git = "https://github.com/paritytech/substrate", branch = "polkadot-v0.9.26" }
-=======
 pallet-teerex = { git = "https://github.com/litentry/integritee-pallets.git", default-features = false, branch = "polkadot-v0.9.28" }
 teerex-primitives = { git = "https://github.com/litentry/integritee-pallets.git", default-features = false, branch = "polkadot-v0.9.28" }
 
 [dev-dependencies]
 hex-literal = { version = "0.3.2" }
-pallet-balances = { git = "https://github.com/paritytech/substrate", default-features = false, branch = "polkadot-v0.9.28" }
-pallet-timestamp = { git = "https://github.com/paritytech/substrate", default-features = false, branch = "polkadot-v0.9.28" }
-sp-core = { git = "https://github.com/paritytech/substrate", default-features = false, branch = "polkadot-v0.9.28" }
->>>>>>> 41c984ec
+pallet-balances = { git = "https://github.com/paritytech/substrate", branch = "polkadot-v0.9.28" }
+pallet-timestamp = { git = "https://github.com/paritytech/substrate", branch = "polkadot-v0.9.28" }
+sp-io = { git = "https://github.com/paritytech/substrate", branch = "polkadot-v0.9.28" }
 
 [features]
 default = ["std"]
