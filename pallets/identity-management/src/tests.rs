// Copyright 2020-2022 Litentry Technologies GmbH.
// This file is part of Litentry.
//
// Litentry is free software: you can redistribute it and/or modify
// it under the terms of the GNU General Public License as published by
// the Free Software Foundation, either version 3 of the License, or
// (at your option) any later version.
//
// Litentry is distributed in the hope that it will be useful,
// but WITHOUT ANY WARRANTY; without even the implied warranty of
// MERCHANTABILITY or FITNESS FOR A PARTICULAR PURPOSE.  See the
// GNU General Public License for more details.
//
// You should have received a copy of the GNU General Public License
// along with Litentry.  If not, see <https://www.gnu.org/licenses/>.

use crate::{mock::*, ShardIdentifier};
use frame_support::{assert_noop, assert_ok};
use sp_core::H256;

const TEST_MRENCLAVE: [u8; 32] = [2u8; 32];
// copied from https://github.com/integritee-network/pallets/blob/5b0706e8b9f726d81d8aff74efbae8e023e783b7/test-utils/src/ias.rs#L147
const URL: &[u8] = &[119, 115, 58, 47, 47, 49, 50, 55, 46, 48, 46, 48, 46, 49, 58, 57, 57, 57, 49];

#[test]
fn set_user_shielding_key_works() {
	new_test_ext().execute_with(|| {
		let shard: ShardIdentifier = H256::from_slice(&TEST_MRENCLAVE);
		assert_ok!(IdentityManagement::set_user_shielding_key(
			RuntimeOrigin::signed(1),
			shard,
			vec![1u8; 2048]
		));
		System::assert_last_event(RuntimeEvent::IdentityManagement(
			crate::Event::SetUserShieldingKeyRequested { shard },
		));
	});
}

#[test]
fn create_identity_works() {
	new_test_ext().execute_with(|| {
		let shard: ShardIdentifier = H256::from_slice(&TEST_MRENCLAVE);
<<<<<<< HEAD
		assert_ok!(IdentityManagement::create_identity(
			Origin::signed(1),
=======
		assert_ok!(IdentityManagement::link_identity(
			RuntimeOrigin::signed(1),
>>>>>>> 55150a1e
			shard,
			vec![1u8; 2048],
			Some(vec![1u8; 2048])
		));
<<<<<<< HEAD
		System::assert_last_event(Event::IdentityManagement(
			crate::Event::CreateIdentityRequested { shard },
=======
		System::assert_last_event(RuntimeEvent::IdentityManagement(
			crate::Event::LinkIdentityRequested { shard },
>>>>>>> 55150a1e
		));
	});
}

#[test]
fn remove_identity_works() {
	new_test_ext().execute_with(|| {
		let shard: ShardIdentifier = H256::from_slice(&TEST_MRENCLAVE);
<<<<<<< HEAD
		assert_ok!(IdentityManagement::remove_identity(Origin::signed(1), shard, vec![1u8; 2048]));
		System::assert_last_event(Event::IdentityManagement(
			crate::Event::RemoveIdentityRequested { shard },
=======
		assert_ok!(IdentityManagement::unlink_identity(
			RuntimeOrigin::signed(1),
			shard,
			vec![1u8; 2048]
		));
		System::assert_last_event(RuntimeEvent::IdentityManagement(
			crate::Event::UnlinkIdentityRequested { shard },
>>>>>>> 55150a1e
		));
	});
}

#[test]
fn verify_identity_works() {
	new_test_ext().execute_with(|| {
		let shard: ShardIdentifier = H256::from_slice(&TEST_MRENCLAVE);
		assert_ok!(IdentityManagement::verify_identity(
			RuntimeOrigin::signed(1),
			shard,
			vec![1u8; 2048],
			vec![1u8; 2048]
		));
		System::assert_last_event(RuntimeEvent::IdentityManagement(
			crate::Event::VerifyIdentityRequested { shard },
		));
	});
}

#[test]
fn tee_callback_with_registered_enclave_works() {
	new_test_ext().execute_with(|| {
		assert_ok!(Teerex::register_enclave(
			RuntimeOrigin::signed(1),
			TEST_MRENCLAVE.to_vec(),
			URL.to_vec()
		));

		assert_ok!(IdentityManagement::some_error(
			RuntimeOrigin::signed(1),
			vec![1u8; 16],
			vec![2u8; 16]
		));
		System::assert_last_event(RuntimeEvent::IdentityManagement(crate::Event::SomeError {
			func: vec![1u8; 16],
			error: vec![2u8; 16],
		}));
	});
}

#[test]
fn tee_callback_with_unregistered_enclave_fails() {
	new_test_ext().execute_with(|| {
		assert_noop!(
			IdentityManagement::some_error(RuntimeOrigin::signed(1), vec![1u8; 16], vec![2u8; 16]),
			sp_runtime::DispatchError::BadOrigin,
		);
	});
}<|MERGE_RESOLUTION|>--- conflicted
+++ resolved
@@ -41,24 +41,14 @@
 fn create_identity_works() {
 	new_test_ext().execute_with(|| {
 		let shard: ShardIdentifier = H256::from_slice(&TEST_MRENCLAVE);
-<<<<<<< HEAD
 		assert_ok!(IdentityManagement::create_identity(
-			Origin::signed(1),
-=======
-		assert_ok!(IdentityManagement::link_identity(
 			RuntimeOrigin::signed(1),
->>>>>>> 55150a1e
 			shard,
 			vec![1u8; 2048],
 			Some(vec![1u8; 2048])
 		));
-<<<<<<< HEAD
-		System::assert_last_event(Event::IdentityManagement(
+		System::assert_last_event(RuntimeEvent::IdentityManagement(
 			crate::Event::CreateIdentityRequested { shard },
-=======
-		System::assert_last_event(RuntimeEvent::IdentityManagement(
-			crate::Event::LinkIdentityRequested { shard },
->>>>>>> 55150a1e
 		));
 	});
 }
@@ -67,19 +57,13 @@
 fn remove_identity_works() {
 	new_test_ext().execute_with(|| {
 		let shard: ShardIdentifier = H256::from_slice(&TEST_MRENCLAVE);
-<<<<<<< HEAD
-		assert_ok!(IdentityManagement::remove_identity(Origin::signed(1), shard, vec![1u8; 2048]));
-		System::assert_last_event(Event::IdentityManagement(
-			crate::Event::RemoveIdentityRequested { shard },
-=======
-		assert_ok!(IdentityManagement::unlink_identity(
+		assert_ok!(IdentityManagement::remove_identity(
 			RuntimeOrigin::signed(1),
 			shard,
 			vec![1u8; 2048]
 		));
 		System::assert_last_event(RuntimeEvent::IdentityManagement(
-			crate::Event::UnlinkIdentityRequested { shard },
->>>>>>> 55150a1e
+			crate::Event::RemoveIdentityRequested { shard },
 		));
 	});
 }
