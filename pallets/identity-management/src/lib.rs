--- conflicted
+++ resolved
@@ -68,13 +68,9 @@
 		type RuntimeEvent: From<Event<Self>> + IsType<<Self as frame_system::Config>::RuntimeEvent>;
 		type WeightInfo: WeightInfo;
 		// some extrinsics should only be called by origins from TEE
-<<<<<<< HEAD
-		type TEECallOrigin: EnsureOrigin<Self::Origin>;
+		type TEECallOrigin: EnsureOrigin<Self::RuntimeOrigin>;
 		/// origin to manage authorised delegatee list
-		type DelegateeAdminOrigin: EnsureOrigin<Self::Origin>;
-=======
-		type TEECallOrigin: EnsureOrigin<Self::RuntimeOrigin>;
->>>>>>> ead95ac2
+		type DelegateeAdminOrigin: EnsureOrigin<Self::RuntimeOrigin>;
 	}
 
 	#[pallet::event]
