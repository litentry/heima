--- conflicted
+++ resolved
@@ -89,34 +89,6 @@
 		// see https://github.com/litentry/litentry-parachain/issues/1275
 		DecodeHexFailed { reason: ErrorString },
 		HttpRequestFailed { reason: ErrorString },
-		InvalidIdentity,
-		WrongWeb2Handle,
-		UnexpectedMessage,
-		WrongIdentityHandleType,
-		WrongSignatureType,
-		VerifySubstrateSignatureFailed,
-		RecoverSubstratePubkeyFailed,
-		VerifyEvmSignatureFailed,
-		RecoverEvmAddressFailed,
-	}
-
-	/// delegatees who are authorised to send extrinsics(currently only `create_identity`)
-	/// on behalf of the users
-	#[pallet::storage]
-	#[pallet::getter(fn delegatee)]
-	pub type Delegatee<T: Config> = StorageMap<_, Blake2_128Concat, T::AccountId, (), OptionQuery>;
-
-	#[pallet::error]
-	pub enum Error<T> {
-		/// a delegatee doesn't exist
-		DelegateeNotExist,
-		/// a `create_identity` request from unauthorised user
-		UnauthorisedUser,
-<<<<<<< HEAD
-
-		/// copied from core_primitives::IMPError
-		DecodeHexFailed,
-		HttpRequestFailed,
 		CreateIdentityHandlingFailed,
 		RemoveIdentityHandlingFailed,
 		VerifyIdentityHandlingFailed,
@@ -130,8 +102,20 @@
 		RecoverSubstratePubkeyFailed,
 		VerifyEvmSignatureFailed,
 		RecoverEvmAddressFailed,
-=======
->>>>>>> 92263bf0
+	}
+
+	/// delegatees who are authorised to send extrinsics(currently only `create_identity`)
+	/// on behalf of the users
+	#[pallet::storage]
+	#[pallet::getter(fn delegatee)]
+	pub type Delegatee<T: Config> = StorageMap<_, Blake2_128Concat, T::AccountId, (), OptionQuery>;
+
+	#[pallet::error]
+	pub enum Error<T> {
+		/// a delegatee doesn't exist
+		DelegateeNotExist,
+		/// a `create_identity` request from unauthorised user
+		UnauthorisedUser,
 	}
 
 	#[pallet::call]
@@ -291,35 +275,21 @@
 		pub fn some_error(origin: OriginFor<T>, error: IMPError) -> DispatchResultWithPostInfo {
 			let _ = T::TEECallOrigin::ensure_origin(origin)?;
 			match error {
-<<<<<<< HEAD
-				IMPError::DecodeHexFailed(s) => {
-					log::error!("deocode hex: {:?}", s);
-					Err(Error::<T>::DecodeHexFailed.into())
-				},
-				IMPError::HttpRequestFailed(s) => {
-					log::error!("request failed:{:?}", s);
-					Err(Error::<T>::HttpRequestFailed.into())
-				},
-				IMPError::CreateIdentityHandlingFailed =>
-					Err(Error::<T>::CreateIdentityHandlingFailed.into()),
-				IMPError::RemoveIdentityHandlingFailed =>
-					Err(Error::<T>::RemoveIdentityHandlingFailed.into()),
-				IMPError::VerifyIdentityHandlingFailed =>
-					Err(Error::<T>::VerifyIdentityHandlingFailed.into()),
-				IMPError::SetUserShieldingKeyHandlingFailed =>
-					Err(Error::<T>::SetUserShieldingKeyHandlingFailed.into()),
-				IMPError::InvalidIdentity => Err(Error::<T>::InvalidIdentity.into()),
-				IMPError::WrongWeb2Handle => Err(Error::<T>::WrongWeb2Handle.into()),
-				IMPError::UnexpectedMessage => Err(Error::<T>::UnexpectedMessage.into()),
-=======
 				IMPError::DecodeHexFailed(s) =>
 					Self::deposit_event(Event::DecodeHexFailed { reason: s }),
 				IMPError::HttpRequestFailed(s) =>
 					Self::deposit_event(Event::HttpRequestFailed { reason: s }),
 				IMPError::InvalidIdentity => Self::deposit_event(Event::InvalidIdentity),
+				IMPError::CreateIdentityHandlingFailed =>
+					Self::deposit_event(Event::CreateIdentityHandlingFailed),
+				IMPError::RemoveIdentityHandlingFailed =>
+					Self::deposit_event(Event::RemoveIdentityHandlingFailed),
+				IMPError::VerifyIdentityHandlingFailed =>
+					Self::deposit_event(Event::VerifyIdentityHandlingFailed),
+				IMPError::SetUserShieldingKeyHandlingFailed =>
+					Self::deposit_event(Event::SetUserShieldingKeyHandlingFailed),
 				IMPError::WrongWeb2Handle => Self::deposit_event(Event::WrongWeb2Handle),
 				IMPError::UnexpectedMessage => Self::deposit_event(Event::UnexpectedMessage),
->>>>>>> 92263bf0
 				IMPError::WrongIdentityHandleType =>
 					Self::deposit_event(Event::WrongIdentityHandleType),
 				IMPError::WrongSignatureType => Self::deposit_event(Event::WrongSignatureType),
