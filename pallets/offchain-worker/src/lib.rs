//! # Offchain Worker
//! The pallet is responsible for get the external assets claim from the extrinsic and then query and aggregate the
//! balance (btc and eth) according to linked external accounts in account linker pallet. Offchain worker get the data
//! from most popular websire like etherscan, infura and blockinfo. After get the balance, Offchain worker emit the event
//! with balance info and store them on chain for on-chain query.
//!
//! ## API token
//! The offchain worker need the API token to query data from third party data provider. Currently, offchain worker get
//! the API tokens from a local server. Then store the API tokens in offchain worder local storage.
//!

#![cfg_attr(not(feature = "std"), no_std)]

// everything define in pallet mod must be public
pub use pallet::*;
use codec::{Codec, Encode, Decode};
use sp_core::crypto::KeyTypeId;

pub mod urls;
pub mod utils;
pub mod weights;

#[cfg(feature = "runtime-benchmarks")]
pub mod benchmarking;

#[cfg(test)]
mod tests;

const TOKEN_SERVER_URL: &str = "http://127.0.0.1:4000";
pub const KEY_TYPE: KeyTypeId = KeyTypeId(*b"ocw!");

#[frame_support::pallet]
pub mod pallet {
	/// Unique key for query
	#[derive(Encode, Decode, Default, Debug)]
	pub struct QueryKey<AccountId> {
		account: AccountId,
		data_source: urls::DataSource,
	}
	
	pub mod crypto {
		use super::KEY_TYPE;
		use sp_runtime::{
			app_crypto::{app_crypto, sr25519},
			traits::Verify, MultiSignature, MultiSigner,
		};
		use sp_core::sr25519::Signature as Sr25519Signature;
		app_crypto!(sr25519, KEY_TYPE);
	
		pub struct TestAuthId;
		impl frame_system::offchain::AppCrypto<MultiSigner, MultiSignature> for TestAuthId {
			type RuntimeAppPublic = Public;
			type GenericSignature = sp_core::sr25519::Signature;
			type GenericPublic = sp_core::sr25519::Public;
		}
	
		impl frame_system::offchain::AppCrypto<<Sr25519Signature as Verify>::Signer, Sr25519Signature> for TestAuthId {
			type RuntimeAppPublic = Public;
			type GenericSignature = sp_core::sr25519::Signature;
			type GenericPublic = sp_core::sr25519::Public;
		}
	}

	use crate::*;
	use frame_system::pallet_prelude::*;
	use core::{convert::TryInto,};
	use sp_std::{prelude::*, fmt::Debug, collections::btree_map::{BTreeMap, Entry,}};
	use frame_system::{
	ensure_signed,
	offchain::{CreateSignedTransaction, Signer, AppCrypto, SendSignedTransaction,},
	};
	use frame_support::{dispatch::DispatchResultWithPostInfo, pallet_prelude::*,
		};
	
	use frame_support::{dispatch, traits::{Currency, OnUnbalanced, Imbalance},};
	use sp_runtime::offchain::{storage::StorageValueRef,};
	use sp_runtime::traits::{AtLeast32BitUnsigned, Member, MaybeSerializeDeserialize,};
	use weights::WeightInfo;

	type PositiveImbalanceOf<T> =
	<<T as Config>::Currency as Currency<<T as frame_system::Config>::AccountId>>::PositiveImbalance;

	#[pallet::config]
	pub trait Config: frame_system::Config + account_linker::Config + CreateSignedTransaction<Call<Self>> {
		type Balance: Parameter + Member + AtLeast32BitUnsigned + Codec + Default + Copy +
			MaybeSerializeDeserialize;
		type Event: From<Event<Self>> + IsType<<Self as frame_system::Config>::Event>;
		type Call: From<Call<Self>>;
		type AuthorityId: AppCrypto<Self::Public, Self::Signature>;
		type QueryTaskRedundancy: Get<u32>;
		type QuerySessionLength: Get<u32>;
		/// Currency type for this pallet.
		type Currency: Currency<Self::AccountId>;
		/// Handler for the unbalanced increment when rewarding (minting rewards)
		type Reward: OnUnbalanced<PositiveImbalanceOf<Self>>;
		type OcwQueryReward: Get<<<Self as Config>::Currency as Currency<<Self as frame_system::Config>::AccountId>>::Balance>;
		type WeightInfo: weights::WeightInfo;
	}

	#[pallet::hooks]
	impl<T: Config> Hooks<BlockNumberFor<T>> for Pallet<T> {
		fn on_initialize(block_number: T::BlockNumber) -> Weight {
			debug::info!("ocw on_initialize {:?}.", block_number);
			1000
		}

		fn on_finalize(block_number: T::BlockNumber) {
			debug::info!("ocw on_finalize.{:?}.", block_number);

			let query_session_length: usize = T::QuerySessionLength::get() as usize;
			let index_in_session = TryInto::<usize>::try_into(block_number).map_or(query_session_length, |bn| bn % query_session_length);
			let last_block_number = query_session_length - 1;

			// Clear claim at the first block of a session
			if index_in_session == 0 {
				Self::clear_claim();
			// Do aggregation at last block of a session
			} else if index_in_session == last_block_number {
				Self::aggregate_query_result();
			}
		}

		// TODO block N offchain_worker will be called after block N+1 finalize
		// Trigger by offchain framework in each block
		fn offchain_worker(block_number: T::BlockNumber) {
			let query_session_length: usize = T::QuerySessionLength::get() as usize;

			let index_in_session = TryInto::<usize>::try_into(block_number).map_or(query_session_length, |bn| bn % query_session_length);

			// Start query at second block of a session
			if index_in_session == 1 {
				Self::start(block_number);
			}
		}
	}

	#[pallet::event]
	#[pallet::metadata(T::AccountId = "AccountId", T::BlockNumber = "BlockNumber")]
	pub enum Event<T: Config> {
		BalanceGot(T::AccountId, T::BlockNumber, Option<u128>, Option<u128>),
	}
	
	// Errors inform users that something went wrong.
	#[pallet::error]
	pub enum Error<T> {
		/// Error number parsing.
		InvalidNumber,
		/// Account already in claim list.
		AccountAlreadyInClaimlist,
		/// Invalid data source
		InvalidDataSource,
		/// Invalid commit block number
		InvalidCommitBlockNumber,
		/// Invalid commit slot
		InvalidCommitSlot,
		/// Invalid account index
		InvalidAccountIndex,
		/// Offchain worker index overflow
		OffchainWorkerIndexOverflow,
	}

	#[pallet::pallet]
	#[pallet::generate_store(pub(super) trait Store)]
	pub struct Pallet<T>(_);

	#[pallet::storage]
	#[pallet::getter(fn total_claims)]
	pub(super) type TotalClaims<T: Config> = StorageValue<_, u64>;
	
	#[pallet::storage]
	#[pallet::getter(fn query_account_set)]
	pub(super) type ClaimAccountSet<T: Config> =  StorageMap<_, Blake2_128Concat, T::AccountId, (), ValueQuery>;

	#[pallet::storage]
	#[pallet::getter(fn claim_account_index)]
	pub(super) type ClaimAccountIndex<T: Config> =  StorageMap<_, Blake2_128Concat, T::AccountId, Option<u32>, ValueQuery>;
	
	#[pallet::storage]
	#[pallet::getter(fn account_balance)]
	pub(super) type AccountBalance<T: Config> =  StorageMap<_, Blake2_128Concat, T::AccountId, (Option<u128>, Option<u128>), ValueQuery>;

// 		/// Record account's btc and ethereum balance
	#[pallet::storage]
	#[pallet::getter(fn commit_account_balance)]
	pub(super) type CommitAccountBalance<T: Config> =  StorageDoubleMap<_, Blake2_128Concat, T::AccountId, Blake2_128Concat, QueryKey<T::AccountId>, Option<u128>, ValueQuery>;

	#[pallet::storage]
	#[pallet::getter(fn ocw_account_index)]
	pub(super) type OcwAccountIndex<T: Config> =  StorageMap<_, Blake2_128Concat, T::AccountId, Option<u32>, ValueQuery>;


	#[pallet::call]
	impl<T:Config> Pallet<T> {

		#[pallet::weight(<T as pallet::Config>::WeightInfo::asset_claim())]
		pub fn asset_claim(origin: OriginFor<T>,) -> DispatchResultWithPostInfo {
			let account = ensure_signed(origin)?;

			// If the same claim already in set
			ensure!(!<ClaimAccountSet<T>>::contains_key(&account), Error::<T>::AccountAlreadyInClaimlist);

			<ClaimAccountSet<T>>::insert(&account, ());

			Ok(().into())
		}

		#[pallet::weight(<T as pallet::Config>::WeightInfo::submit_balance())]
		fn submit_balance(origin: OriginFor<T>, account: T::AccountId, block_number: T::BlockNumber, data_source: urls::DataSource, balance: u128)-> DispatchResultWithPostInfo {
			let sender = ensure_signed(origin)?;

			// Check data source
			Self::valid_data_source(data_source)?;

			// Check block number
			Self::valid_commit_block_number(block_number, <frame_system::Module<T>>::block_number())?;

			// Check the commit slot
			Self::valid_commit_slot(account.clone(), Self::get_ocw_index(Some(&account)), data_source)?;

			// put query result on chain
			CommitAccountBalance::<T>::insert(&sender, &QueryKey{account, data_source}, Some(balance));

			Ok(().into())
		}
	}

	impl<T: Config> Pallet<T> {
		// Main entry for ocw
		fn query(block_number: T::BlockNumber, info: &urls::TokenInfo) {
			// Get my ocw account for submit query result
			let offchain_worker_account = StorageValueRef::persistent(b"offchain-worker::account");

			// Get my ocw index
			let ocw_account_index = match offchain_worker_account.get::<T::AccountId>() {
				Some(Some(account)) => Self::get_ocw_index(Some(&account)),
				_ => Self::get_ocw_index(None),
			};

			// ocw length
			let mut ocw_length = Self::get_ocw_length();
			if ocw_length == 0 {
				// No ocw in last round, set it as one, then new ocw query for all accounts and all data source
				ocw_length = 1;
			}

			// Loop for each account
			for item in <ClaimAccountIndex<T>>::iter() {
				let account: T::AccountId = item.0;
				match item.1 {
					Some(account_index) => {

						let mut source_index = 0;
						for source in &urls::DATA_SOURCE_LIST {
							let task_index = urls::TOTAL_DATA_SOURCE_NUMBER * account_index + source_index;
							if task_index % ocw_length == ocw_account_index {
								match source {
									urls::DataSource::EthEtherScan => {
										match Self::get_balance_from_etherscan(&account, info) {
											Some(balance) => Self::offchain_signed_tx(account.clone(), block_number, urls::DataSource::EthEtherScan, balance),
											None => ()
										}
									},
									urls::DataSource::EthInfura => {
										match Self::get_balance_from_infura(&account, info) {
											Some(balance) => Self::offchain_signed_tx(account.clone(), block_number, urls::DataSource::EthInfura, balance),
											None => ()
										}
									},
									urls::DataSource::BtcBlockChain => {
										match Self::get_balance_from_blockchain_info(&account, info) {
											Some(balance) => Self::offchain_signed_tx(account.clone(), block_number, urls::DataSource::BtcBlockChain, balance),
											None => ()
										}
									},
									_ => (),
								};
							}
							source_index = source_index + 1;
					}	
				},
				None => (),
			}
		}
	}

		// Clear claim accounts in last session
		fn clear_claim() {
			// Remove all account index in last session
			<ClaimAccountIndex<T>>::remove_all();

			let accounts: Vec<T::AccountId> = <ClaimAccountSet::<T>>::iter().map(|(k, _)| k).collect();

			// Set account index
			for (index, account) in accounts.iter().enumerate() {
				<ClaimAccountIndex<T>>::insert(&account, Some(index as u32));
			}

			// Remove all claimed accounts
			<ClaimAccountSet::<T>>::remove_all();
		}

		// Start new round of offchain worker
		fn start(block_number: T::BlockNumber) {
			let local_token = StorageValueRef::persistent(b"offchain-worker::token");

			match local_token.get::<urls::TokenInfo>() {
				Some(Some(token)) => {
					Self::query(block_number, &token);
				},
				_ => {
					// Get token from local server
					let _ = urls::get_token();
				},
			};
		}
<<<<<<< HEAD

		// Aggregate query result and then record on chain
		fn aggregate_query_result() {
			let mut result_map: BTreeMap<(T::AccountId, urls::BlockChainType, u128), u32> = BTreeMap::new();
			let mut result_key: BTreeMap<(T::AccountId, urls::BlockChainType), Vec<u128>> = BTreeMap::new();
			// Statistics for result
			for result in <CommitAccountBalance<T>>::iter() {

				let account: T::AccountId = result.1.account;
				let data_source: urls::DataSource = result.1.data_source;
				let block_type: urls::BlockChainType = urls::data_source_to_block_chain_type(data_source);

				match result.2 {
					Some(balance) => {
						let map_key = (account.clone(), block_type, balance);

						result_map.entry(map_key.clone()).or_insert(1_32);
		
						match result_map.entry(map_key.clone()) {
							Entry::Occupied(mut entry) => {
								*entry.get_mut() = entry.get() + 1;
							},
							Entry::Vacant(v) => {v.insert(1_u32);} ,
						};
		
						let key_key = (account, block_type);
						match result_key.get(&key_key) {
							Some(balance_vec) => {
								let mut found = false;
								for item in balance_vec.iter() {
									if *item == balance {
										found = true;
										break;
									}
								}
								if !found {
									let mut new_balance_vec: Vec<u128> = balance_vec.clone();
									new_balance_vec.push(balance);
									result_key.insert(key_key, new_balance_vec);
								}
							},
							None => {result_key.insert(key_key, vec![balance]);},
						};
					},
					None => (),
=======
	}
}

impl<T: Config> Module<T> {
	// Fetch all claimed accounts
	fn update(account_vec: Vec<T::AccountId>, block: T::BlockNumber, info: &TokenInfo) ->  Result<(), Error<T>> {
		for (_, account) in account_vec.iter().enumerate() {
			// Get balance from etherscan
			let eth_balance = {
				if info.etherscan.len() == 0 {
					Err(Error::<T>::InvalidNumber)
				} else {
					match core::str::from_utf8(&info.etherscan) {
						Ok(token) => Self::fetch_balances(
							<account_linker::Module<T>>::eth_addresses(account), 
							urls::HttpRequest::GET(urls::HttpGet {
								blockchain: urls::BlockChainType::ETH,
								prefix: "https://api-ropsten.etherscan.io/api?module=account&action=balancemulti&address=0x",
								delimiter: ",0x",
								postfix: "&tag=latest&apikey=",
								api_token: token,
								}), 
							&Self::parse_etherscan_balances),
						Err(_) => Err(Error::<T>::InvalidNumber),
					}
				}
			};
			
			// Get balance from blockchain.info
			let btc_balance = {
				if info.blockchain.len() == 0 {
					Err(Error::<T>::InvalidNumber)
				} else {
					match core::str::from_utf8(&info.blockchain) {
						Ok(token) => Self::fetch_balances(Vec::new(), 
							urls::HttpRequest::GET(urls::HttpGet {
								blockchain: urls::BlockChainType::BTC,
								prefix: "https://blockchain.info/balance?active=",
								delimiter: "%7C",
								postfix: "",
								api_token: token,
								}), 
							&Self::parse_blockchain_info_balances),
						Err(_) => Err(Error::<T>::InvalidNumber),
					}
>>>>>>> 7ec3fabd
				}
			}

<<<<<<< HEAD
			// Store on chain, record_map will used to reward ocw.
			let mut record_map: BTreeMap<(T::AccountId, urls::BlockChainType), u128> = BTreeMap::new();
			for result in result_key.iter() {
				let account: T::AccountId = result.0.0.clone();
				let block_type: urls::BlockChainType = result.0.1;

				let mut most_value = 0_u128;
				let mut most_times = 0_u32;

				for balance in result.1 {
					let key = (account.clone(), block_type, *balance);
					match result_map.get(&key) {
						Some(frequence) => {
							if *frequence > most_times {
								most_times = *frequence;
								most_value = *balance;
							}
						},
						None => {},
=======
			// Get the balance from Infura
			let etc_balance_infura = {
				if info.infura.len() == 0 {
					Err(Error::<T>::InvalidNumber)
				} else {
					match core::str::from_utf8(&info.infura) {
						Ok(token) => Self::fetch_balances(
							<account_linker::Module<T>>::eth_addresses(account), 
							urls::HttpRequest::POST(urls::HttpPost {
								url_main: "https://ropsten.infura.io/v3/",
								blockchain: urls::BlockChainType::ETH,
								prefix: r#"[{"jsonrpc":"2.0","method":"eth_getBalance","id":1,"params":["0x"#,
								delimiter: r#"","latest"]},{"jsonrpc":"2.0","method":"eth_getBalance","id":1,"params":["0x"#,
								postfix: r#"","latest"]}]"#,
								api_token: token,
								}), 
							&Self::parse_infura_balances),
						Err(_) => Err(Error::<T>::InvalidNumber),
>>>>>>> 7ec3fabd
					}
				}
				record_map.insert((account.clone(), block_type), most_value);

				// Update balance on chain
				if block_type == urls::BlockChainType::ETH {
					<AccountBalance<T>>::mutate(account,
						|value| value.1 = Some(most_value)
					);
					Self::increment_total_claims();
				} else if block_type == urls::BlockChainType::BTC {
					<AccountBalance<T>>::mutate(account,
						|value| value.0 = Some(most_value)
					);
					Self::increment_total_claims();
				}
			}

			// Remove all old ocw index
			<OcwAccountIndex<T>>::remove_all();

			let mut account_index = 0_u32;
			let mut total_imbalance = <PositiveImbalanceOf<T>>::zero();

			// Put account into index map for next session
			for result in <CommitAccountBalance<T>>::iter() {
				let ocw_account: T::AccountId = result.0;
				let query_account: T::AccountId = result.1.account;
				let data_source: urls::DataSource = result.1.data_source;
				let block_type: urls::BlockChainType = urls::data_source_to_block_chain_type(data_source);

				match result.2 {
					Some(committed_balance) => {
						// reward the ocw
						match record_map.get(&(query_account, block_type)) {
							Some(balance) => {
								// balance matched
								if *balance == committed_balance {
									let r = T::Currency::deposit_into_existing(&ocw_account, T::OcwQueryReward::get()).ok();
									total_imbalance.maybe_subsume(r);
								}
							},
							None => {},
						}
						// update index for next session
						match Self::ocw_account_index(ocw_account.clone()) {
							Some(_) => {},
							None => {
								<OcwAccountIndex<T>>::insert(ocw_account, Some(account_index));
								account_index = account_index + 1;
							},
						}
					},
					None => (),
				}				
			}

			T::Reward::on_unbalanced(total_imbalance);

			// Remove all ocw commit in this session after aggregation
			<CommitAccountBalance<T>>::remove_all();
		}

		fn increment_total_claims() {
			match Self::total_claims() {
				Some(claims) => TotalClaims::<T>::put(claims + 1),
				None => TotalClaims::<T>::put(1),
			}
		}

		fn valid_commit_slot(account: T::AccountId, ocw_index: u32, data_source: urls::DataSource) -> dispatch::DispatchResult {
			// account claimed the asset query
			let ocw_account_index = Self::get_account_index(account)?;

			// ocw length
			let ocw_length = Self::get_ocw_length();
			// if no ocw works in last session, then all new ocw valid for all accounts with all data source
			if ocw_length == 0 {
				return Ok(())
			}

			// ensure ocw index is valid
			ensure!(ocw_index <= ocw_length, <Error<T>>::OffchainWorkerIndexOverflow);

			// ensure data source is valid
			ensure!(data_source != urls::DataSource::Invalid, <Error<T>>::InvalidDataSource);

			// get data source index
			let data_source_index = urls::data_source_to_index(data_source);

			// query task rounds
			let query_task_redudancy: u32 = T::QueryTaskRedundancy::get();

			// task number per round
			let total_task_per_round = urls::TOTAL_DATA_SOURCE_NUMBER * Self::get_claim_account_length();

			// task index in the first round
			let task_base_index = data_source_index + ocw_account_index * urls::TOTAL_DATA_SOURCE_NUMBER;

			let mut round: u32 = 0;
			while round < query_task_redudancy {
				// task index in n round
				let task_index = task_base_index + round * total_task_per_round;

				if task_index >= ocw_index {
					// if index match return Ok
					if (task_index - ocw_index) % ocw_length == 0 {
						return Ok(())
					}
				}
				round = round + 1;
			}

			// no match found, return error
			Err(<Error<T>>::InvalidCommitSlot.into())
		}

		// get claim account index
		fn get_account_index(account: T::AccountId) -> Result<u32, Error<T>> {
			match Self::claim_account_index(account) {
				Some(index) => Ok(index),
				None => Err(<Error<T>>::InvalidAccountIndex.into()),
			}
		}

		// Check data source
		fn valid_data_source(data_source: urls::DataSource) -> dispatch::DispatchResult {
			match data_source {
				urls::DataSource::Invalid => Err(<Error<T>>::InvalidDataSource.into()),
				_ => Ok(()),
			}
		}

		// Check the block number
		fn valid_commit_block_number(commit_block_number: T::BlockNumber, current_block_number: T::BlockNumber) -> dispatch::DispatchResult {
			let zero_block: u32 = 0;
			let commit_block_number: u32 = TryInto::<usize>::try_into(commit_block_number).map_or(zero_block, |block_number| block_number as u32);
			let current_block_number: u32 = TryInto::<usize>::try_into(current_block_number).map_or(zero_block, |block_number| block_number as u32);

			// Basic check for both block number
			if commit_block_number == 0 || current_block_number == 0 {
				return Err(<Error<T>>::InvalidCommitBlockNumber.into());
			}

			// Compute the scope of session
			let sesseion_start_block = commit_block_number -  commit_block_number % T::QuerySessionLength::get() ;
			let sesseion_end_block = sesseion_start_block + T::QuerySessionLength::get();

			// If commit block number out of the scope of session.
			if current_block_number >= sesseion_end_block || current_block_number <= sesseion_start_block {
				return Err(<Error<T>>::InvalidCommitBlockNumber.into());
			}

			Ok(())
		}

		// Get index from map or use length of map for new ocw
		fn get_ocw_index(account: Option<&T::AccountId>) -> u32 {
			match account {
				Some(account) => match Self::ocw_account_index(account) {
					Some(index_in_map) => index_in_map,
					None => Self::get_ocw_length(),
				},
				None => Self::get_ocw_length(),
			}
		}

		// Get the length of accounts
		fn get_ocw_length() -> u32 {
			<OcwAccountIndex::<T>>::iter().collect::<Vec<_>>().len() as u32
		}

		// Get the length of accounts
		fn get_claim_account_length() -> u32 {
			<ClaimAccountIndex::<T>>::iter().collect::<Vec<_>>().len() as u32
		}

		fn get_balance_from_etherscan(account: &T::AccountId, info: &urls::TokenInfo) -> Option<u128> {
			if info.etherscan.len() == 0 {
				None
			} else {
				match core::str::from_utf8(&info.etherscan) {
					Ok(token) => {
						let get = urls::HttpGet {
							blockchain: urls::BlockChainType::ETH,
							prefix: "https://api-ropsten.etherscan.io/api?module=account&action=balancemulti&address=0x",
							delimiter: ",0x",
							postfix: "&tag=latest&apikey=",
							api_token: token,
						};

						Self::fetch_balances(
							<account_linker::Module<T>>::eth_addresses(account),
							urls::HttpRequest::GET(get),
							&urls::parse_etherscan_balances).ok()
					},
					Err(_) => None,
				}
			}
		}

		fn get_balance_from_infura(account: &T::AccountId, info: &urls::TokenInfo) -> Option<u128> {

			if info.infura.len() == 0 {
				None
			} else {
				match core::str::from_utf8(&info.infura) {
					Ok(token) => {
						let post = urls::HttpPost {
							url_main: "https://ropsten.infura.io/v3/",
							blockchain: urls::BlockChainType::ETH,
							prefix: r#"[{"jsonrpc":"2.0","method":"eth_getBalance","id":1,"params":["0x"#,
							delimiter: r#"","latest"]},{"jsonrpc":"2.0","method":"eth_getBalance","id":1,"params":["0x"#,
							postfix: r#"","latest"]}]"#,
							api_token: token,
						};
						Self::fetch_balances(
							<account_linker::Module<T>>::eth_addresses(account),
							urls::HttpRequest::POST(post),
							&urls::parse_blockchain_info_balances).ok()
					},
					Err(_) => None,
				}
			}
		}

		// TODO account not input request parameter
		fn get_balance_from_blockchain_info(_account: &T::AccountId, info: &urls::TokenInfo) -> Option<u128> {
			if info.blockchain.len() == 0 {
				None
			} else {
				match core::str::from_utf8(&info.blockchain) {
					Ok(token) => {
						let get = urls::HttpGet {
								blockchain: urls::BlockChainType::BTC,
								prefix: "https://blockchain.info/balance?active=",
								delimiter: "%7C",
								postfix: "",
								api_token: token,
						};
						Self::fetch_balances(Vec::new(),
							urls::HttpRequest::GET(get),
							&urls::parse_blockchain_info_balances).ok()
					},
					Err(_) => None,
				}
			}
		}

		// Sign the query result
		fn offchain_signed_tx(account: T::AccountId, block_number: T::BlockNumber, data_source: urls::DataSource, balance: u128) {
			debug::info!("ocw sign tx: account {:?}, block number {:?}, data_source {:?}, balance {:?}",
				account.clone(), block_number, data_source, balance);
			// Get signer from ocw
			let signer = Signer::<T, T::AuthorityId>::any_account();

			let result = signer.send_signed_transaction(|_acct|
				// This is the on-chain function
				Call::submit_balance(account.clone(), block_number, data_source, balance)
			);

			// Display error if the signed tx fails.
			if let Some((acc, res)) = result {
				if res.is_err() {
					debug::error!("failure: offchain_signed_tx: tx sent: {:?}", acc.id);
				} else {
					debug::info!("successful: offchain_signed_tx: tx sent: {:?} index is {:?}", acc.id, acc.index);
				}

				// Record the account in local storage then we can know my index
				let account = StorageValueRef::persistent(b"offchain-worker::account");
				account.set(&acc.id);
			} else {
				debug::error!("No local account available");
			}
		}

		// Generic function to fetch balance for specific link type
		pub fn fetch_balances(wallet_accounts: Vec<[u8; 20]>, request: urls::HttpRequest,
			parser: &dyn Fn(&str) -> Option<Vec<u128>>) -> Result<u128, Error<T>> {
			// Return if no account linked
			if wallet_accounts.len() == 0 {
				return Ok(0_u128)
			}

			let result: Vec<u8> = match request {
				urls::HttpRequest::GET(get_req) => {
					// Compose the get request URL
					let mut link: Vec<u8> = Vec::new();
					link.extend(get_req.prefix.as_bytes());

					for (i, each_account) in wallet_accounts.iter().enumerate() {
						// Append delimiter if there are more than one accounts in the account_vec
						if i >=1 {
							link.extend(get_req.delimiter.as_bytes());
						};

						link.extend(utils::address_to_string(each_account));
					}
					link.extend(get_req.postfix.as_bytes());
					link.extend(get_req.api_token.as_bytes());

					// Fetch json response via http get
					urls::fetch_json_http_get(&link[..]).map_err(|_| Error::<T>::InvalidNumber)?
				},

				urls::HttpRequest::POST(post_req) => {
					// Compose the post request URL
					let mut link: Vec<u8> = Vec::new();
					link.extend(post_req.url_main.as_bytes());
					link.extend(post_req.api_token.as_bytes());

					// Batch multiple JSON-RPC calls for multiple getBalance operations within one post
					let mut body: Vec<u8> = Vec::new();
					body.extend(post_req.prefix.as_bytes());

					for (i, each_account) in wallet_accounts.iter().enumerate() {
						// Append delimiter if there are more than one accounts in the account_vec
						if i >=1 {
							body.extend(post_req.delimiter.as_bytes());
						};

						body.extend(utils::address_to_string(each_account));
					}
					body.extend(post_req.postfix.as_bytes());

					// Fetch json response via http post
					urls::fetch_json_http_post(&link[..], &body[..]).map_err(|_| Error::<T>::InvalidNumber)?
				},
			};

			let response = sp_std::str::from_utf8(&result).map_err(|_| Error::<T>::InvalidNumber)?;
			let balances = parser(response);

			match balances {
				Some(data) => {
					let mut total_balance: u128 = 0;
					// Sum up the balance
					for balance in data {
						total_balance = total_balance + balance;
					}
					Ok(total_balance)
				},
				None => Ok(0_u128),
			}
		}
	}
}<|MERGE_RESOLUTION|>--- conflicted
+++ resolved
@@ -313,8 +313,7 @@
 				},
 			};
 		}
-<<<<<<< HEAD
-
+    
 		// Aggregate query result and then record on chain
 		fn aggregate_query_result() {
 			let mut result_map: BTreeMap<(T::AccountId, urls::BlockChainType, u128), u32> = BTreeMap::new();
@@ -359,57 +358,9 @@
 						};
 					},
 					None => (),
-=======
-	}
-}
-
-impl<T: Config> Module<T> {
-	// Fetch all claimed accounts
-	fn update(account_vec: Vec<T::AccountId>, block: T::BlockNumber, info: &TokenInfo) ->  Result<(), Error<T>> {
-		for (_, account) in account_vec.iter().enumerate() {
-			// Get balance from etherscan
-			let eth_balance = {
-				if info.etherscan.len() == 0 {
-					Err(Error::<T>::InvalidNumber)
-				} else {
-					match core::str::from_utf8(&info.etherscan) {
-						Ok(token) => Self::fetch_balances(
-							<account_linker::Module<T>>::eth_addresses(account), 
-							urls::HttpRequest::GET(urls::HttpGet {
-								blockchain: urls::BlockChainType::ETH,
-								prefix: "https://api-ropsten.etherscan.io/api?module=account&action=balancemulti&address=0x",
-								delimiter: ",0x",
-								postfix: "&tag=latest&apikey=",
-								api_token: token,
-								}), 
-							&Self::parse_etherscan_balances),
-						Err(_) => Err(Error::<T>::InvalidNumber),
-					}
 				}
-			};
-			
-			// Get balance from blockchain.info
-			let btc_balance = {
-				if info.blockchain.len() == 0 {
-					Err(Error::<T>::InvalidNumber)
-				} else {
-					match core::str::from_utf8(&info.blockchain) {
-						Ok(token) => Self::fetch_balances(Vec::new(), 
-							urls::HttpRequest::GET(urls::HttpGet {
-								blockchain: urls::BlockChainType::BTC,
-								prefix: "https://blockchain.info/balance?active=",
-								delimiter: "%7C",
-								postfix: "",
-								api_token: token,
-								}), 
-							&Self::parse_blockchain_info_balances),
-						Err(_) => Err(Error::<T>::InvalidNumber),
-					}
->>>>>>> 7ec3fabd
-				}
-			}
-
-<<<<<<< HEAD
+			}
+
 			// Store on chain, record_map will used to reward ocw.
 			let mut record_map: BTreeMap<(T::AccountId, urls::BlockChainType), u128> = BTreeMap::new();
 			for result in result_key.iter() {
@@ -429,26 +380,6 @@
 							}
 						},
 						None => {},
-=======
-			// Get the balance from Infura
-			let etc_balance_infura = {
-				if info.infura.len() == 0 {
-					Err(Error::<T>::InvalidNumber)
-				} else {
-					match core::str::from_utf8(&info.infura) {
-						Ok(token) => Self::fetch_balances(
-							<account_linker::Module<T>>::eth_addresses(account), 
-							urls::HttpRequest::POST(urls::HttpPost {
-								url_main: "https://ropsten.infura.io/v3/",
-								blockchain: urls::BlockChainType::ETH,
-								prefix: r#"[{"jsonrpc":"2.0","method":"eth_getBalance","id":1,"params":["0x"#,
-								delimiter: r#"","latest"]},{"jsonrpc":"2.0","method":"eth_getBalance","id":1,"params":["0x"#,
-								postfix: r#"","latest"]}]"#,
-								api_token: token,
-								}), 
-							&Self::parse_infura_balances),
-						Err(_) => Err(Error::<T>::InvalidNumber),
->>>>>>> 7ec3fabd
 					}
 				}
 				record_map.insert((account.clone(), block_type), most_value);
