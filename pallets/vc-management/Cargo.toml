[package]
authors = ['Litentry Dev']
edition = '2021'
homepage = 'https://litentry.com'
name = 'pallet-vc-management'
repository = 'https://github.com/litentry/litentry-parachain'
version = '0.1.0'

[dependencies]
# third-party dependencies
codec = { package = "parity-scale-codec", version = "3.0.0", default-features = false, features = ["derive", "max-encoded-len"] }
log = { version = "0.4", default-features = false }
scale-info = { version = "2.5.0", default-features = false, features = ["derive"] }

# primitives
sp-arithmetic = { git = "https://github.com/paritytech/substrate", branch = "polkadot-v0.9.39", default-features = false }
sp-core = { git = "https://github.com/paritytech/substrate", branch = "polkadot-v0.9.39", default-features = false }
sp-runtime = { git = "https://github.com/paritytech/substrate", branch = "polkadot-v0.9.39", default-features = false }
sp-std = { git = "https://github.com/paritytech/substrate", branch = "polkadot-v0.9.39", default-features = false }

# frame dependencies
frame-support = { git = "https://github.com/paritytech/substrate", branch = "polkadot-v0.9.39", default-features = false }
frame-system = { git = "https://github.com/paritytech/substrate", branch = "polkadot-v0.9.39", default-features = false }

# local
core-primitives = { path = "../../primitives/core", default-features = false }
teerex-primitives = { path = "../../primitives/teerex", default-features = false }

# benchmarking
frame-benchmarking = { git = "https://github.com/paritytech/substrate", branch = "polkadot-v0.9.39", default-features = false, optional = true }
hex = { version = "0.4", default-features = false }
test-utils = { path = "../test-utils", default-features = false, optional = true }

[dev-dependencies]
<<<<<<< HEAD
pallet-balances = { git = "https://github.com/paritytech/substrate", branch = "polkadot-v0.9.39" }
pallet-group = { path = "../../pallets/group" }
pallet-timestamp = { git = "https://github.com/paritytech/substrate", branch = "polkadot-v0.9.39" }
sp-io = { git = "https://github.com/paritytech/substrate", branch = "polkadot-v0.9.39" }
=======
frame-benchmarking = { git = "https://github.com/paritytech/substrate", branch = "polkadot-v0.9.37" }
pallet-balances = { git = "https://github.com/paritytech/substrate", branch = "polkadot-v0.9.37" }
pallet-group = { path = "../../pallets/group" }
pallet-teerex = { path = "../../pallets/teerex", features = ["skip-scheduled-enclave-check"] }
pallet-timestamp = { git = "https://github.com/paritytech/substrate", branch = "polkadot-v0.9.37" }
sp-io = { git = "https://github.com/paritytech/substrate", branch = "polkadot-v0.9.37" }
test-utils = { path = "../test-utils" }
>>>>>>> 8a7157a5

[features]
default = ["std"]
runtime-benchmarks = [
  "frame-benchmarking/runtime-benchmarks",
  "frame-support/runtime-benchmarks",
  "frame-system/runtime-benchmarks",
  "test-utils",
]
std = [
  "codec/std",
  "sp-std/std",
  "sp-runtime/std",
  "sp-io/std",
  "sp-core/std",
  "sp-arithmetic/std",
  "frame-support/std",
  "frame-system/std",
  "frame-benchmarking?/std",
  "core-primitives/std",
  "teerex-primitives/std",
]
try-runtime = ["frame-support/try-runtime"]<|MERGE_RESOLUTION|>--- conflicted
+++ resolved
@@ -32,20 +32,13 @@
 test-utils = { path = "../test-utils", default-features = false, optional = true }
 
 [dev-dependencies]
-<<<<<<< HEAD
+frame-benchmarking = { git = "https://github.com/paritytech/substrate", branch = "polkadot-v0.9.39" }
 pallet-balances = { git = "https://github.com/paritytech/substrate", branch = "polkadot-v0.9.39" }
 pallet-group = { path = "../../pallets/group" }
+pallet-teerex = { path = "../../pallets/teerex", features = ["skip-scheduled-enclave-check"] }
 pallet-timestamp = { git = "https://github.com/paritytech/substrate", branch = "polkadot-v0.9.39" }
 sp-io = { git = "https://github.com/paritytech/substrate", branch = "polkadot-v0.9.39" }
-=======
-frame-benchmarking = { git = "https://github.com/paritytech/substrate", branch = "polkadot-v0.9.37" }
-pallet-balances = { git = "https://github.com/paritytech/substrate", branch = "polkadot-v0.9.37" }
-pallet-group = { path = "../../pallets/group" }
-pallet-teerex = { path = "../../pallets/teerex", features = ["skip-scheduled-enclave-check"] }
-pallet-timestamp = { git = "https://github.com/paritytech/substrate", branch = "polkadot-v0.9.37" }
-sp-io = { git = "https://github.com/paritytech/substrate", branch = "polkadot-v0.9.37" }
 test-utils = { path = "../test-utils" }
->>>>>>> 8a7157a5
 
 [features]
 default = ["std"]
