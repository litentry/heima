--- conflicted
+++ resolved
@@ -12,16 +12,9 @@
 scale-info = { version = "2.9.0", default-features = false, features = ["derive"] }
 
 # primitives
-<<<<<<< HEAD
-sp-arithmetic = { git = "https://github.com/paritytech/substrate", branch = "polkadot-v0.9.42", default-features = false }
 sp-core = { git = "https://github.com/paritytech/substrate", branch = "polkadot-v0.9.42", default-features = false }
 sp-runtime = { git = "https://github.com/paritytech/substrate", branch = "polkadot-v0.9.42", default-features = false }
 sp-std = { git = "https://github.com/paritytech/substrate", branch = "polkadot-v0.9.42", default-features = false }
-=======
-sp-core = { git = "https://github.com/paritytech/substrate", branch = "polkadot-v0.9.39", default-features = false }
-sp-runtime = { git = "https://github.com/paritytech/substrate", branch = "polkadot-v0.9.39", default-features = false }
-sp-std = { git = "https://github.com/paritytech/substrate", branch = "polkadot-v0.9.39", default-features = false }
->>>>>>> e9ec61a4
 
 # frame dependencies
 frame-support = { git = "https://github.com/paritytech/substrate", branch = "polkadot-v0.9.42", default-features = false }
@@ -32,12 +25,7 @@
 teerex-primitives = { path = "../../primitives/teerex", default-features = false }
 
 # benchmarking
-<<<<<<< HEAD
 frame-benchmarking = { git = "https://github.com/paritytech/substrate", branch = "polkadot-v0.9.42", default-features = false, optional = true }
-hex = { version = "0.4", default-features = false }
-=======
-frame-benchmarking = { git = "https://github.com/paritytech/substrate", branch = "polkadot-v0.9.39", default-features = false, optional = true }
->>>>>>> e9ec61a4
 test-utils = { path = "../test-utils", default-features = false, optional = true }
 
 [dev-dependencies]
