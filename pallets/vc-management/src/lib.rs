--- conflicted
+++ resolved
@@ -114,11 +114,7 @@
 		VCIssued {
 			identity: Identity,
 			assertion: Assertion,
-<<<<<<< HEAD
-			index: VCIndex,
 			id_graph_hash: H256,
-=======
->>>>>>> b27c8640
 			req_ext_hash: H256,
 		},
 		// Admin account was changed
@@ -353,31 +349,16 @@
 			origin: OriginFor<T>,
 			identity: Identity,
 			assertion: Assertion,
-<<<<<<< HEAD
-			index: H256,
-			hash: H256,
 			id_graph_hash: H256,
 			req_ext_hash: H256,
 		) -> DispatchResultWithPostInfo {
 			let _ = T::TEECallOrigin::ensure_origin(origin)?;
-			ensure!(!VCRegistry::<T>::contains_key(index), Error::<T>::VCAlreadyExists);
-			VCRegistry::<T>::insert(
-				index,
-				VCContext::new(identity.clone(), assertion.clone(), hash),
-			);
 			Self::deposit_event(Event::VCIssued {
 				identity,
 				assertion,
-				index,
 				id_graph_hash,
 				req_ext_hash,
 			});
-=======
-			req_ext_hash: H256,
-		) -> DispatchResultWithPostInfo {
-			let _ = T::TEECallOrigin::ensure_origin(origin)?;
-			Self::deposit_event(Event::VCIssued { identity, assertion, req_ext_hash });
->>>>>>> b27c8640
 			Ok(Pays::No.into())
 		}
 
