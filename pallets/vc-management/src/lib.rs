--- conflicted
+++ resolved
@@ -70,13 +70,9 @@
 	pub trait Config: frame_system::Config {
 		type RuntimeEvent: From<Event<Self>> + IsType<<Self as frame_system::Config>::RuntimeEvent>;
 		// some extrinsics should only be called by origins from TEE
-<<<<<<< HEAD
 		type TEECallOrigin: EnsureOrigin<Self::Origin>;
 		/// The origin who can set the admin account
 		type SetAdminOrigin: EnsureOrigin<Self::Origin>;
-=======
-		type TEECallOrigin: EnsureOrigin<Self::RuntimeOrigin>;
->>>>>>> 6305908a
 	}
 
 	// a map VCID -> VC context
