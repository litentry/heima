[package]
authors = ["Integritee AG <hello@integritee.network>"]
description = "A pallet to store cryptocurrency market data"
edition = "2021"
homepage = "https://integritee.network/"
license = "Apache-2.0"
name = "pallet-teeracle"
repository = "https://github.com/integritee-network/pallets/"
version = "0.1.0"

[dependencies]
codec = { version = "3.0.0", default-features = false, features = ["derive"], package = "parity-scale-codec" }
log = { version = "0.4.14", default-features = false }
scale-info = { version = "2.5.0", default-features = false, features = ["derive"] }

# local
pallet-teerex = { path = "../teerex", default-features = false }
teeracle-primitives = { path = "../../primitives/teeracle", default-features = false }

# encointer
substrate-fixed = { tag = "v0.5.9", default-features = false, git = "https://github.com/encointer/substrate-fixed.git" }

# substrate
frame-support = { default-features = false, git = "https://github.com/paritytech/substrate.git", branch = "polkadot-v0.9.39" }
frame-system = { default-features = false, git = "https://github.com/paritytech/substrate.git", branch = "polkadot-v0.9.39" }
sp-core = { default-features = false, git = "https://github.com/paritytech/substrate.git", branch = "polkadot-v0.9.39" }
sp-io = { default-features = false, git = "https://github.com/paritytech/substrate.git", branch = "polkadot-v0.9.39" }
sp-runtime = { default-features = false, git = "https://github.com/paritytech/substrate.git", branch = "polkadot-v0.9.39" }
sp-std = { default-features = false, git = "https://github.com/paritytech/substrate.git", branch = "polkadot-v0.9.39" }

# benchmarking
<<<<<<< HEAD
frame-benchmarking = { default-features = false, optional = true, git = "https://github.com/paritytech/substrate.git", branch = "polkadot-v0.9.39" }
hex-literal = { version = "0.3.2", optional = true }
=======
frame-benchmarking = { default-features = false, optional = true, git = "https://github.com/paritytech/substrate.git", branch = "polkadot-v0.9.37" }
hex-literal = { version = "0.4.1", optional = true }
>>>>>>> 7e6c0921
test-utils = { path = "../test-utils", optional = true, default-features = false }
timestamp = { package = "pallet-timestamp", default-features = false, optional = true, git = "https://github.com/paritytech/substrate.git", branch = "polkadot-v0.9.39" }

[dev-dependencies]
<<<<<<< HEAD
externalities = { package = "sp-externalities", git = "https://github.com/paritytech/substrate.git", branch = "polkadot-v0.9.39" }
frame-benchmarking = { git = "https://github.com/paritytech/substrate.git", branch = "polkadot-v0.9.39" }
hex-literal = "0.3.2"
pallet-balances = { git = "https://github.com/paritytech/substrate.git", branch = "polkadot-v0.9.39" }
=======
externalities = { package = "sp-externalities", git = "https://github.com/paritytech/substrate.git", branch = "polkadot-v0.9.37" }
frame-benchmarking = { git = "https://github.com/paritytech/substrate.git", branch = "polkadot-v0.9.37" }
hex-literal = "0.4.1"
pallet-balances = { git = "https://github.com/paritytech/substrate.git", branch = "polkadot-v0.9.37" }
>>>>>>> 7e6c0921
pallet-teerex = { path = "../teerex", features = ["skip-scheduled-enclave-check"] }
sp-keyring = { git = "https://github.com/paritytech/substrate.git", branch = "polkadot-v0.9.39" }
test-utils = { path = "../test-utils" }
timestamp = { package = "pallet-timestamp", git = "https://github.com/paritytech/substrate.git", branch = "polkadot-v0.9.39" }


[features]
default = ["std"]
runtime-benchmarks = [
  "frame-benchmarking",
  "hex-literal",
  "test-utils",
  "timestamp/runtime-benchmarks",
]
std = [
  "codec/std",
  "log/std",
  "scale-info/std",
  # local
  "pallet-teerex/std",
  "teeracle-primitives/std",
  # encointer
  "substrate-fixed/std",
  # substrate
  "frame-support/std",
  "frame-system/std",
  "sp-core/std",
  "sp-io/std",
  "sp-runtime/std",
  "sp-std/std",
]
try-runtime = ["frame-support/try-runtime"]<|MERGE_RESOLUTION|>--- conflicted
+++ resolved
@@ -29,28 +29,16 @@
 sp-std = { default-features = false, git = "https://github.com/paritytech/substrate.git", branch = "polkadot-v0.9.39" }
 
 # benchmarking
-<<<<<<< HEAD
 frame-benchmarking = { default-features = false, optional = true, git = "https://github.com/paritytech/substrate.git", branch = "polkadot-v0.9.39" }
-hex-literal = { version = "0.3.2", optional = true }
-=======
-frame-benchmarking = { default-features = false, optional = true, git = "https://github.com/paritytech/substrate.git", branch = "polkadot-v0.9.37" }
 hex-literal = { version = "0.4.1", optional = true }
->>>>>>> 7e6c0921
 test-utils = { path = "../test-utils", optional = true, default-features = false }
 timestamp = { package = "pallet-timestamp", default-features = false, optional = true, git = "https://github.com/paritytech/substrate.git", branch = "polkadot-v0.9.39" }
 
 [dev-dependencies]
-<<<<<<< HEAD
 externalities = { package = "sp-externalities", git = "https://github.com/paritytech/substrate.git", branch = "polkadot-v0.9.39" }
 frame-benchmarking = { git = "https://github.com/paritytech/substrate.git", branch = "polkadot-v0.9.39" }
-hex-literal = "0.3.2"
+hex-literal = "0.4.1"
 pallet-balances = { git = "https://github.com/paritytech/substrate.git", branch = "polkadot-v0.9.39" }
-=======
-externalities = { package = "sp-externalities", git = "https://github.com/paritytech/substrate.git", branch = "polkadot-v0.9.37" }
-frame-benchmarking = { git = "https://github.com/paritytech/substrate.git", branch = "polkadot-v0.9.37" }
-hex-literal = "0.4.1"
-pallet-balances = { git = "https://github.com/paritytech/substrate.git", branch = "polkadot-v0.9.37" }
->>>>>>> 7e6c0921
 pallet-teerex = { path = "../teerex", features = ["skip-scheduled-enclave-check"] }
 sp-keyring = { git = "https://github.com/paritytech/substrate.git", branch = "polkadot-v0.9.39" }
 test-utils = { path = "../test-utils" }
