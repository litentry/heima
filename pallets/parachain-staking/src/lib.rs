--- conflicted
+++ resolved
@@ -1173,10 +1173,6 @@
 			};
 			let new_total_locked = <Total<T>>::get().saturating_add(net_total_increase);
 			<Total<T>>::put(new_total_locked);
-<<<<<<< HEAD
-			<CandidateInfo<T>>::insert(&candidate, state);
-			<DelegatorState<T>>::insert(&delegator, delegator_state);
-=======
 			<CandidateInfo<T>>::insert(&candidate, &state);
 			<DelegatorState<T>>::insert(&delegator, &delegator_state);
 			<DelegatorReserveToLockMigrations<T>>::insert(&delegator, true);
@@ -1186,8 +1182,6 @@
 				delegator_state.delegations.0.len() as u32,
 			))
 			.into();
-
->>>>>>> 90146e77
 			Self::deposit_event(Event::Delegation {
 				delegator,
 				locked_amount: amount,
