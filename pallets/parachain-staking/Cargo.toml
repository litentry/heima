[package]
authors = ["Litentry"]
description = "parachain staking pallet for collator selection and reward distribution"
edition = '2021'
homepage = 'https://litentry.com/'
license = 'GPL-3.0'
name = "pallet-parachain-staking"
repository = 'https://github.com/litentry/litentry-parachain'
version = "0.1.0"

[dependencies]
log = "0.4"
serde = { version = "1.0", optional = true }

primitives = { path = "../../primitives", default-features = false }

# Substrate
<<<<<<< HEAD
=======
codec = { package = "parity-scale-codec", version = "3.0.0", default-features = false, features = ["derive"] }
>>>>>>> 55150a1e
frame-benchmarking = { git = "https://github.com/paritytech/substrate", branch = "polkadot-v0.9.32", optional = true, default-features = false }
frame-support = { git = "https://github.com/paritytech/substrate", branch = "polkadot-v0.9.32", default-features = false }
frame-system = { git = "https://github.com/paritytech/substrate", branch = "polkadot-v0.9.32", default-features = false }
pallet-authorship = { git = "https://github.com/paritytech/substrate", branch = "polkadot-v0.9.32", default-features = false }
pallet-balances = { git = "https://github.com/paritytech/substrate", branch = "polkadot-v0.9.32", default-features = false }
pallet-session = { git = "https://github.com/paritytech/substrate", branch = "polkadot-v0.9.32", default-features = false }
<<<<<<< HEAD
parity-scale-codec = { version = "3.0.0", default-features = false, features = ["derive"] }
scale-info = { version = "2.0", default-features = false, features = ["derive"] }
=======
scale-info = { version = "2.3.0", default-features = false, features = ["derive"] }
>>>>>>> 55150a1e
sp-runtime = { git = "https://github.com/paritytech/substrate", branch = "polkadot-v0.9.32", default-features = false }
sp-staking = { git = "https://github.com/paritytech/substrate", branch = "polkadot-v0.9.32", default-features = false }
sp-std = { git = "https://github.com/paritytech/substrate", branch = "polkadot-v0.9.32", default-features = false }
substrate-fixed = { git = "https://github.com/encointer/substrate-fixed", default-features = false }

[dev-dependencies]
similar-asserts = "1.1.0"

sp-core = { git = "https://github.com/paritytech/substrate", branch = "polkadot-v0.9.32" }
sp-io = { git = "https://github.com/paritytech/substrate", branch = "polkadot-v0.9.32" }

[features]
default = ["std"]
runtime-benchmarks = ["frame-benchmarking"]
std = [
  "frame-benchmarking?/std",
  "frame-support/std",
  "frame-system/std",
  "pallet-authorship/std",
  "pallet-balances/std",
  "pallet-session/std",
  "codec/std",
  "primitives/std",
  "scale-info/std",
  "serde",
  "sp-runtime/std",
  "sp-std/std",
  "sp-staking/std",
]
try-runtime = ["frame-support/try-runtime"]<|MERGE_RESOLUTION|>--- conflicted
+++ resolved
@@ -15,22 +15,14 @@
 primitives = { path = "../../primitives", default-features = false }
 
 # Substrate
-<<<<<<< HEAD
-=======
 codec = { package = "parity-scale-codec", version = "3.0.0", default-features = false, features = ["derive"] }
->>>>>>> 55150a1e
 frame-benchmarking = { git = "https://github.com/paritytech/substrate", branch = "polkadot-v0.9.32", optional = true, default-features = false }
 frame-support = { git = "https://github.com/paritytech/substrate", branch = "polkadot-v0.9.32", default-features = false }
 frame-system = { git = "https://github.com/paritytech/substrate", branch = "polkadot-v0.9.32", default-features = false }
 pallet-authorship = { git = "https://github.com/paritytech/substrate", branch = "polkadot-v0.9.32", default-features = false }
 pallet-balances = { git = "https://github.com/paritytech/substrate", branch = "polkadot-v0.9.32", default-features = false }
 pallet-session = { git = "https://github.com/paritytech/substrate", branch = "polkadot-v0.9.32", default-features = false }
-<<<<<<< HEAD
-parity-scale-codec = { version = "3.0.0", default-features = false, features = ["derive"] }
-scale-info = { version = "2.0", default-features = false, features = ["derive"] }
-=======
 scale-info = { version = "2.3.0", default-features = false, features = ["derive"] }
->>>>>>> 55150a1e
 sp-runtime = { git = "https://github.com/paritytech/substrate", branch = "polkadot-v0.9.32", default-features = false }
 sp-staking = { git = "https://github.com/paritytech/substrate", branch = "polkadot-v0.9.32", default-features = false }
 sp-std = { git = "https://github.com/paritytech/substrate", branch = "polkadot-v0.9.32", default-features = false }
