--- conflicted
+++ resolved
@@ -10,11 +10,7 @@
 
 [dependencies]
 codec = { package = "parity-scale-codec", version = "3.0.0", default-features = false, features = ["derive", "max-encoded-len"] }
-<<<<<<< HEAD
-scale-info = { version = "2.3.0", default-features = false, features = ["derive"] }
-=======
 scale-info = { version = "2.3.1", default-features = false, features = ["derive"] }
->>>>>>> 55150a1e
 
 sp-runtime = { git = "https://github.com/paritytech/substrate", branch = "polkadot-v0.9.32", default-features = false }
 sp-std = { git = "https://github.com/paritytech/substrate", branch = "polkadot-v0.9.32", default-features = false }
@@ -42,10 +38,6 @@
   "sp-runtime/std",
   "frame-support/std",
   "frame-system/std",
-<<<<<<< HEAD
-  "frame-benchmarking/std",
-=======
   "frame-benchmarking?/std",
->>>>>>> 55150a1e
 ]
 try-runtime = ["frame-support/try-runtime"]