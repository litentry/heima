--- conflicted
+++ resolved
@@ -15,14 +15,8 @@
 sp-runtime = { git = "https://github.com/paritytech/substrate", branch = "polkadot-v0.9.42", default-features = false }
 sp-std = { git = "https://github.com/paritytech/substrate", branch = "polkadot-v0.9.42", default-features = false }
 
-<<<<<<< HEAD
-frame-benchmarking = { git = "https://github.com/paritytech/substrate", branch = "polkadot-v0.9.42", default-features = false, optional = true }
 frame-support = { git = "https://github.com/paritytech/substrate", branch = "polkadot-v0.9.42", default-features = false }
 frame-system = { git = "https://github.com/paritytech/substrate", branch = "polkadot-v0.9.42", default-features = false }
-=======
-frame-support = { git = "https://github.com/paritytech/substrate", branch = "polkadot-v0.9.39", default-features = false }
-frame-system = { git = "https://github.com/paritytech/substrate", branch = "polkadot-v0.9.39", default-features = false }
->>>>>>> e9ec61a4
 
 [dev-dependencies]
 hex-literal = "0.4"
