// Copyright 2020-2024 Trust Computing GmbH.
// This file is part of Litentry.
//
// Litentry is free software: you can redistribute it and/or modify
// it under the terms of the GNU General Public License as published by
// the Free Software Foundation, either version 3 of the License, or
// (at your option) any later version.
//
// Litentry is distributed in the hope that it will be useful,
// but WITHOUT ANY WARRANTY; without even the implied warranty of
// MERCHANTABILITY or FITNESS FOR A PARTICULAR PURPOSE.  See the
// GNU General Public License for more details.
//
// You should have received a copy of the GNU General Public License
// along with Litentry.  If not, see <https://www.gnu.org/licenses/>.

use super::{
	bridge,
	mock::{
		assert_events, balances, new_test_ext, Balances, Bridge, BridgeTransfer,
		NativeTokenResourceId, ProposalLifetime, RuntimeCall, RuntimeEvent, RuntimeOrigin, Test,
		TreasuryAccount, ENDOWED_BALANCE, RELAYER_A, RELAYER_B, RELAYER_C,
	},
	*,
};
use frame_support::{assert_noop, assert_ok};
use hex_literal::hex;
use sp_runtime::ArithmeticError;

fn make_transfer_proposal(to: u64, amount: u128) -> RuntimeCall {
	let rid = NativeTokenResourceId::get();
	// let amount
	RuntimeCall::BridgeTransfer(crate::Call::transfer { to, amount, rid })
}

#[test]
fn constant_equality() {
	let r_id = bridge::derive_resource_id(1, &bridge::hashing::blake2_128(b"LIT"));
	let encoded: [u8; 32] =
		hex!("0000000000000000000000000000000a21dfe87028f214dd976be8479f5af001");
	assert_eq!(r_id, encoded);
}

#[test]
fn transfer() {
	let resource_id = NativeTokenResourceId::get();

	new_test_ext().execute_with(|| {
		// Transfer and check result
		assert_ok!(BridgeTransfer::transfer(
			RuntimeOrigin::signed(Bridge::account_id()),
			RELAYER_A,
			10,
			resource_id,
		));
		assert_eq!(Balances::free_balance(RELAYER_A), ENDOWED_BALANCE + 10);

		assert_events(vec![RuntimeEvent::Balances(balances::Event::Minted {
			who: RELAYER_A,
			amount: 10,
		})]);
	})
}

#[test]
fn transfer_assets() {
	let dest_bridge_id: bridge::BridgeChainId = 0;
	let resource_id = NativeTokenResourceId::get();

	new_test_ext().execute_with(|| {
		let dest_account: Vec<u8> = vec![1];
		assert_ok!(Pallet::<Test>::transfer_assets(
			RuntimeOrigin::signed(RELAYER_A),
			100,
			dest_account.clone(),
			dest_bridge_id,
			resource_id
		));
		assert_eq!(
			pallet_balances::Pallet::<Test>::free_balance(TreasuryAccount::get()),
			ENDOWED_BALANCE
		);
		assert_eq!(pallet_balances::Pallet::<Test>::free_balance(RELAYER_A), ENDOWED_BALANCE - 100);
		assert_events(vec![
			RuntimeEvent::Balances(balances::Event::Burned { who: RELAYER_A, amount: 100 }),
			RuntimeEvent::Bridge(bridge::Event::FungibleTransfer(
				dest_bridge_id,
				1,
				resource_id,
				100,
				dest_account,
			)),
		]);
	})
}

#[test]
fn mint_overflow() {
<<<<<<< HEAD
	new_test_ext().execute_with(|| {
		let bridge_id: u64 = Bridge::account_id();
		let resource_id = NativeTokenResourceId::get();
		assert_eq!(Balances::free_balance(bridge_id), ENDOWED_BALANCE);

		assert_noop!(
			BridgeTransfer::transfer(
				RuntimeOrigin::signed(Bridge::account_id()),
				RELAYER_A,
				u128::MAX,
				resource_id,
			),
			Error::<Test>::OverFlow
		);
	})
}
=======
	let resource_id = NativeTokenResourceId::get();
>>>>>>> 39267791

	new_test_ext().execute_with(|| {
		let bridge_id: u64 = Bridge::account_id();
		assert_eq!(Balances::free_balance(bridge_id), ENDOWED_BALANCE);

		assert_noop!(
			BridgeTransfer::transfer(
				RuntimeOrigin::signed(Bridge::account_id()),
				RELAYER_A,
				u64::MAX,
				resource_id,
			),
<<<<<<< HEAD
			Error::<Test>::ReachMaximumSupply
		);
	})
}

#[test]
fn transfer_to_regular_account() {
	new_test_ext().execute_with(|| {
		let dest_chain = 0;
		let asset =
			bridge::derive_resource_id(dest_chain, &bridge::hashing::blake2_128(b"an asset"));
		let amount: u128 = 100;

		assert_noop!(
			BridgeTransfer::transfer(
				RuntimeOrigin::signed(Bridge::account_id()),
				RELAYER_A,
				amount,
				asset,
			),
			Error::<Test>::InvalidResourceId
=======
			ArithmeticError::Overflow
>>>>>>> 39267791
		);
	})
}

#[test]
fn create_successful_transfer_proposal() {
	let src_id: bridge::BridgeChainId = 0;
	let r_id = NativeTokenResourceId::get();

	new_test_ext().execute_with(|| {
		let prop_id = 1;
		let proposal = make_transfer_proposal(RELAYER_A, 10);

		// Create proposal (& vote)
		assert_ok!(Bridge::acknowledge_proposal(
			RuntimeOrigin::signed(RELAYER_A),
			prop_id,
			src_id,
			r_id,
			Box::new(proposal.clone())
		));
		let prop = Bridge::votes(src_id, (prop_id, proposal.clone())).unwrap();
		let expected = bridge::ProposalVotes {
			votes_for: vec![RELAYER_A],
			votes_against: vec![],
			status: bridge::ProposalStatus::Initiated,
			expiry: ProposalLifetime::get() + 1,
		};
		assert_eq!(prop, expected);

		// Second relayer votes against
		assert_ok!(Bridge::reject_proposal(
			RuntimeOrigin::signed(RELAYER_B),
			prop_id,
			src_id,
			r_id,
			Box::new(proposal.clone())
		));
		let prop = Bridge::votes(src_id, (prop_id, proposal.clone())).unwrap();
		let expected = bridge::ProposalVotes {
			votes_for: vec![RELAYER_A],
			votes_against: vec![RELAYER_B],
			status: bridge::ProposalStatus::Initiated,
			expiry: ProposalLifetime::get() + 1,
		};
		assert_eq!(prop, expected);

		// Third relayer votes in favour
		assert_ok!(Bridge::acknowledge_proposal(
			RuntimeOrigin::signed(RELAYER_C),
			prop_id,
			src_id,
			r_id,
			Box::new(proposal.clone())
		));
		let prop = Bridge::votes(src_id, (prop_id, proposal)).unwrap();
		let expected = bridge::ProposalVotes {
			votes_for: vec![RELAYER_A, RELAYER_C],
			votes_against: vec![RELAYER_B],
			status: bridge::ProposalStatus::Approved,
			expiry: ProposalLifetime::get() + 1,
		};
		assert_eq!(prop, expected);

		assert_eq!(Balances::free_balance(RELAYER_A), ENDOWED_BALANCE + 10);

		assert_events(vec![
			RuntimeEvent::Bridge(bridge::Event::VoteFor(src_id, prop_id, RELAYER_A)),
			RuntimeEvent::Bridge(bridge::Event::VoteAgainst(src_id, prop_id, RELAYER_B)),
			RuntimeEvent::Bridge(bridge::Event::VoteFor(src_id, prop_id, RELAYER_C)),
			RuntimeEvent::Bridge(bridge::Event::ProposalApproved(src_id, prop_id)),
			RuntimeEvent::Balances(balances::Event::Minted { who: RELAYER_A, amount: 10 }),
			RuntimeEvent::Bridge(bridge::Event::ProposalSucceeded(src_id, prop_id)),
		]);
	})
}<|MERGE_RESOLUTION|>--- conflicted
+++ resolved
@@ -27,7 +27,7 @@
 use hex_literal::hex;
 use sp_runtime::ArithmeticError;
 
-fn make_transfer_proposal(to: u64, amount: u128) -> RuntimeCall {
+fn make_transfer_proposal(to: u64, amount: u64) -> RuntimeCall {
 	let rid = NativeTokenResourceId::get();
 	// let amount
 	RuntimeCall::BridgeTransfer(crate::Call::transfer { to, amount, rid })
@@ -96,26 +96,7 @@
 
 #[test]
 fn mint_overflow() {
-<<<<<<< HEAD
-	new_test_ext().execute_with(|| {
-		let bridge_id: u64 = Bridge::account_id();
-		let resource_id = NativeTokenResourceId::get();
-		assert_eq!(Balances::free_balance(bridge_id), ENDOWED_BALANCE);
-
-		assert_noop!(
-			BridgeTransfer::transfer(
-				RuntimeOrigin::signed(Bridge::account_id()),
-				RELAYER_A,
-				u128::MAX,
-				resource_id,
-			),
-			Error::<Test>::OverFlow
-		);
-	})
-}
-=======
 	let resource_id = NativeTokenResourceId::get();
->>>>>>> 39267791
 
 	new_test_ext().execute_with(|| {
 		let bridge_id: u64 = Bridge::account_id();
@@ -128,31 +109,7 @@
 				u64::MAX,
 				resource_id,
 			),
-<<<<<<< HEAD
-			Error::<Test>::ReachMaximumSupply
-		);
-	})
-}
-
-#[test]
-fn transfer_to_regular_account() {
-	new_test_ext().execute_with(|| {
-		let dest_chain = 0;
-		let asset =
-			bridge::derive_resource_id(dest_chain, &bridge::hashing::blake2_128(b"an asset"));
-		let amount: u128 = 100;
-
-		assert_noop!(
-			BridgeTransfer::transfer(
-				RuntimeOrigin::signed(Bridge::account_id()),
-				RELAYER_A,
-				amount,
-				asset,
-			),
-			Error::<Test>::InvalidResourceId
-=======
 			ArithmeticError::Overflow
->>>>>>> 39267791
 		);
 	})
 }
