--- conflicted
+++ resolved
@@ -108,54 +108,7 @@
 			rid: ResourceId,
 		) -> DispatchResult {
 			T::BridgeOrigin::ensure_origin(origin)?;
-<<<<<<< HEAD
-
-			let total_issuance = <T as bridge::Config>::Currency::total_issuance();
-			let new_issuance = total_issuance.checked_add(&amount).ok_or(Error::<T>::OverFlow)?;
-			if new_issuance > MaximumIssuance::<T>::get() {
-				return Err(Error::<T>::ReachMaximumSupply.into());
-			}
-			if rid == T::NativeTokenResourceId::get() {
-				let external_balances = <ExternalBalances<T>>::get()
-					.checked_sub(&amount)
-					.ok_or(Error::<T>::OverFlow)?;
-				// ERC20 LIT mint
-				<T as bridge::Config>::Currency::mint_into(&to, amount)?;
-				// There is a Balances.Deposit event but many other extrinsics can
-				// trigger that event, use `NativeTokenMinted` for easier tracking
-				Self::deposit_event(Event::NativeTokenMinted { to, amount });
-				<ExternalBalances<T>>::put(external_balances);
-			} else {
-				return Err(Error::<T>::InvalidResourceId.into());
-			}
-			Ok(())
-		}
-
-		#[pallet::call_index(2)]
-		#[pallet::weight(<T as Config>::WeightInfo::set_maximum_issuance())]
-		pub fn set_maximum_issuance(
-			origin: OriginFor<T>,
-			maximum_issuance: bridge::BalanceOf<T>,
-		) -> DispatchResultWithPostInfo {
-			T::SetMaximumIssuanceOrigin::ensure_origin(origin)?;
-			Self::deposit_event(Event::MaximumIssuanceChanged {
-				old_value: MaximumIssuance::<T>::get(),
-			});
-			MaximumIssuance::<T>::set(maximum_issuance);
-			Ok(Pays::No.into())
-		}
-
-		#[pallet::call_index(3)]
-		#[pallet::weight(<T as Config>::WeightInfo::set_external_balances())]
-		pub fn set_external_balances(
-			origin: OriginFor<T>,
-			external_balances: bridge::BalanceOf<T>,
-		) -> DispatchResult {
-			frame_system::ensure_root(origin)?;
-			<ExternalBalances<T>>::put(external_balances);
-=======
 			T::BridgeHandler::prepare_token_bridge_in(rid, to, amount)?;
->>>>>>> 39267791
 			Ok(())
 		}
 	}
