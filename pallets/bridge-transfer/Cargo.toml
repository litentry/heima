[package]
authors = ['Litentry Dev']
edition = '2021'
homepage = 'https://litentry.com'
name = 'pallet-bridge-transfer'
repository = 'https://github.com/litentry/litentry-pallets'
version = '0.1.0'

[dependencies]
# third-party dependencies
codec = { package = "parity-scale-codec", version = "3.0.0", default-features = false, features = ["derive", "max-encoded-len"] }
scale-info = { version = "2.5.0", default-features = false, features = ["derive"] }

# primitives
sp-arithmetic = { git = "https://github.com/paritytech/substrate", branch = "polkadot-v0.9.39", default-features = false }
sp-core = { git = "https://github.com/paritytech/substrate", branch = "polkadot-v0.9.39", default-features = false }
sp-io = { git = "https://github.com/paritytech/substrate", branch = "polkadot-v0.9.39", default-features = false }
sp-runtime = { git = "https://github.com/paritytech/substrate", branch = "polkadot-v0.9.39", default-features = false }
sp-std = { git = "https://github.com/paritytech/substrate", branch = "polkadot-v0.9.39", default-features = false }

# frame dependencies
frame-benchmarking = { git = "https://github.com/paritytech/substrate", branch = "polkadot-v0.9.39", default-features = false, optional = true }
frame-support = { git = "https://github.com/paritytech/substrate", branch = "polkadot-v0.9.39", default-features = false }
frame-system = { git = "https://github.com/paritytech/substrate", branch = "polkadot-v0.9.39", default-features = false }

pallet-bridge = { path = "../bridge", default-features = false }
pallet-parachain-staking = { path = "../parachain-staking", default-features = false }

hex = { version = "0.4", default-features = false }

[dev-dependencies]
<<<<<<< HEAD
hex-literal = "0.3"
pallet-balances = { git = "https://github.com/paritytech/substrate", branch = "polkadot-v0.9.39", default-features = false }
pallet-timestamp = { git = "https://github.com/paritytech/substrate", branch = "polkadot-v0.9.39", default-features = false }
=======
hex-literal = "0.4"
pallet-balances = { git = "https://github.com/paritytech/substrate", branch = "polkadot-v0.9.37", default-features = false }
pallet-timestamp = { git = "https://github.com/paritytech/substrate", branch = "polkadot-v0.9.37", default-features = false }
>>>>>>> 7e6c0921

[features]
default = ["std"]
runtime-benchmarks = [
  "frame-benchmarking/runtime-benchmarks",
  "frame-support/runtime-benchmarks",
  "frame-system/runtime-benchmarks",
]
std = [
  "codec/std",
  "sp-std/std",
  "sp-runtime/std",
  "sp-io/std",
  "sp-core/std",
  "sp-arithmetic/std",
  "frame-support/std",
  "frame-system/std",
  "frame-benchmarking?/std",
  "pallet-bridge/std",
]
try-runtime = ["frame-support/try-runtime"]<|MERGE_RESOLUTION|>--- conflicted
+++ resolved
@@ -29,15 +29,9 @@
 hex = { version = "0.4", default-features = false }
 
 [dev-dependencies]
-<<<<<<< HEAD
-hex-literal = "0.3"
+hex-literal = "0.4"
 pallet-balances = { git = "https://github.com/paritytech/substrate", branch = "polkadot-v0.9.39", default-features = false }
 pallet-timestamp = { git = "https://github.com/paritytech/substrate", branch = "polkadot-v0.9.39", default-features = false }
-=======
-hex-literal = "0.4"
-pallet-balances = { git = "https://github.com/paritytech/substrate", branch = "polkadot-v0.9.37", default-features = false }
-pallet-timestamp = { git = "https://github.com/paritytech/substrate", branch = "polkadot-v0.9.37", default-features = false }
->>>>>>> 7e6c0921
 
 [features]
 default = ["std"]
