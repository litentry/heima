/*
	Copyright 2021 Integritee AG and Supercomputing Systems AG

	Licensed under the Apache License, Version 2.0 (the "License");
	you may not use this file except in compliance with the License.
	You may obtain a copy of the License at

		http://www.apache.org/licenses/LICENSE-2.0

	Unless required by applicable law or agreed to in writing, software
	distributed under the License is distributed on an "AS IS" BASIS,
	WITHOUT WARRANTIES OR CONDITIONS OF ANY KIND, either express or implied.
	See the License for the specific language governing permissions and
	limitations under the License.

*/

//! Teerex pallet benchmarking
#![allow(dead_code, unused_imports, const_item_mutation)]
#![cfg(any(test, feature = "runtime-benchmarks"))]

use super::*;

use crate::{MrEnclave, Pallet as Teerex};
use frame_benchmarking::{account, benchmarks};
use frame_system::RawOrigin;
use sp_runtime::traits::{CheckedConversion, Hash};
use sp_std::vec;
use test_utils::{
	get_signer,
	ias::{consts::*, setups::*},
};

fn ensure_not_skipping_ra_check() {
	#[cfg(not(test))]
	if cfg!(feature = "skip-ias-check") {
		panic!("Benchmark does not allow the `skip-ias-check` flag.");
	};
}

fn ensure_not_skipping_scheduled_enclave_check() {
	#[cfg(not(test))]
	if cfg!(feature = "skip-scheduled-enclave-check") {
		panic!("Benchmark does not allow the `skip-scheduled-enclave-check` flag.");
	};
}

fn generate_accounts<T: Config>(amount: u32) -> Vec<T::AccountId> {
	(0..amount).map(|n| account("dummy name", n, n)).collect()
}

fn add_enclaves_to_registry<T: Config>(accounts: &[T::AccountId]) {
	for a in accounts.iter() {
		Teerex::<T>::add_enclave(
			a,
			&Enclave::test_enclave(a.clone()).with_mr_enclave(TEST4_SETUP.mrenclave),
		)
		.unwrap();
	}
}

benchmarks! {
	// Note: The storage-map structure has the following complexity for updating:
	//   DB Reads: O(1) Encoding: O(1) DB Writes: O(1)
	//
	// Hence, it does not matter how many other enclaves are registered for the benchmark.

	where_clause {  where T::AccountId: From<[u8; 32]>, T::Hash: From<[u8; 32]>,}

	// Benchmark `register_enclave` with the worst possible conditions:
	// * remote attestation is valid
	// * enclave already exists
	register_enclave {
		ensure_not_skipping_ra_check();
		ensure_not_skipping_scheduled_enclave_check();
		timestamp::Pallet::<T>::set_timestamp(TEST4_SETUP.timestamp.checked_into().unwrap());
		let signer: T::AccountId = get_signer(TEST4_SETUP.signer_pub);

		Teerex::<T>::set_enclave_admin(
			RawOrigin::Root.into(),
			signer.clone(),
		).unwrap();

		// we need different parameters, unfortunately - since the way to calculate
		// MRENCLAVE differs depending on if `skip-ias-check` feature is present.
		Teerex::<T>::update_scheduled_enclave(
			RawOrigin::Signed(signer.clone()).into(),
<<<<<<< HEAD
			0u32,
=======
			0u64,
>>>>>>> 61300e27
			#[cfg(feature = "skip-ias-check")]
			MrEnclave::decode(&mut TEST4_SETUP.cert).unwrap_or_default(),
			#[cfg(not(feature = "skip-ias-check"))]
			TEST4_MRENCLAVE,
		).unwrap();

		// simply register the enclave before to make sure it already
		// exists when running the benchmark
		Teerex::<T>::register_enclave(
			RawOrigin::Signed(signer.clone()).into(),
			TEST4_SETUP.cert.to_vec(),
			URL.to_vec(),
			None,
			None,
		).unwrap();

	}: _(RawOrigin::Signed(signer), TEST4_SETUP.cert.to_vec(), URL.to_vec(), None, None)
	verify {
		assert_eq!(Teerex::<T>::enclave_count(), 1);
	}

	// Benchmark `unregister_enclave` enclave with the worst possible conditions:
	// * enclave exists
	// * enclave is not the most recently registered enclave
	unregister_enclave {
		let enclave_count = 3;
		let accounts: Vec<T::AccountId> = generate_accounts::<T>(enclave_count);
		add_enclaves_to_registry::<T>(&accounts);

	}: _(RawOrigin::Signed(accounts[0].clone()))
	verify {
		assert!(!crate::EnclaveIndex::<T>::contains_key(&accounts[0]));
		assert_eq!(Teerex::<T>::enclave_count(), enclave_count as u64 - 1);
	}

	// Benchmark `call_worker`. There are no worst conditions. The benchmark showed that
	// execution time is constant irrespective of cyphertext size.
	call_worker {
		let accounts: Vec<T::AccountId> = generate_accounts::<T>(1);
		let req = Request { shard:H256::from_slice(&TEST4_SETUP.mrenclave), cyphertext: vec![1u8; 2000]};
	}: _(RawOrigin::Signed(accounts[0].clone()), req)

	// Benchmark `confirm_processed_parentchain_block` with the worst possible conditions:
	// * sender enclave is registered
	confirm_processed_parentchain_block {
		let accounts: Vec<T::AccountId> = generate_accounts::<T>(1);
		add_enclaves_to_registry::<T>(&accounts);

		let block_hash: H256 = [2; 32].into();
		let merkle_root: H256 = [4; 32].into();
		let block_number: u32 = 0;

	}: _(RawOrigin::Signed(accounts[0].clone()), block_hash, block_number.into(), merkle_root)

	// Benchmark `publish_hash` with the worst possible conditions:
	// * sender enclave is registered
	//
	// and parametrize the benchmark with the variably sized parameters. Note: The initialization
	// of `l`/`t` includes the upper borders.
	publish_hash {
		let l in 0 .. DATA_LENGTH_LIMIT as u32;
		let t in 1 .. TOPICS_LIMIT as u32;

		// There are no events emitted at the genesis block.
		frame_system::Pallet::<T>::set_block_number(1u32.into());
		frame_system::Pallet::<T>::reset_events();

		let accounts: Vec<T::AccountId> = generate_accounts::<T>(1);
		add_enclaves_to_registry::<T>(&accounts);
		let account = accounts[0].clone();

	}: _(RawOrigin::Signed(account), [1u8; 32].into(), topics::<T>(t), get_data(l))
	verify {
		// Event comparison in an actual node is way too cumbersome as the `RuntimeEvent`
		// does not implement `PartialEq`. So we only verify that the event is emitted here,
		// and we do more thorough checks in the normal cargo tests.
		assert_eq!(frame_system::Pallet::<T>::events().len(), 1);
	}
}

fn get_data(x: u32) -> Vec<u8> {
	vec![0u8; x.try_into().unwrap()]
}

/// Returns [number] unique topics.
fn topics<T: frame_system::Config>(number: u32) -> Vec<T::Hash> {
	let vec = vec![
		T::Hashing::hash(&[0u8; 32]),
		T::Hashing::hash(&[1u8; 32]),
		T::Hashing::hash(&[2u8; 32]),
		T::Hashing::hash(&[3u8; 32]),
		T::Hashing::hash(&[4u8; 32]),
	];

	vec[..number.try_into().unwrap()].to_vec()
}

#[cfg(test)]
use crate::{Config, Pallet as PalletModule};

#[cfg(test)]
use frame_benchmarking::impl_benchmark_test_suite;
use test_utils::ias::TestEnclave;

#[cfg(test)]
impl_benchmark_test_suite!(PalletModule, crate::mock::new_test_ext(), crate::mock::Test,);<|MERGE_RESOLUTION|>--- conflicted
+++ resolved
@@ -85,11 +85,7 @@
 		// MRENCLAVE differs depending on if `skip-ias-check` feature is present.
 		Teerex::<T>::update_scheduled_enclave(
 			RawOrigin::Signed(signer.clone()).into(),
-<<<<<<< HEAD
-			0u32,
-=======
 			0u64,
->>>>>>> 61300e27
 			#[cfg(feature = "skip-ias-check")]
 			MrEnclave::decode(&mut TEST4_SETUP.cert).unwrap_or_default(),
 			#[cfg(not(feature = "skip-ias-check"))]
