[package]
authors = ["Integritee AG <hello@integritee.network>"]
description = "Pallet for integritee sidechains"
edition = "2021"
homepage = "https://integritee.network/"
license = "Apache-2.0"
name = "pallet-sidechain"
repository = "https://github.com/integritee-network/pallets/"
version = "0.9.0"

[dependencies]
codec = { version = "3.0.0", default-features = false, features = ["derive"], package = "parity-scale-codec" }
log = { version = "0.4.14", default-features = false }
scale-info = { version = "2.5.0", default-features = false, features = ["derive"] }
serde = { version = "1.0.159", features = ["derive"], optional = true }

# local
pallet-teerex = { path = "../teerex", default-features = false }
sidechain-primitives = { path = "../../primitives/sidechain", default-features = false }
teerex-primitives = { path = "../../primitives/teerex", default-features = false }

# substrate dependencies
frame-support = { default-features = false, git = "https://github.com/paritytech/substrate.git", branch = "polkadot-v0.9.39" }
frame-system = { default-features = false, git = "https://github.com/paritytech/substrate.git", branch = "polkadot-v0.9.39" }
pallet-timestamp = { default-features = false, git = "https://github.com/paritytech/substrate.git", branch = "polkadot-v0.9.39" }
sp-core = { default-features = false, git = "https://github.com/paritytech/substrate.git", branch = "polkadot-v0.9.39" }
sp-io = { default-features = false, git = "https://github.com/paritytech/substrate.git", branch = "polkadot-v0.9.39" }
sp-runtime = { default-features = false, git = "https://github.com/paritytech/substrate.git", branch = "polkadot-v0.9.39" }
sp-std = { default-features = false, git = "https://github.com/paritytech/substrate.git", branch = "polkadot-v0.9.39" }

# benchmarking
<<<<<<< HEAD
frame-benchmarking = { default-features = false, optional = true, git = "https://github.com/paritytech/substrate.git", branch = "polkadot-v0.9.39" }
hex-literal = { version = "0.3.2", optional = true }
pallet-balances = { default-features = false, optional = true, git = "https://github.com/paritytech/substrate.git", branch = "polkadot-v0.9.39" }
=======
frame-benchmarking = { default-features = false, optional = true, git = "https://github.com/paritytech/substrate.git", branch = "polkadot-v0.9.37" }
hex-literal = { version = "0.4.1", optional = true }
pallet-balances = { default-features = false, optional = true, git = "https://github.com/paritytech/substrate.git", branch = "polkadot-v0.9.37" }
>>>>>>> 7e6c0921
test-utils = { path = "../test-utils", default-features = false, optional = true }

[dev-dependencies]
env_logger = "0.10.0"
<<<<<<< HEAD
externalities = { package = "sp-externalities", git = "https://github.com/paritytech/substrate.git", branch = "polkadot-v0.9.39" }
frame-benchmarking = { git = "https://github.com/paritytech/substrate.git", branch = "polkadot-v0.9.39" }
hex-literal = "0.3.2"
pallet-balances = { git = "https://github.com/paritytech/substrate.git", branch = "polkadot-v0.9.39" }
sp-keyring = { git = "https://github.com/paritytech/substrate.git", branch = "polkadot-v0.9.39" }
=======
externalities = { package = "sp-externalities", git = "https://github.com/paritytech/substrate.git", branch = "polkadot-v0.9.37" }
frame-benchmarking = { git = "https://github.com/paritytech/substrate.git", branch = "polkadot-v0.9.37" }
hex-literal = "0.4.1"
pallet-balances = { git = "https://github.com/paritytech/substrate.git", branch = "polkadot-v0.9.37" }
sp-keyring = { git = "https://github.com/paritytech/substrate.git", branch = "polkadot-v0.9.37" }
>>>>>>> 7e6c0921
test-utils = { path = "../test-utils" }

[features]
default = ["std"]
runtime-benchmarks = [
  "frame-benchmarking",
  "hex-literal",
  "pallet-balances",
  "pallet-timestamp/runtime-benchmarks",
  "test-utils",
]
std = [
  "codec/std",
  "log/std",
  "scale-info/std",
  "serde",
  # local
  "pallet-teerex/std",
  "sidechain-primitives/std",
  "teerex-primitives/std",
  # substrate
  "frame-support/std",
  "frame-system/std",
  "pallet-timestamp/std",
  "sp-core/std",
  "sp-io/std",
  "sp-runtime/std",
  "sp-std/std",
]
# Allow workers to register without remote attestation for dev purposes.
# This pallet needs the flag only to run the tests, otherwise skip-ias-check should only be set in the pallet-teerex.
skip-ias-check = []

try-runtime = ["frame-support/try-runtime"]<|MERGE_RESOLUTION|>--- conflicted
+++ resolved
@@ -29,32 +29,18 @@
 sp-std = { default-features = false, git = "https://github.com/paritytech/substrate.git", branch = "polkadot-v0.9.39" }
 
 # benchmarking
-<<<<<<< HEAD
 frame-benchmarking = { default-features = false, optional = true, git = "https://github.com/paritytech/substrate.git", branch = "polkadot-v0.9.39" }
-hex-literal = { version = "0.3.2", optional = true }
+hex-literal = { version = "0.4.1", optional = true }
 pallet-balances = { default-features = false, optional = true, git = "https://github.com/paritytech/substrate.git", branch = "polkadot-v0.9.39" }
-=======
-frame-benchmarking = { default-features = false, optional = true, git = "https://github.com/paritytech/substrate.git", branch = "polkadot-v0.9.37" }
-hex-literal = { version = "0.4.1", optional = true }
-pallet-balances = { default-features = false, optional = true, git = "https://github.com/paritytech/substrate.git", branch = "polkadot-v0.9.37" }
->>>>>>> 7e6c0921
 test-utils = { path = "../test-utils", default-features = false, optional = true }
 
 [dev-dependencies]
 env_logger = "0.10.0"
-<<<<<<< HEAD
 externalities = { package = "sp-externalities", git = "https://github.com/paritytech/substrate.git", branch = "polkadot-v0.9.39" }
 frame-benchmarking = { git = "https://github.com/paritytech/substrate.git", branch = "polkadot-v0.9.39" }
-hex-literal = "0.3.2"
+hex-literal = "0.4.1"
 pallet-balances = { git = "https://github.com/paritytech/substrate.git", branch = "polkadot-v0.9.39" }
 sp-keyring = { git = "https://github.com/paritytech/substrate.git", branch = "polkadot-v0.9.39" }
-=======
-externalities = { package = "sp-externalities", git = "https://github.com/paritytech/substrate.git", branch = "polkadot-v0.9.37" }
-frame-benchmarking = { git = "https://github.com/paritytech/substrate.git", branch = "polkadot-v0.9.37" }
-hex-literal = "0.4.1"
-pallet-balances = { git = "https://github.com/paritytech/substrate.git", branch = "polkadot-v0.9.37" }
-sp-keyring = { git = "https://github.com/paritytech/substrate.git", branch = "polkadot-v0.9.37" }
->>>>>>> 7e6c0921
 test-utils = { path = "../test-utils" }
 
 [features]
