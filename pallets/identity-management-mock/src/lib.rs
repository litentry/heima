// Copyright 2020-2022 Litentry Technologies GmbH.
// This file is part of Litentry.
//
// Litentry is free software: you can redistribute it and/or modify
// it under the terms of the GNU General Public License as published by
// the Free Software Foundation, either version 3 of the License, or
// (at your option) any later version.
//
// Litentry is distributed in the hope that it will be useful,
// but WITHOUT ANY WARRANTY; without even the implied warranty of
// MERCHANTABILITY or FITNESS FOR A PARTICULAR PURPOSE.  See the
// GNU General Public License for more details.
//
// You should have received a copy of the GNU General Public License
// along with Litentry.  If not, see <https://www.gnu.org/licenses/>.

//! This is a mock to pallet-identity-management on parachain (IMP).
//! It hides/mocks all things happened on TEE side and returns the
//! result immediately.
//!
//! The idea is to give F/E an idea how the interface(extrinsic) would
//! look like and what kind of events can be expected.
//!
//! TODO: event/error handling
//! Currently the errors are synchronously emitted from this pallet itself,
//! meanwhile we have the `SomeError` **Event** which is callable from TEE
//! to represent any generic "error".
//! However, there are so many error cases in TEE that I'm not even sure
//! if it's a good idea to have a matching extrinsic for error propagation.

#![allow(dead_code)]
#![allow(clippy::needless_borrow)]
#![cfg_attr(not(feature = "std"), no_std)]

#[cfg(test)]
mod mock;
#[cfg(test)]
mod tests;

use codec::alloc::string::ToString;
use frame_support::{pallet_prelude::*, traits::ConstU32};
use mock_tee_primitives::{
	Identity, IdentityHandle, IdentityMultiSignature, IdentityWebType, ValidationData,
	Web3CommonValidationData, Web3Network, Web3ValidationData,
};
pub use pallet::*;
use primitives::{ShardIdentifier, UserShieldingKeyType};
use sha2::Sha256;
use sp_core::{ed25519, sr25519};
use sp_io::{
	crypto::{
		ed25519_verify, secp256k1_ecdsa_recover, secp256k1_ecdsa_recover_compressed, sr25519_verify,
	},
	hashing::{blake2_128, blake2_256, keccak_256},
};
use sp_runtime::DispatchError;
use sp_std::prelude::*;

mod identity_context;
use identity_context::IdentityContext;

mod key;
use key::{aes_encrypt_default, get_mock_tee_shielding_key, AesOutput, PaddingScheme};

pub type ChallengeCode = [u8; 16]; // TODO: is 16 bytes enough?
pub(crate) type Metadata = BoundedVec<u8, ConstU32<2048>>;
pub(crate) type BlockNumberOf<T> = <T as frame_system::Config>::BlockNumber;

#[frame_support::pallet]
pub mod pallet {
	use super::*;
	use frame_system::pallet_prelude::*;

	#[pallet::pallet]
	#[pallet::generate_store(pub(super) trait Store)]
	pub struct Pallet<T>(_);

	#[pallet::config]
	pub trait Config: frame_system::Config {
		/// Event
		type Event: From<Event<Self>> + IsType<<Self as frame_system::Config>::Event>;
		/// origin to manage caller whitelist
		type ManageWhitelistOrigin: EnsureOrigin<Self::Origin>;
		// maximum delay in block numbers between linking an identity and verifying an identity
		#[pallet::constant]
		type MaxVerificationDelay: Get<BlockNumberOf<Self>>;
		// some extrinsics should only be called by origins from TEE
		type TEECallOrigin: EnsureOrigin<Self::Origin>;
	}

	#[pallet::event]
	#[pallet::generate_deposit(pub(super) fn deposit_event)]
	pub enum Event<T: Config> {
		// Events from this pallet
		CreateIdentityRequested {
			shard: ShardIdentifier,
		},
		RemoveIdentityRequested {
			shard: ShardIdentifier,
		},
		VerifyIdentityRequested {
			shard: ShardIdentifier,
		},
		SetUserShieldingKeyRequested {
			shard: ShardIdentifier,
		},
		// =============================================
		// Mocked events that should have come from TEE
		// we have both the "plain" version and "encrypted" version for debugging
		// =============================================
		// set user's shielding key
		UserShieldingKeySetPlain {
			account: T::AccountId,
		},
		UserShieldingKeySet {
			account: AesOutput,
		},
		// create identity
		ChallengeCodeGeneratedPlain {
			account: T::AccountId,
			identity: Identity,
			code: ChallengeCode,
		},
		ChallengeCodeGenerated {
			account: AesOutput,
			identity: AesOutput,
			code: AesOutput,
		},
		IdentityCreatedPlain {
			account: T::AccountId,
			identity: Identity,
			id_graph: Vec<(Identity, IdentityContext<T>)>,
		},
		IdentityCreated {
			account: AesOutput,
			identity: AesOutput,
			id_graph: AesOutput,
		},
		// remove identity
		IdentityRemovedPlain {
			account: T::AccountId,
			identity: Identity,
			id_graph: Vec<(Identity, IdentityContext<T>)>,
		},
		IdentityRemoved {
			account: AesOutput,
			identity: AesOutput,
			id_graph: AesOutput,
		},
		// verify identity
		IdentityVerifiedPlain {
			account: T::AccountId,
			identity: Identity,
			id_graph: Vec<(Identity, IdentityContext<T>)>,
		},
		IdentityVerified {
			account: AesOutput,
			identity: AesOutput,
			id_graph: AesOutput,
		},
		// some error happened during processing in TEE, we use string-like
		// parameters for more "generic" error event reporting
		// TODO: maybe use concrete errors instead of events when we are more sure
		// see also the comment at the beginning
		SomeError {
			func: Vec<u8>,
			error: Vec<u8>,
		},
	}

	/// These are the errors that are immediately emitted from this mock pallet
	#[pallet::error]
	pub enum Error<T> {
		/// caller is not in whitelist (therefore disallowed to call some extrinsics)
		CallerNotWhitelisted,
		/// Error when decrypting using TEE'shielding key
		ShieldingKeyDecryptionFailed,
		/// unexpected decoded type
		WrongDecodedType,
		/// identity already exists when linking an identity
		IdentityAlreadyExist,
		/// identity not exist when unlinking an identity
		IdentityNotExist,
		/// no shielding key for a given AccountId
		ShieldingKeyNotExist,
		/// a verification reqeust comes too early
		VerificationRequestTooEarly,
		/// a verification reqeust comes too late
		VerificationRequestTooLate,
		/// verify substrate signature failed
		VerifySubstrateSignatureFailed,
		/// recover substrate pubkey failed using ecdsa
		RecoverSubstratePubkeyFailed,
		/// verify evm signature failed
		VerifyEvmSignatureFailed,
		/// the linking request block is zero
		LinkingRequestBlockZero,
		/// the challenge code doesn't exist
		ChallengeCodeNotExist,
		/// wrong signature type
		WrongSignatureType,
		/// wrong web3 network type
		WrongWeb3NetworkType,
		/// wrong identity handle type
		WrongIdentityHanldeType,
		/// fail to recover evm address
		RecoverEvmAddressFailed,
		/// the message in validation data is unexpected
		UnexpectedMessage,
	}

	#[pallet::storage]
	#[pallet::getter(fn whitelisted_callers)]
	pub type WhitelistedCallers<T: Config> =
		StorageMap<_, Twox64Concat, T::AccountId, (), OptionQuery>;

	/// user shielding key is per Litentry account
	#[pallet::storage]
	#[pallet::getter(fn user_shielding_keys)]
	pub type UserShieldingKeys<T: Config> =
		StorageMap<_, Blake2_128Concat, T::AccountId, UserShieldingKeyType, OptionQuery>;

	/// challenge code is per Litentry account + identity
	#[pallet::storage]
	#[pallet::getter(fn challenge_codes)]
	pub type ChallengeCodes<T: Config> = StorageDoubleMap<
		_,
		Blake2_128Concat,
		T::AccountId,
		Blake2_128Concat,
		Identity,
		ChallengeCode,
		OptionQuery,
	>;

	/// ID graph is per Litentry account + identity
	#[pallet::storage]
	#[pallet::getter(fn id_graphs)]
	pub type IDGraphs<T: Config> = StorageDoubleMap<
		_,
		Blake2_128Concat,
		T::AccountId,
		Blake2_128Concat,
		Identity,
		IdentityContext<T>,
		OptionQuery,
	>;

	#[pallet::call]
	impl<T: Config> Pallet<T> {
		/// add an account to the whitelist
		#[pallet::weight(195_000_000)]
		pub fn add_to_whitelist(origin: OriginFor<T>, account: T::AccountId) -> DispatchResult {
			let _ = T::ManageWhitelistOrigin::ensure_origin(origin)?;
			WhitelistedCallers::<T>::insert(account, ());
			Ok(())
		}

		/// remove an account from the whitelist
		#[pallet::weight(195_000_000)]
		pub fn remove_from_whitelist(
			origin: OriginFor<T>,
			account: T::AccountId,
		) -> DispatchResult {
			let _ = T::ManageWhitelistOrigin::ensure_origin(origin)?;
			WhitelistedCallers::<T>::remove(account);
			Ok(())
		}

		/// Set or update user's shielding key
		#[pallet::weight(195_000_000)]
		pub fn set_user_shielding_key(
			origin: OriginFor<T>,
			shard: ShardIdentifier,
			encrypted_key: Vec<u8>,
		) -> DispatchResult {
			let who = ensure_signed(origin)?;
			ensure!(WhitelistedCallers::<T>::contains_key(&who), Error::<T>::CallerNotWhitelisted);
			Self::deposit_event(Event::SetUserShieldingKeyRequested { shard });

			let decrypted_key = Self::decrypt_with_tee_shielding_key(&encrypted_key)?;
			let key = UserShieldingKeyType::decode(&mut decrypted_key.as_slice())
				.map_err(|_| Error::<T>::WrongDecodedType)?;
			UserShieldingKeys::<T>::insert(&who, &key);
			Self::deposit_event(Event::<T>::UserShieldingKeySetPlain { account: who.clone() });
			Self::deposit_event(Event::<T>::UserShieldingKeySet {
				account: aes_encrypt_default(&key, who.encode().as_slice()),
			});
			Ok(())
		}

		/// Create an identity
		#[pallet::weight(195_000_000)]
		pub fn create_identity(
			origin: OriginFor<T>,
			shard: ShardIdentifier,
			encrypted_identity: Vec<u8>,
			encrypted_metadata: Option<Vec<u8>>,
		) -> DispatchResult {
			let who = ensure_signed(origin)?;
			ensure!(WhitelistedCallers::<T>::contains_key(&who), Error::<T>::CallerNotWhitelisted);
			Self::deposit_event(Event::CreateIdentityRequested { shard });

			let decrypted_identitty = Self::decrypt_with_tee_shielding_key(&encrypted_identity)?;
			let identity = Identity::decode(&mut decrypted_identitty.as_slice())
				.map_err(|_| Error::<T>::WrongDecodedType)?;

			let metadata = match encrypted_metadata {
				None => None,
				Some(m) => {
					let decrypted_metadata = Self::decrypt_with_tee_shielding_key(&m)?;
					Some(
						Metadata::decode(&mut decrypted_metadata.as_slice())
							.map_err(|_| Error::<T>::WrongDecodedType)?,
					)
				},
			};

			ensure!(
				!IDGraphs::<T>::contains_key(&who, &identity),
				Error::<T>::IdentityAlreadyExist
			);
			let key = UserShieldingKeys::<T>::get(&who).ok_or(Error::<T>::ShieldingKeyNotExist)?;

			// emit the challenge code event, TODO: use randomness pallet
			let code = Self::get_mock_challenge_code();
			ChallengeCodes::<T>::insert(&who, &identity, &code);
			Self::deposit_event(Event::<T>::ChallengeCodeGeneratedPlain {
				account: who.clone(),
				identity: identity.clone(),
				code,
			});
			Self::deposit_event(Event::<T>::ChallengeCodeGenerated {
				account: aes_encrypt_default(&key, who.encode().as_slice()),
				identity: aes_encrypt_default(&key, identity.encode().as_slice()),
				code: aes_encrypt_default(&key, code.as_ref()),
			});

			// emit the IdentityCreated event
			let context = IdentityContext {
				metadata,
				linking_request_block: Some(<frame_system::Pallet<T>>::block_number()),
				verification_request_block: None,
				is_verified: false,
			};
			IDGraphs::<T>::insert(&who, &identity, context);
			Self::deposit_event(Event::<T>::IdentityCreatedPlain {
				account: who.clone(),
				identity: identity.clone(),
				id_graph: Self::get_id_graph(&who),
			});
			Self::deposit_event(Event::<T>::IdentityCreated {
				account: aes_encrypt_default(&key, who.encode().as_slice()),
				identity: aes_encrypt_default(&key, identity.encode().as_slice()),
				id_graph: aes_encrypt_default(&key, Self::get_id_graph(&who).encode().as_slice()),
			});
			Ok(())
		}

		/// Remove an identity
		#[pallet::weight(195_000_000)]
		pub fn remove_identity(
			origin: OriginFor<T>,
			shard: ShardIdentifier,
			encrypted_identity: Vec<u8>,
		) -> DispatchResult {
			let who = ensure_signed(origin)?;
			ensure!(WhitelistedCallers::<T>::contains_key(&who), Error::<T>::CallerNotWhitelisted);
			Self::deposit_event(Event::RemoveIdentityRequested { shard });

			let decrypted_identitty = Self::decrypt_with_tee_shielding_key(&encrypted_identity)?;
			let identity = Identity::decode(&mut decrypted_identitty.as_slice())
				.map_err(|_| Error::<T>::WrongDecodedType)?;

			ensure!(IDGraphs::<T>::contains_key(&who, &identity), Error::<T>::IdentityNotExist);
			let key = UserShieldingKeys::<T>::get(&who).ok_or(Error::<T>::ShieldingKeyNotExist)?;

			// emit the IdentityRemoved event
			IDGraphs::<T>::remove(&who, &identity);
			Self::deposit_event(Event::<T>::IdentityRemovedPlain {
				account: who.clone(),
				identity: identity.clone(),
				id_graph: Self::get_id_graph(&who),
			});
			Self::deposit_event(Event::<T>::IdentityRemoved {
				account: aes_encrypt_default(&key, who.encode().as_slice()),
				identity: aes_encrypt_default(&key, identity.encode().as_slice()),
				id_graph: aes_encrypt_default(&key, Self::get_id_graph(&who).encode().as_slice()),
			});

			Ok(())
		}

		/// Verify a linked identity
		#[pallet::weight(195_000_000)]
		pub fn verify_identity(
			origin: OriginFor<T>,
			shard: ShardIdentifier,
			encrypted_identity: Vec<u8>,
			encrypted_validation_data: Vec<u8>,
		) -> DispatchResult {
			let who = ensure_signed(origin)?;
			ensure!(WhitelistedCallers::<T>::contains_key(&who), Error::<T>::CallerNotWhitelisted);
			Self::deposit_event(Event::VerifyIdentityRequested { shard });

			let now = <frame_system::Pallet<T>>::block_number();
			let decrypted_identitty = Self::decrypt_with_tee_shielding_key(&encrypted_identity)?;
			let identity = Identity::decode(&mut decrypted_identitty.as_slice())
				.map_err(|_| Error::<T>::WrongDecodedType)?;
			ensure!(IDGraphs::<T>::contains_key(&who, &identity), Error::<T>::IdentityNotExist);

			let decrypted_validation_data =
				Self::decrypt_with_tee_shielding_key(&encrypted_validation_data)?;
			let validation_data = ValidationData::decode(&mut decrypted_validation_data.as_slice())
				.map_err(|_| Error::<T>::WrongDecodedType)?;

			// Web3 signature verification, we can't do web2 here as it requires offchain operations
			if let ValidationData::Web3(web3_validation_data) = validation_data {
				match web3_validation_data {
					Web3ValidationData::Substrate(substrate_validation_data) => {
						Self::verify_substrate_signature(
							&who,
							&identity,
							&substrate_validation_data,
						)?;
					},
					Web3ValidationData::Evm(evm_validation_data) => {
						Self::verify_evm_signature(&who, &identity, &evm_validation_data)?;
					},
				}
			}

			let key = UserShieldingKeys::<T>::get(&who).ok_or(Error::<T>::ShieldingKeyNotExist)?;

			IDGraphs::<T>::try_mutate(&who, &identity, |context| -> DispatchResult {
				let mut c = context.take().ok_or(Error::<T>::IdentityNotExist)?;
				let linking_request_block =
					c.linking_request_block.ok_or(Error::<T>::LinkingRequestBlockZero)?;
				ensure!(linking_request_block <= now, Error::<T>::VerificationRequestTooEarly);
				ensure!(
					now - linking_request_block <= T::MaxVerificationDelay::get(),
					Error::<T>::VerificationRequestTooLate
				);
				c.is_verified = true;
				c.verification_request_block = Some(now);

				*context = Some(c);

				// remove challenge code
				ensure!(
					Self::challenge_codes(&who, &identity).is_some(),
					Error::<T>::ChallengeCodeNotExist
				);
				ChallengeCodes::<T>::remove(&who, &identity);

				// emit the IdentityVerified event
				Self::deposit_event(Event::<T>::IdentityVerifiedPlain {
					account: who.clone(),
					identity: identity.clone(),
					id_graph: Self::get_id_graph(&who),
				});
				Self::deposit_event(Event::<T>::IdentityVerified {
					account: aes_encrypt_default(&key, who.encode().as_slice()),
					identity: aes_encrypt_default(&key, identity.encode().as_slice()),
					id_graph: aes_encrypt_default(
						&key,
						Self::get_id_graph(&who).encode().as_slice(),
					),
				});
				Ok(())
			})
		}

		// The following extrinsics are supposed to be called by TEE only
		#[pallet::weight(195_000_000)]
		pub fn user_shielding_key_set(
			origin: OriginFor<T>,
			account: AesOutput,
		) -> DispatchResultWithPostInfo {
			let _ = T::TEECallOrigin::ensure_origin(origin)?;
			Self::deposit_event(Event::UserShieldingKeySet { account });
			Ok(Pays::No.into())
		}

		#[pallet::weight(195_000_000)]
		pub fn challenge_code_generated(
			origin: OriginFor<T>,
			account: AesOutput,
			identity: AesOutput,
			code: AesOutput,
		) -> DispatchResultWithPostInfo {
			let _ = T::TEECallOrigin::ensure_origin(origin)?;
			Self::deposit_event(Event::ChallengeCodeGenerated { account, identity, code });
			Ok(Pays::No.into())
		}

		#[pallet::weight(195_000_000)]
		pub fn identity_created(
			origin: OriginFor<T>,
			account: AesOutput,
			identity: AesOutput,
			id_graph: AesOutput,
		) -> DispatchResultWithPostInfo {
			let _ = T::TEECallOrigin::ensure_origin(origin)?;
<<<<<<< HEAD
			Self::deposit_event(Event::IdentityLinked { account, identity, id_graph });
=======
			Self::deposit_event(Event::IdentityCreated { account, identity });
>>>>>>> c485920f
			Ok(Pays::No.into())
		}

		#[pallet::weight(195_000_000)]
		pub fn identity_removed(
			origin: OriginFor<T>,
			account: AesOutput,
			identity: AesOutput,
			id_graph: AesOutput,
		) -> DispatchResultWithPostInfo {
			let _ = T::TEECallOrigin::ensure_origin(origin)?;
<<<<<<< HEAD
			Self::deposit_event(Event::IdentityUnlinked { account, identity, id_graph });
=======
			Self::deposit_event(Event::IdentityRemoved { account, identity });
>>>>>>> c485920f
			Ok(Pays::No.into())
		}

		#[pallet::weight(195_000_000)]
		pub fn identity_verified(
			origin: OriginFor<T>,
			account: AesOutput,
			identity: AesOutput,
			id_graph: AesOutput,
		) -> DispatchResultWithPostInfo {
			let _ = T::TEECallOrigin::ensure_origin(origin)?;
			Self::deposit_event(Event::IdentityVerified { account, identity, id_graph });
			Ok(Pays::No.into())
		}

		#[pallet::weight(195_000_000)]
		pub fn some_error(
			origin: OriginFor<T>,
			func: Vec<u8>,
			error: Vec<u8>,
		) -> DispatchResultWithPostInfo {
			let _ = T::TEECallOrigin::ensure_origin(origin)?;
			Self::deposit_event(Event::SomeError { func, error });
			Ok(Pays::No.into())
		}
	}

	impl<T: Config> Pallet<T> {
		fn decrypt_with_tee_shielding_key(encrypted_data: &[u8]) -> Result<Vec<u8>, DispatchError> {
			let (_, private_key) = get_mock_tee_shielding_key();
			let decrypted_data = private_key
				.decrypt(PaddingScheme::new_oaep::<Sha256>(), encrypted_data)
				.map_err(|_| Error::<T>::ShieldingKeyDecryptionFailed)?;
			Ok(decrypted_data)
		}

		// TODO: maybe use randomness pallet
		fn get_mock_challenge_code() -> ChallengeCode {
			let now = <frame_system::Pallet<T>>::block_number();
			blake2_128(&now.encode())
		}

		fn verify_substrate_signature(
			who: &T::AccountId,
			identity: &Identity,
			validation_data: &Web3CommonValidationData,
		) -> DispatchResult {
			let code =
				Self::challenge_codes(who, identity).ok_or(Error::<T>::ChallengeCodeNotExist)?;
			let msg = Self::get_expected_payload(who, identity, &code)?;

			ensure!(
				msg.as_slice() == validation_data.message.as_slice(),
				Error::<T>::UnexpectedMessage
			);

			let substrate_address = match &identity.web_type {
				IdentityWebType::Web3(Web3Network::Substrate(_)) => match &identity.handle {
					IdentityHandle::Address32(handle) => handle,
					_ => return Err(Error::<T>::WrongIdentityHanldeType.into()),
				},
				_ => return Err(Error::<T>::WrongWeb3NetworkType.into()),
			};

			match &validation_data.signature {
				IdentityMultiSignature::Sr25519(sig) => {
					ensure!(
						sr25519_verify(sig, &msg, &sr25519::Public(*substrate_address)),
						Error::<T>::VerifySubstrateSignatureFailed
					);
				},
				IdentityMultiSignature::Ed25519(sig) => {
					ensure!(
						ed25519_verify(sig, &msg, &ed25519::Public(*substrate_address)),
						Error::<T>::VerifySubstrateSignatureFailed
					);
				},
				// We can' use `ecdsa_verify` directly we don't have the raw 33-bytes publick key
				// instead we only have AccountId which is blake2_256(pubkey)
				IdentityMultiSignature::Ecdsa(sig) => {
					// see https://github.com/paritytech/substrate/blob/493b58bd4a475080d428ce47193ee9ea9757a808/primitives/runtime/src/traits.rs#L132
					let digest = blake2_256(&msg);
					let recovered_substrate_pubkey =
						secp256k1_ecdsa_recover_compressed(&sig.0, &digest)
							.map_err(|_| Error::<T>::RecoverSubstratePubkeyFailed)?;
					ensure!(
						&blake2_256(&recovered_substrate_pubkey) == substrate_address,
						Error::<T>::VerifySubstrateSignatureFailed
					);
				},
				_ => return Err(Error::<T>::WrongSignatureType.into()),
			}
			Ok(())
		}

		fn verify_evm_signature(
			who: &T::AccountId,
			identity: &Identity,
			validation_data: &Web3CommonValidationData,
		) -> DispatchResult {
			let code =
				Self::challenge_codes(who, identity).ok_or(Error::<T>::ChallengeCodeNotExist)?;
			let msg = Self::get_expected_payload(who, identity, &code)?;
			let digest = Self::compute_evm_msg_digest(&msg);
			if let IdentityMultiSignature::Ethereum(sig) = &validation_data.signature {
				let recovered_evm_address = Self::recover_evm_address(&digest, sig.as_ref())
					.map_err(|_| Error::<T>::RecoverEvmAddressFailed)?;
				let evm_address = match &identity.web_type {
					IdentityWebType::Web3(Web3Network::Evm(_)) => match &identity.handle {
						IdentityHandle::Address20(handle) => handle,
						_ => return Err(Error::<T>::WrongIdentityHanldeType.into()),
					},
					_ => return Err(Error::<T>::WrongWeb3NetworkType.into()),
				};
				ensure!(
					&recovered_evm_address == evm_address,
					Error::<T>::VerifyEvmSignatureFailed
				);
			} else {
				return Err(Error::<T>::WrongSignatureType.into())
			}
			Ok(())
		}

		// Payload format: blake2_256(<challeng-code> + <litentry-AccountId32> + <Identity>), where
		// <> means SCALE-encoded. It applies to both web2 and web3 message
		pub fn get_expected_payload(
			who: &T::AccountId,
			identity: &Identity,
			code: &ChallengeCode,
		) -> Result<Vec<u8>, DispatchError> {
			let mut msg = code.encode();
			msg.append(&mut who.encode());
			msg.append(&mut identity.encode());
			Ok(blake2_256(&msg).to_vec())
		}

		// we use an EIP-191 message has computing
		pub fn compute_evm_msg_digest(message: &[u8]) -> [u8; 32] {
			let eip_191_message = [
				"\x19Ethereum Signed Message:\n".as_bytes(),
				message.len().to_string().as_bytes(),
				message,
			]
			.concat();
			keccak_256(&eip_191_message)
		}

		fn recover_evm_address(
			msg: &[u8; 32],
			sig: &[u8; 65],
		) -> Result<[u8; 20], sp_io::EcdsaVerifyError> {
			let pubkey = secp256k1_ecdsa_recover(sig, msg)?;
			let hashed_pk = keccak_256(&pubkey);

			let mut addr = [0u8; 20];
			addr[..20].copy_from_slice(&hashed_pk[12..32]);
			Ok(addr)
		}

		pub fn get_id_graph(who: &T::AccountId) -> Vec<(Identity, IdentityContext<T>)> {
			IDGraphs::iter_prefix(who).collect::<Vec<_>>()
		}
	}
}<|MERGE_RESOLUTION|>--- conflicted
+++ resolved
@@ -502,11 +502,7 @@
 			id_graph: AesOutput,
 		) -> DispatchResultWithPostInfo {
 			let _ = T::TEECallOrigin::ensure_origin(origin)?;
-<<<<<<< HEAD
-			Self::deposit_event(Event::IdentityLinked { account, identity, id_graph });
-=======
-			Self::deposit_event(Event::IdentityCreated { account, identity });
->>>>>>> c485920f
+			Self::deposit_event(Event::IdentityCreated { account, identity, id_graph });
 			Ok(Pays::No.into())
 		}
 
@@ -518,11 +514,7 @@
 			id_graph: AesOutput,
 		) -> DispatchResultWithPostInfo {
 			let _ = T::TEECallOrigin::ensure_origin(origin)?;
-<<<<<<< HEAD
-			Self::deposit_event(Event::IdentityUnlinked { account, identity, id_graph });
-=======
-			Self::deposit_event(Event::IdentityRemoved { account, identity });
->>>>>>> c485920f
+			Self::deposit_event(Event::IdentityRemoved { account, identity, id_graph });
 			Ok(Pays::No.into())
 		}
 
