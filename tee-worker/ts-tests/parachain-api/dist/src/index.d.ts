--- conflicted
+++ resolved
@@ -6,7 +6,6 @@
 export type { CorePrimitivesErrorErrorDetail } from "@polkadot/types/lookup";
 export type { FrameSystemEventRecord } from "@polkadot/types/lookup";
 export type { ApiTypes, SubmittableExtrinsic } from "@polkadot/api/types";
-<<<<<<< HEAD
 export type {
     Assertion,
     LitentryIdentity,
@@ -17,9 +16,6 @@
     Getter,
     StfError,
 } from "../build/interfaces";
-=======
-export type { Assertion, LitentryIdentity, LitentryValidationData, Web3Network, WorkerRpcReturnValue, TrustedCallSigned, Getter, } from "../build/interfaces";
->>>>>>> dc0977da
 export type { Codec } from "@polkadot/types/types";
 export type { Bytes } from "@polkadot/types-codec";
 export { ApiPromise, Keyring, WsProvider };
@@ -283,12 +279,8 @@
 export declare function create(provider: ProviderInterface): Promise<ApiPromise>;
 type GuardType<GuardFunction> = GuardFunction extends (x: any) => x is infer Type ? Type : never;
 type IEventLike = Parameters<AugmentedEvent<never>["is"]>[0];
-<<<<<<< HEAD
 export declare function filterEvents<ApiType extends ApiTypes, T extends AnyTuple, N>(
     eventType: AugmentedEvent<ApiType, T, N>,
     events: IEventLike[]
 ): GuardType<AugmentedEvent<ApiType, T, N>["is"]>[];
-=======
-export declare function filterEvents<ApiType extends ApiTypes, T extends AnyTuple, N>(eventType: AugmentedEvent<ApiType, T, N>, events: IEventLike[]): GuardType<AugmentedEvent<ApiType, T, N>["is"]>[];
->>>>>>> dc0977da
 //# sourceMappingURL=index.d.ts.map