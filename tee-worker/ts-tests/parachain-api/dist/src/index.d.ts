--- conflicted
+++ resolved
@@ -14,11 +14,7 @@
     WorkerRpcReturnValue,
     TrustedCallSigned,
     Getter,
-<<<<<<< HEAD
-} from "../build/interfaces";
-=======
 } from "parachain-api/interfaces";
->>>>>>> e4b1c230
 export type { Codec } from "@polkadot/types/types";
 export type { Bytes } from "@polkadot/types-codec";
 export { ApiPromise, Keyring, WsProvider };
@@ -234,10 +230,4 @@
 };
 type ProviderInterface = Exclude<ApiOptions["provider"], undefined>;
 export declare function create(provider: ProviderInterface): Promise<ApiPromise>;
-type GuardType<GuardFunction> = GuardFunction extends (x: any) => x is infer Type ? Type : never;
-type IEventLike = Parameters<AugmentedEvent<never>["is"]>[0];
-export declare function filterEvents<ApiType extends ApiTypes, T extends AnyTuple, N>(
-    eventType: AugmentedEvent<ApiType, T, N>,
-    events: IEventLike[]
-): GuardType<AugmentedEvent<ApiType, T, N>["is"]>[];
 //# sourceMappingURL=index.d.ts.map