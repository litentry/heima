import "@polkadot/api/augment";
import "@polkadot/types-augment";
import { ApiOptions, ApiTypes, AugmentedEvent } from "@polkadot/api/types";
import { ApiPromise, Keyring, WsProvider } from "@polkadot/api";
import type { AnyTuple } from "@polkadot/types/types";
export type {
    CorePrimitivesErrorErrorDetail,
    PalletVcManagementVcContext,
    TeerexPrimitivesEnclave,
} from "@polkadot/types/lookup";
export type { FrameSystemEventRecord } from "@polkadot/types/lookup";
export type { ApiTypes, SubmittableExtrinsic } from "@polkadot/api/types";
export type {
    Assertion,
    LitentryIdentity,
    LitentryValidationData,
    Web3Network,
    WorkerRpcReturnValue,
    TrustedCallSigned,
    Getter,
<<<<<<< HEAD
    PublicGetter,
=======
    RequestVCResult,
>>>>>>> 1a47cb73
    TrustedOperationResponse,
    StfError,
    LinkIdentityResult,
} from "../build/interfaces";
export type { Codec } from "@polkadot/types/types";
export type { Bytes } from "@polkadot/types-codec";
export { ApiPromise, Keyring, WsProvider };
export declare const definitions: {
    types: {
        WorkerRpcReturnValue: {
            value: string;
            do_watch: string;
            status: string;
        };
        TrustedOperation: {
            _enum: {
                indirect_call: string;
                direct_call: string;
                get: string;
            };
        };
        TrustedCallSigned: {
            call: string;
            index: string;
            signature: string;
        };
        Getter: {
            _enum: {
                public: string;
                trusted: string;
            };
        };
        PublicGetter: {
            _enum: {
                some_value: string;
                nonce: string;
            };
        };
        TrustedGetterSigned: {
            getter: string;
            signature: string;
        };
        TrustedGetter: {
            _enum: {
                free_balance: string;
                reserved_balance: string;
                user_shielding_key: string;
                id_graph: string;
                id_graph_stats: string;
            };
        };
        TrustedCall: {
            _enum: {
                balance_set_balance: string;
                balance_transfer: string;
                balance_unshield: string;
                balance_shield: string;
                set_user_shielding_key: string;
                link_identity: string;
                deactivate_identity: string;
                activate_identity: string;
                request_vc: string;
                set_identity_networks: string;
                set_user_shielding_key_with_networks: string;
            };
        };
        UserShieldingKeyType: string;
        UserShieldingKeyNonceType: string;
        DirectRequestStatus: {
            _enum: {
                Ok: null;
                TrustedOperationStatus: string;
                Error: null;
            };
        };
        TrustedOperationStatus: {
            _enum: {
                Submitted: null;
                Future: null;
                Ready: null;
                Broadcast: null;
                InSidechainBlock: string;
                Retracted: null;
                FinalityTimeout: null;
                Finalized: null;
                Usurped: null;
                Dropped: null;
                Invalid: null;
            };
        };
        LitentryIdentity: {
            _enum: {
                Twitter: string;
                Discord: string;
                Github: string;
                Substrate: string;
                Evm: string;
            };
        };
        Address32: string;
        Address20: string;
        IdentityString: string;
        Web3Network: {
            _enum: string[];
        };
        LitentryValidationData: {
            _enum: {
                Web2Validation: string;
                Web3Validation: string;
            };
        };
        Web2ValidationData: {
            _enum: {
                Twitter: string;
                Discord: string;
            };
        };
        TwitterValidationData: {
            tweet_id: string;
        };
        DiscordValidationData: {
            channel_id: string;
            message_id: string;
            guild_id: string;
        };
        Web3ValidationData: {
            _enum: {
                Substrate: string;
                Evm: string;
            };
        };
        Web3CommonValidationData: {
            message: string;
            signature: string;
        };
        LitentryMultiSignature: {
            _enum: {
                Ed25519: string;
                Sr25519: string;
                Ecdsa: string;
                Ethereum: string;
                EthereumPrettified: string;
            };
        };
        EthereumSignature: string;
        IdentityGenericEvent: {
            who: string;
            identity: string;
            id_graph: string;
        };
        IdentityStatus: {
            _enum: string[];
        };
        IdentityContext: {
            link_block: string;
            web3networks: string;
            status: string;
        };
        BoundedWeb3Network: string;
        ShardIdentifier: string;
        Request: {
            shard: string;
            cyphertext: string;
        };
        VCRequested: {
            account: string;
            mrEnclave: string;
            assertion: string;
        };
        Assertion: {
            _enum: {
                A1: string;
                A2: string;
                A3: string;
                A4: string;
                A6: string;
                A7: string;
                A8: string;
                A9: string;
                A10: string;
                A11: string;
                A12: string;
                A13: string;
                A14: string;
            };
        };
        AssertionSupportedNetwork: {
            _enum: string[];
        };
        GenericEventWithAccount: {
            account: string;
        };
        SetUserShieldingKeyResult: {
            id_graph: string;
        };
        LinkIdentityResult: {
            id_graph: string;
        };
        RequestVCResult: {
            vc_index: string;
            vc_hash: string;
            vc_payload: string;
        };
        ErrorDetail: {
            _enum: {
                ImportError: string;
                UnauthorizedSigner: string;
                StfError: string;
                SendStfRequestFailed: string;
                UserShieldingKeyNotFound: string;
                ParseError: string;
                DataProviderError: string;
                InvalidIdentity: string;
                WrongWeb2Handle: string;
                UnexpectedMessage: string;
                WrongSignatureType: string;
                VerifySubstrateSignatureFailed: string;
                VerifyEvmSignatureFailed: string;
                RecoverEvmAddressFailed: string;
                Web3NetworkOutOfBounds: string;
            };
        };
        StfError: {
            _enum: {
                MissingPrivileges: string;
                RequireEnclaveSignerAccount: string;
                Dispatch: string;
                MissingFunds: string;
                InvalidNonce: string;
                StorageHashMismatch: string;
                InvalidStorageDiff: string;
                InvalidMetadata: string;
                SetUserShieldingKeyFailed: string;
                LinkIdentityFailed: string;
                DeactivateIdentityFailed: string;
                ActivateIdentityFailed: string;
                RequestVCFailed: string;
                SetScheduledMrEnclaveFailed: string;
                SetIdentityNetworksFailed: string;
                InvalidAccount: string;
                UnclassifiedError: string;
            };
        };
        TrustedOperationResponse: {
            req_ext_hash: string;
            value: string;
        };
        AesOutput: {
            ciphertext: string;
            aad: string;
            nonce: string;
        };
    };
};
type ProviderInterface = Exclude<ApiOptions["provider"], undefined>;
export declare function create(provider: ProviderInterface): Promise<ApiPromise>;
type GuardType<GuardFunction> = GuardFunction extends (x: any) => x is infer Type ? Type : never;
type IEventLike = Parameters<AugmentedEvent<never>["is"]>[0];
export declare function filterEvents<ApiType extends ApiTypes, T extends AnyTuple, N>(
    eventType: AugmentedEvent<ApiType, T, N>,
    events: IEventLike[]
): GuardType<AugmentedEvent<ApiType, T, N>["is"]>[];
//# sourceMappingURL=index.d.ts.map<|MERGE_RESOLUTION|>--- conflicted
+++ resolved
@@ -3,30 +3,10 @@
 import { ApiOptions, ApiTypes, AugmentedEvent } from "@polkadot/api/types";
 import { ApiPromise, Keyring, WsProvider } from "@polkadot/api";
 import type { AnyTuple } from "@polkadot/types/types";
-export type {
-    CorePrimitivesErrorErrorDetail,
-    PalletVcManagementVcContext,
-    TeerexPrimitivesEnclave,
-} from "@polkadot/types/lookup";
+export type { CorePrimitivesErrorErrorDetail, PalletVcManagementVcContext, TeerexPrimitivesEnclave, } from "@polkadot/types/lookup";
 export type { FrameSystemEventRecord } from "@polkadot/types/lookup";
 export type { ApiTypes, SubmittableExtrinsic } from "@polkadot/api/types";
-export type {
-    Assertion,
-    LitentryIdentity,
-    LitentryValidationData,
-    Web3Network,
-    WorkerRpcReturnValue,
-    TrustedCallSigned,
-    Getter,
-<<<<<<< HEAD
-    PublicGetter,
-=======
-    RequestVCResult,
->>>>>>> 1a47cb73
-    TrustedOperationResponse,
-    StfError,
-    LinkIdentityResult,
-} from "../build/interfaces";
+export type { Assertion, LitentryIdentity, LitentryValidationData, Web3Network, WorkerRpcReturnValue, TrustedCallSigned, Getter, PublicGetter, RequestVCResult, TrustedOperationResponse, StfError, LinkIdentityResult, } from "../build/interfaces";
 export type { Codec } from "@polkadot/types/types";
 export type { Bytes } from "@polkadot/types-codec";
 export { ApiPromise, Keyring, WsProvider };
@@ -281,8 +261,5 @@
 export declare function create(provider: ProviderInterface): Promise<ApiPromise>;
 type GuardType<GuardFunction> = GuardFunction extends (x: any) => x is infer Type ? Type : never;
 type IEventLike = Parameters<AugmentedEvent<never>["is"]>[0];
-export declare function filterEvents<ApiType extends ApiTypes, T extends AnyTuple, N>(
-    eventType: AugmentedEvent<ApiType, T, N>,
-    events: IEventLike[]
-): GuardType<AugmentedEvent<ApiType, T, N>["is"]>[];
+export declare function filterEvents<ApiType extends ApiTypes, T extends AnyTuple, N>(eventType: AugmentedEvent<ApiType, T, N>, events: IEventLike[]): GuardType<AugmentedEvent<ApiType, T, N>["is"]>[];
 //# sourceMappingURL=index.d.ts.map