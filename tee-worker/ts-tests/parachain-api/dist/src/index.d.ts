--- conflicted
+++ resolved
@@ -6,22 +6,7 @@
 export type { CorePrimitivesErrorErrorDetail } from "@polkadot/types/lookup";
 export type { FrameSystemEventRecord } from "@polkadot/types/lookup";
 export type { ApiTypes, SubmittableExtrinsic } from "@polkadot/api/types";
-export type {
-    Assertion,
-    LitentryIdentity,
-    LitentryValidationData,
-    Web3Network,
-    WorkerRpcReturnValue,
-    TrustedCallSigned,
-    Getter,
-<<<<<<< HEAD
-    PublicGetter,
-=======
-    TrustedOperationResponse,
-    StfError,
-    LinkIdentityResult,
->>>>>>> d4643228
-} from "../build/interfaces";
+export type { Assertion, LitentryIdentity, LitentryValidationData, Web3Network, WorkerRpcReturnValue, TrustedCallSigned, Getter, PublicGetter, TrustedOperationResponse, StfError, LinkIdentityResult, } from "../build/interfaces";
 export type { Codec } from "@polkadot/types/types";
 export type { Bytes } from "@polkadot/types-codec";
 export { ApiPromise, Keyring, WsProvider };
@@ -285,8 +270,5 @@
 export declare function create(provider: ProviderInterface): Promise<ApiPromise>;
 type GuardType<GuardFunction> = GuardFunction extends (x: any) => x is infer Type ? Type : never;
 type IEventLike = Parameters<AugmentedEvent<never>["is"]>[0];
-export declare function filterEvents<ApiType extends ApiTypes, T extends AnyTuple, N>(
-    eventType: AugmentedEvent<ApiType, T, N>,
-    events: IEventLike[]
-): GuardType<AugmentedEvent<ApiType, T, N>["is"]>[];
+export declare function filterEvents<ApiType extends ApiTypes, T extends AnyTuple, N>(eventType: AugmentedEvent<ApiType, T, N>, events: IEventLike[]): GuardType<AugmentedEvent<ApiType, T, N>["is"]>[];
 //# sourceMappingURL=index.d.ts.map