import "@polkadot/types/lookup";
import type { Data } from "@polkadot/types";
import type {
    BTreeMap,
    BTreeSet,
    Bytes,
    Compact,
    Enum,
    Null,
    Option,
    Result,
    Set,
    Struct,
    Text,
    U8aFixed,
    Vec,
    bool,
    u128,
    u16,
    u32,
    u64,
    u8,
} from "@polkadot/types-codec";
import type { ITuple } from "@polkadot/types-codec/types";
import type { Vote } from "@polkadot/types/interfaces/elections";
import type {
    AccountId32,
    Call,
    H256,
    MultiAddress,
    Perbill,
    Percent,
} from "@polkadot/types/interfaces/runtime";
import type { Event } from "@polkadot/types/interfaces/system";
declare module "@polkadot/types/lookup" {
    /** @name FrameSystemAccountInfo (3) */
    interface FrameSystemAccountInfo extends Struct {
        readonly nonce: u32;
        readonly consumers: u32;
        readonly providers: u32;
        readonly sufficients: u32;
        readonly data: PalletBalancesAccountData;
    }
    /** @name PalletBalancesAccountData (5) */
    interface PalletBalancesAccountData extends Struct {
        readonly free: u128;
        readonly reserved: u128;
        readonly miscFrozen: u128;
        readonly feeFrozen: u128;
    }
    /** @name FrameSupportDispatchPerDispatchClassWeight (7) */
    interface FrameSupportDispatchPerDispatchClassWeight extends Struct {
        readonly normal: SpWeightsWeightV2Weight;
        readonly operational: SpWeightsWeightV2Weight;
        readonly mandatory: SpWeightsWeightV2Weight;
    }
    /** @name SpWeightsWeightV2Weight (8) */
    interface SpWeightsWeightV2Weight extends Struct {
        readonly refTime: Compact<u64>;
        readonly proofSize: Compact<u64>;
    }
    /** @name SpRuntimeDigest (13) */
    interface SpRuntimeDigest extends Struct {
        readonly logs: Vec<SpRuntimeDigestDigestItem>;
    }
    /** @name SpRuntimeDigestDigestItem (15) */
    interface SpRuntimeDigestDigestItem extends Enum {
        readonly isOther: boolean;
        readonly asOther: Bytes;
        readonly isConsensus: boolean;
        readonly asConsensus: ITuple<[U8aFixed, Bytes]>;
        readonly isSeal: boolean;
        readonly asSeal: ITuple<[U8aFixed, Bytes]>;
        readonly isPreRuntime: boolean;
        readonly asPreRuntime: ITuple<[U8aFixed, Bytes]>;
        readonly isRuntimeEnvironmentUpdated: boolean;
        readonly type: "Other" | "Consensus" | "Seal" | "PreRuntime" | "RuntimeEnvironmentUpdated";
    }
    /** @name FrameSystemEventRecord (18) */
    interface FrameSystemEventRecord extends Struct {
        readonly phase: FrameSystemPhase;
        readonly event: Event;
        readonly topics: Vec<H256>;
    }
    /** @name FrameSystemEvent (20) */
    interface FrameSystemEvent extends Enum {
        readonly isExtrinsicSuccess: boolean;
        readonly asExtrinsicSuccess: {
            readonly dispatchInfo: FrameSupportDispatchDispatchInfo;
        } & Struct;
        readonly isExtrinsicFailed: boolean;
        readonly asExtrinsicFailed: {
            readonly dispatchError: SpRuntimeDispatchError;
            readonly dispatchInfo: FrameSupportDispatchDispatchInfo;
        } & Struct;
        readonly isCodeUpdated: boolean;
        readonly isNewAccount: boolean;
        readonly asNewAccount: {
            readonly account: AccountId32;
        } & Struct;
        readonly isKilledAccount: boolean;
        readonly asKilledAccount: {
            readonly account: AccountId32;
        } & Struct;
        readonly isRemarked: boolean;
        readonly asRemarked: {
            readonly sender: AccountId32;
            readonly hash_: H256;
        } & Struct;
        readonly type:
            | "ExtrinsicSuccess"
            | "ExtrinsicFailed"
            | "CodeUpdated"
            | "NewAccount"
            | "KilledAccount"
            | "Remarked";
    }
    /** @name FrameSupportDispatchDispatchInfo (21) */
    interface FrameSupportDispatchDispatchInfo extends Struct {
        readonly weight: SpWeightsWeightV2Weight;
        readonly class: FrameSupportDispatchDispatchClass;
        readonly paysFee: FrameSupportDispatchPays;
    }
    /** @name FrameSupportDispatchDispatchClass (22) */
    interface FrameSupportDispatchDispatchClass extends Enum {
        readonly isNormal: boolean;
        readonly isOperational: boolean;
        readonly isMandatory: boolean;
        readonly type: "Normal" | "Operational" | "Mandatory";
    }
    /** @name FrameSupportDispatchPays (23) */
    interface FrameSupportDispatchPays extends Enum {
        readonly isYes: boolean;
        readonly isNo: boolean;
        readonly type: "Yes" | "No";
    }
    /** @name SpRuntimeDispatchError (24) */
    interface SpRuntimeDispatchError extends Enum {
        readonly isOther: boolean;
        readonly isCannotLookup: boolean;
        readonly isBadOrigin: boolean;
        readonly isModule: boolean;
        readonly asModule: SpRuntimeModuleError;
        readonly isConsumerRemaining: boolean;
        readonly isNoProviders: boolean;
        readonly isTooManyConsumers: boolean;
        readonly isToken: boolean;
        readonly asToken: SpRuntimeTokenError;
        readonly isArithmetic: boolean;
        readonly asArithmetic: SpArithmeticArithmeticError;
        readonly isTransactional: boolean;
        readonly asTransactional: SpRuntimeTransactionalError;
        readonly isExhausted: boolean;
        readonly isCorruption: boolean;
        readonly isUnavailable: boolean;
        readonly type:
            | "Other"
            | "CannotLookup"
            | "BadOrigin"
            | "Module"
            | "ConsumerRemaining"
            | "NoProviders"
            | "TooManyConsumers"
            | "Token"
            | "Arithmetic"
            | "Transactional"
            | "Exhausted"
            | "Corruption"
            | "Unavailable";
    }
    /** @name SpRuntimeModuleError (25) */
    interface SpRuntimeModuleError extends Struct {
        readonly index: u8;
        readonly error: U8aFixed;
    }
    /** @name SpRuntimeTokenError (26) */
    interface SpRuntimeTokenError extends Enum {
        readonly isNoFunds: boolean;
        readonly isWouldDie: boolean;
        readonly isBelowMinimum: boolean;
        readonly isCannotCreate: boolean;
        readonly isUnknownAsset: boolean;
        readonly isFrozen: boolean;
        readonly isUnsupported: boolean;
        readonly type:
            | "NoFunds"
            | "WouldDie"
            | "BelowMinimum"
            | "CannotCreate"
            | "UnknownAsset"
            | "Frozen"
            | "Unsupported";
    }
    /** @name SpArithmeticArithmeticError (27) */
    interface SpArithmeticArithmeticError extends Enum {
        readonly isUnderflow: boolean;
        readonly isOverflow: boolean;
        readonly isDivisionByZero: boolean;
        readonly type: "Underflow" | "Overflow" | "DivisionByZero";
    }
    /** @name SpRuntimeTransactionalError (28) */
    interface SpRuntimeTransactionalError extends Enum {
        readonly isLimitReached: boolean;
        readonly isNoLayer: boolean;
        readonly type: "LimitReached" | "NoLayer";
    }
    /** @name PalletSchedulerEvent (29) */
    interface PalletSchedulerEvent extends Enum {
        readonly isScheduled: boolean;
        readonly asScheduled: {
            readonly when: u32;
            readonly index: u32;
        } & Struct;
        readonly isCanceled: boolean;
        readonly asCanceled: {
            readonly when: u32;
            readonly index: u32;
        } & Struct;
        readonly isDispatched: boolean;
        readonly asDispatched: {
            readonly task: ITuple<[u32, u32]>;
            readonly id: Option<U8aFixed>;
            readonly result: Result<Null, SpRuntimeDispatchError>;
        } & Struct;
        readonly isCallUnavailable: boolean;
        readonly asCallUnavailable: {
            readonly task: ITuple<[u32, u32]>;
            readonly id: Option<U8aFixed>;
        } & Struct;
        readonly isPeriodicFailed: boolean;
        readonly asPeriodicFailed: {
            readonly task: ITuple<[u32, u32]>;
            readonly id: Option<U8aFixed>;
        } & Struct;
        readonly isPermanentlyOverweight: boolean;
        readonly asPermanentlyOverweight: {
            readonly task: ITuple<[u32, u32]>;
            readonly id: Option<U8aFixed>;
        } & Struct;
        readonly type:
            | "Scheduled"
            | "Canceled"
            | "Dispatched"
            | "CallUnavailable"
            | "PeriodicFailed"
            | "PermanentlyOverweight";
    }
    /** @name PalletUtilityEvent (34) */
    interface PalletUtilityEvent extends Enum {
        readonly isBatchInterrupted: boolean;
        readonly asBatchInterrupted: {
            readonly index: u32;
            readonly error: SpRuntimeDispatchError;
        } & Struct;
        readonly isBatchCompleted: boolean;
        readonly isBatchCompletedWithErrors: boolean;
        readonly isItemCompleted: boolean;
        readonly isItemFailed: boolean;
        readonly asItemFailed: {
            readonly error: SpRuntimeDispatchError;
        } & Struct;
        readonly isDispatchedAs: boolean;
        readonly asDispatchedAs: {
            readonly result: Result<Null, SpRuntimeDispatchError>;
        } & Struct;
        readonly type:
            | "BatchInterrupted"
            | "BatchCompleted"
            | "BatchCompletedWithErrors"
            | "ItemCompleted"
            | "ItemFailed"
            | "DispatchedAs";
    }
    /** @name PalletMultisigEvent (35) */
    interface PalletMultisigEvent extends Enum {
        readonly isNewMultisig: boolean;
        readonly asNewMultisig: {
            readonly approving: AccountId32;
            readonly multisig: AccountId32;
            readonly callHash: U8aFixed;
        } & Struct;
        readonly isMultisigApproval: boolean;
        readonly asMultisigApproval: {
            readonly approving: AccountId32;
            readonly timepoint: PalletMultisigTimepoint;
            readonly multisig: AccountId32;
            readonly callHash: U8aFixed;
        } & Struct;
        readonly isMultisigExecuted: boolean;
        readonly asMultisigExecuted: {
            readonly approving: AccountId32;
            readonly timepoint: PalletMultisigTimepoint;
            readonly multisig: AccountId32;
            readonly callHash: U8aFixed;
            readonly result: Result<Null, SpRuntimeDispatchError>;
        } & Struct;
        readonly isMultisigCancelled: boolean;
        readonly asMultisigCancelled: {
            readonly cancelling: AccountId32;
            readonly timepoint: PalletMultisigTimepoint;
            readonly multisig: AccountId32;
            readonly callHash: U8aFixed;
        } & Struct;
        readonly type:
            | "NewMultisig"
            | "MultisigApproval"
            | "MultisigExecuted"
            | "MultisigCancelled";
    }
    /** @name PalletMultisigTimepoint (36) */
    interface PalletMultisigTimepoint extends Struct {
        readonly height: u32;
        readonly index: u32;
    }
    /** @name PalletProxyEvent (37) */
    interface PalletProxyEvent extends Enum {
        readonly isProxyExecuted: boolean;
        readonly asProxyExecuted: {
            readonly result: Result<Null, SpRuntimeDispatchError>;
        } & Struct;
        readonly isPureCreated: boolean;
        readonly asPureCreated: {
            readonly pure: AccountId32;
            readonly who: AccountId32;
            readonly proxyType: RococoParachainRuntimeProxyType;
            readonly disambiguationIndex: u16;
        } & Struct;
        readonly isAnnounced: boolean;
        readonly asAnnounced: {
            readonly real: AccountId32;
            readonly proxy: AccountId32;
            readonly callHash: H256;
        } & Struct;
        readonly isProxyAdded: boolean;
        readonly asProxyAdded: {
            readonly delegator: AccountId32;
            readonly delegatee: AccountId32;
            readonly proxyType: RococoParachainRuntimeProxyType;
            readonly delay: u32;
        } & Struct;
        readonly isProxyRemoved: boolean;
        readonly asProxyRemoved: {
            readonly delegator: AccountId32;
            readonly delegatee: AccountId32;
            readonly proxyType: RococoParachainRuntimeProxyType;
            readonly delay: u32;
        } & Struct;
        readonly type:
            | "ProxyExecuted"
            | "PureCreated"
            | "Announced"
            | "ProxyAdded"
            | "ProxyRemoved";
    }
    /** @name RococoParachainRuntimeProxyType (38) */
    interface RococoParachainRuntimeProxyType extends Enum {
        readonly isAny: boolean;
        readonly isNonTransfer: boolean;
        readonly isCancelProxy: boolean;
        readonly isCollator: boolean;
        readonly isGovernance: boolean;
        readonly type: "Any" | "NonTransfer" | "CancelProxy" | "Collator" | "Governance";
    }
    /** @name PalletPreimageEvent (40) */
    interface PalletPreimageEvent extends Enum {
        readonly isNoted: boolean;
        readonly asNoted: {
            readonly hash_: H256;
        } & Struct;
        readonly isRequested: boolean;
        readonly asRequested: {
            readonly hash_: H256;
        } & Struct;
        readonly isCleared: boolean;
        readonly asCleared: {
            readonly hash_: H256;
        } & Struct;
        readonly type: "Noted" | "Requested" | "Cleared";
    }
    /** @name PalletBalancesEvent (41) */
    interface PalletBalancesEvent extends Enum {
        readonly isEndowed: boolean;
        readonly asEndowed: {
            readonly account: AccountId32;
            readonly freeBalance: u128;
        } & Struct;
        readonly isDustLost: boolean;
        readonly asDustLost: {
            readonly account: AccountId32;
            readonly amount: u128;
        } & Struct;
        readonly isTransfer: boolean;
        readonly asTransfer: {
            readonly from: AccountId32;
            readonly to: AccountId32;
            readonly amount: u128;
        } & Struct;
        readonly isBalanceSet: boolean;
        readonly asBalanceSet: {
            readonly who: AccountId32;
            readonly free: u128;
            readonly reserved: u128;
        } & Struct;
        readonly isReserved: boolean;
        readonly asReserved: {
            readonly who: AccountId32;
            readonly amount: u128;
        } & Struct;
        readonly isUnreserved: boolean;
        readonly asUnreserved: {
            readonly who: AccountId32;
            readonly amount: u128;
        } & Struct;
        readonly isReserveRepatriated: boolean;
        readonly asReserveRepatriated: {
            readonly from: AccountId32;
            readonly to: AccountId32;
            readonly amount: u128;
            readonly destinationStatus: FrameSupportTokensMiscBalanceStatus;
        } & Struct;
        readonly isDeposit: boolean;
        readonly asDeposit: {
            readonly who: AccountId32;
            readonly amount: u128;
        } & Struct;
        readonly isWithdraw: boolean;
        readonly asWithdraw: {
            readonly who: AccountId32;
            readonly amount: u128;
        } & Struct;
        readonly isSlashed: boolean;
        readonly asSlashed: {
            readonly who: AccountId32;
            readonly amount: u128;
        } & Struct;
        readonly type:
            | "Endowed"
            | "DustLost"
            | "Transfer"
            | "BalanceSet"
            | "Reserved"
            | "Unreserved"
            | "ReserveRepatriated"
            | "Deposit"
            | "Withdraw"
            | "Slashed";
    }
    /** @name FrameSupportTokensMiscBalanceStatus (42) */
    interface FrameSupportTokensMiscBalanceStatus extends Enum {
        readonly isFree: boolean;
        readonly isReserved: boolean;
        readonly type: "Free" | "Reserved";
    }
    /** @name PalletVestingEvent (43) */
    interface PalletVestingEvent extends Enum {
        readonly isVestingUpdated: boolean;
        readonly asVestingUpdated: {
            readonly account: AccountId32;
            readonly unvested: u128;
        } & Struct;
        readonly isVestingCompleted: boolean;
        readonly asVestingCompleted: {
            readonly account: AccountId32;
        } & Struct;
        readonly type: "VestingUpdated" | "VestingCompleted";
    }
    /** @name PalletTransactionPaymentEvent (44) */
    interface PalletTransactionPaymentEvent extends Enum {
        readonly isTransactionFeePaid: boolean;
        readonly asTransactionFeePaid: {
            readonly who: AccountId32;
            readonly actualFee: u128;
            readonly tip: u128;
        } & Struct;
        readonly type: "TransactionFeePaid";
    }
    /** @name PalletTreasuryEvent (45) */
    interface PalletTreasuryEvent extends Enum {
        readonly isProposed: boolean;
        readonly asProposed: {
            readonly proposalIndex: u32;
        } & Struct;
        readonly isSpending: boolean;
        readonly asSpending: {
            readonly budgetRemaining: u128;
        } & Struct;
        readonly isAwarded: boolean;
        readonly asAwarded: {
            readonly proposalIndex: u32;
            readonly award: u128;
            readonly account: AccountId32;
        } & Struct;
        readonly isRejected: boolean;
        readonly asRejected: {
            readonly proposalIndex: u32;
            readonly slashed: u128;
        } & Struct;
        readonly isBurnt: boolean;
        readonly asBurnt: {
            readonly burntFunds: u128;
        } & Struct;
        readonly isRollover: boolean;
        readonly asRollover: {
            readonly rolloverBalance: u128;
        } & Struct;
        readonly isDeposit: boolean;
        readonly asDeposit: {
            readonly value: u128;
        } & Struct;
        readonly isSpendApproved: boolean;
        readonly asSpendApproved: {
            readonly proposalIndex: u32;
            readonly amount: u128;
            readonly beneficiary: AccountId32;
        } & Struct;
        readonly isUpdatedInactive: boolean;
        readonly asUpdatedInactive: {
            readonly reactivated: u128;
            readonly deactivated: u128;
        } & Struct;
        readonly type:
            | "Proposed"
            | "Spending"
            | "Awarded"
            | "Rejected"
            | "Burnt"
            | "Rollover"
            | "Deposit"
            | "SpendApproved"
            | "UpdatedInactive";
    }
    /** @name PalletDemocracyEvent (46) */
    interface PalletDemocracyEvent extends Enum {
        readonly isProposed: boolean;
        readonly asProposed: {
            readonly proposalIndex: u32;
            readonly deposit: u128;
        } & Struct;
        readonly isTabled: boolean;
        readonly asTabled: {
            readonly proposalIndex: u32;
            readonly deposit: u128;
        } & Struct;
        readonly isExternalTabled: boolean;
        readonly isStarted: boolean;
        readonly asStarted: {
            readonly refIndex: u32;
            readonly threshold: PalletDemocracyVoteThreshold;
        } & Struct;
        readonly isPassed: boolean;
        readonly asPassed: {
            readonly refIndex: u32;
        } & Struct;
        readonly isNotPassed: boolean;
        readonly asNotPassed: {
            readonly refIndex: u32;
        } & Struct;
        readonly isCancelled: boolean;
        readonly asCancelled: {
            readonly refIndex: u32;
        } & Struct;
        readonly isDelegated: boolean;
        readonly asDelegated: {
            readonly who: AccountId32;
            readonly target: AccountId32;
        } & Struct;
        readonly isUndelegated: boolean;
        readonly asUndelegated: {
            readonly account: AccountId32;
        } & Struct;
        readonly isVetoed: boolean;
        readonly asVetoed: {
            readonly who: AccountId32;
            readonly proposalHash: H256;
            readonly until: u32;
        } & Struct;
        readonly isBlacklisted: boolean;
        readonly asBlacklisted: {
            readonly proposalHash: H256;
        } & Struct;
        readonly isVoted: boolean;
        readonly asVoted: {
            readonly voter: AccountId32;
            readonly refIndex: u32;
            readonly vote: PalletDemocracyVoteAccountVote;
        } & Struct;
        readonly isSeconded: boolean;
        readonly asSeconded: {
            readonly seconder: AccountId32;
            readonly propIndex: u32;
        } & Struct;
        readonly isProposalCanceled: boolean;
        readonly asProposalCanceled: {
            readonly propIndex: u32;
        } & Struct;
        readonly isMetadataSet: boolean;
        readonly asMetadataSet: {
            readonly owner: PalletDemocracyMetadataOwner;
            readonly hash_: H256;
        } & Struct;
        readonly isMetadataCleared: boolean;
        readonly asMetadataCleared: {
            readonly owner: PalletDemocracyMetadataOwner;
            readonly hash_: H256;
        } & Struct;
        readonly isMetadataTransferred: boolean;
        readonly asMetadataTransferred: {
            readonly prevOwner: PalletDemocracyMetadataOwner;
            readonly owner: PalletDemocracyMetadataOwner;
            readonly hash_: H256;
        } & Struct;
        readonly type:
            | "Proposed"
            | "Tabled"
            | "ExternalTabled"
            | "Started"
            | "Passed"
            | "NotPassed"
            | "Cancelled"
            | "Delegated"
            | "Undelegated"
            | "Vetoed"
            | "Blacklisted"
            | "Voted"
            | "Seconded"
            | "ProposalCanceled"
            | "MetadataSet"
            | "MetadataCleared"
            | "MetadataTransferred";
    }
    /** @name PalletDemocracyVoteThreshold (47) */
    interface PalletDemocracyVoteThreshold extends Enum {
        readonly isSuperMajorityApprove: boolean;
        readonly isSuperMajorityAgainst: boolean;
        readonly isSimpleMajority: boolean;
        readonly type: "SuperMajorityApprove" | "SuperMajorityAgainst" | "SimpleMajority";
    }
    /** @name PalletDemocracyVoteAccountVote (48) */
    interface PalletDemocracyVoteAccountVote extends Enum {
        readonly isStandard: boolean;
        readonly asStandard: {
            readonly vote: Vote;
            readonly balance: u128;
        } & Struct;
        readonly isSplit: boolean;
        readonly asSplit: {
            readonly aye: u128;
            readonly nay: u128;
        } & Struct;
        readonly type: "Standard" | "Split";
    }
    /** @name PalletDemocracyMetadataOwner (50) */
    interface PalletDemocracyMetadataOwner extends Enum {
        readonly isExternal: boolean;
        readonly isProposal: boolean;
        readonly asProposal: u32;
        readonly isReferendum: boolean;
        readonly asReferendum: u32;
        readonly type: "External" | "Proposal" | "Referendum";
    }
    /** @name PalletCollectiveEvent (51) */
    interface PalletCollectiveEvent extends Enum {
        readonly isProposed: boolean;
        readonly asProposed: {
            readonly account: AccountId32;
            readonly proposalIndex: u32;
            readonly proposalHash: H256;
            readonly threshold: u32;
        } & Struct;
        readonly isVoted: boolean;
        readonly asVoted: {
            readonly account: AccountId32;
            readonly proposalHash: H256;
            readonly voted: bool;
            readonly yes: u32;
            readonly no: u32;
        } & Struct;
        readonly isApproved: boolean;
        readonly asApproved: {
            readonly proposalHash: H256;
        } & Struct;
        readonly isDisapproved: boolean;
        readonly asDisapproved: {
            readonly proposalHash: H256;
        } & Struct;
        readonly isExecuted: boolean;
        readonly asExecuted: {
            readonly proposalHash: H256;
            readonly result: Result<Null, SpRuntimeDispatchError>;
        } & Struct;
        readonly isMemberExecuted: boolean;
        readonly asMemberExecuted: {
            readonly proposalHash: H256;
            readonly result: Result<Null, SpRuntimeDispatchError>;
        } & Struct;
        readonly isClosed: boolean;
        readonly asClosed: {
            readonly proposalHash: H256;
            readonly yes: u32;
            readonly no: u32;
        } & Struct;
        readonly type:
            | "Proposed"
            | "Voted"
            | "Approved"
            | "Disapproved"
            | "Executed"
            | "MemberExecuted"
            | "Closed";
    }
    /** @name PalletMembershipEvent (53) */
    interface PalletMembershipEvent extends Enum {
        readonly isMemberAdded: boolean;
        readonly isMemberRemoved: boolean;
        readonly isMembersSwapped: boolean;
        readonly isMembersReset: boolean;
        readonly isKeyChanged: boolean;
        readonly isDummy: boolean;
        readonly type:
            | "MemberAdded"
            | "MemberRemoved"
            | "MembersSwapped"
            | "MembersReset"
            | "KeyChanged"
            | "Dummy";
    }
    /** @name PalletBountiesEvent (56) */
    interface PalletBountiesEvent extends Enum {
        readonly isBountyProposed: boolean;
        readonly asBountyProposed: {
            readonly index: u32;
        } & Struct;
        readonly isBountyRejected: boolean;
        readonly asBountyRejected: {
            readonly index: u32;
            readonly bond: u128;
        } & Struct;
        readonly isBountyBecameActive: boolean;
        readonly asBountyBecameActive: {
            readonly index: u32;
        } & Struct;
        readonly isBountyAwarded: boolean;
        readonly asBountyAwarded: {
            readonly index: u32;
            readonly beneficiary: AccountId32;
        } & Struct;
        readonly isBountyClaimed: boolean;
        readonly asBountyClaimed: {
            readonly index: u32;
            readonly payout: u128;
            readonly beneficiary: AccountId32;
        } & Struct;
        readonly isBountyCanceled: boolean;
        readonly asBountyCanceled: {
            readonly index: u32;
        } & Struct;
        readonly isBountyExtended: boolean;
        readonly asBountyExtended: {
            readonly index: u32;
        } & Struct;
        readonly type:
            | "BountyProposed"
            | "BountyRejected"
            | "BountyBecameActive"
            | "BountyAwarded"
            | "BountyClaimed"
            | "BountyCanceled"
            | "BountyExtended";
    }
    /** @name PalletTipsEvent (57) */
    interface PalletTipsEvent extends Enum {
        readonly isNewTip: boolean;
        readonly asNewTip: {
            readonly tipHash: H256;
        } & Struct;
        readonly isTipClosing: boolean;
        readonly asTipClosing: {
            readonly tipHash: H256;
        } & Struct;
        readonly isTipClosed: boolean;
        readonly asTipClosed: {
            readonly tipHash: H256;
            readonly who: AccountId32;
            readonly payout: u128;
        } & Struct;
        readonly isTipRetracted: boolean;
        readonly asTipRetracted: {
            readonly tipHash: H256;
        } & Struct;
        readonly isTipSlashed: boolean;
        readonly asTipSlashed: {
            readonly tipHash: H256;
            readonly finder: AccountId32;
            readonly deposit: u128;
        } & Struct;
        readonly type: "NewTip" | "TipClosing" | "TipClosed" | "TipRetracted" | "TipSlashed";
    }
    /** @name PalletIdentityEvent (58) */
    interface PalletIdentityEvent extends Enum {
        readonly isIdentitySet: boolean;
        readonly asIdentitySet: {
            readonly who: AccountId32;
        } & Struct;
        readonly isIdentityCleared: boolean;
        readonly asIdentityCleared: {
            readonly who: AccountId32;
            readonly deposit: u128;
        } & Struct;
        readonly isIdentityKilled: boolean;
        readonly asIdentityKilled: {
            readonly who: AccountId32;
            readonly deposit: u128;
        } & Struct;
        readonly isJudgementRequested: boolean;
        readonly asJudgementRequested: {
            readonly who: AccountId32;
            readonly registrarIndex: u32;
        } & Struct;
        readonly isJudgementUnrequested: boolean;
        readonly asJudgementUnrequested: {
            readonly who: AccountId32;
            readonly registrarIndex: u32;
        } & Struct;
        readonly isJudgementGiven: boolean;
        readonly asJudgementGiven: {
            readonly target: AccountId32;
            readonly registrarIndex: u32;
        } & Struct;
        readonly isRegistrarAdded: boolean;
        readonly asRegistrarAdded: {
            readonly registrarIndex: u32;
        } & Struct;
        readonly isSubIdentityAdded: boolean;
        readonly asSubIdentityAdded: {
            readonly sub: AccountId32;
            readonly main: AccountId32;
            readonly deposit: u128;
        } & Struct;
        readonly isSubIdentityRemoved: boolean;
        readonly asSubIdentityRemoved: {
            readonly sub: AccountId32;
            readonly main: AccountId32;
            readonly deposit: u128;
        } & Struct;
        readonly isSubIdentityRevoked: boolean;
        readonly asSubIdentityRevoked: {
            readonly sub: AccountId32;
            readonly main: AccountId32;
            readonly deposit: u128;
        } & Struct;
        readonly type:
            | "IdentitySet"
            | "IdentityCleared"
            | "IdentityKilled"
            | "JudgementRequested"
            | "JudgementUnrequested"
            | "JudgementGiven"
            | "RegistrarAdded"
            | "SubIdentityAdded"
            | "SubIdentityRemoved"
            | "SubIdentityRevoked";
    }
    /** @name CumulusPalletParachainSystemEvent (59) */
    interface CumulusPalletParachainSystemEvent extends Enum {
        readonly isValidationFunctionStored: boolean;
        readonly isValidationFunctionApplied: boolean;
        readonly asValidationFunctionApplied: {
            readonly relayChainBlockNum: u32;
        } & Struct;
        readonly isValidationFunctionDiscarded: boolean;
        readonly isUpgradeAuthorized: boolean;
        readonly asUpgradeAuthorized: {
            readonly codeHash: H256;
        } & Struct;
        readonly isDownwardMessagesReceived: boolean;
        readonly asDownwardMessagesReceived: {
            readonly count: u32;
        } & Struct;
        readonly isDownwardMessagesProcessed: boolean;
        readonly asDownwardMessagesProcessed: {
            readonly weightUsed: SpWeightsWeightV2Weight;
            readonly dmqHead: H256;
        } & Struct;
        readonly isUpwardMessageSent: boolean;
        readonly asUpwardMessageSent: {
            readonly messageHash: Option<U8aFixed>;
        } & Struct;
        readonly type:
            | "ValidationFunctionStored"
            | "ValidationFunctionApplied"
            | "ValidationFunctionDiscarded"
            | "UpgradeAuthorized"
            | "DownwardMessagesReceived"
            | "DownwardMessagesProcessed"
            | "UpwardMessageSent";
    }
    /** @name PalletSessionEvent (60) */
    interface PalletSessionEvent extends Enum {
        readonly isNewSession: boolean;
        readonly asNewSession: {
            readonly sessionIndex: u32;
        } & Struct;
        readonly type: "NewSession";
    }
    /** @name PalletParachainStakingEvent (61) */
    interface PalletParachainStakingEvent extends Enum {
        readonly isNewRound: boolean;
        readonly asNewRound: {
            readonly startingBlock: u32;
            readonly round: u32;
            readonly selectedCollatorsNumber: u32;
            readonly totalBalance: u128;
        } & Struct;
        readonly isJoinedCollatorCandidates: boolean;
        readonly asJoinedCollatorCandidates: {
            readonly account: AccountId32;
            readonly amountLocked: u128;
            readonly newTotalAmtLocked: u128;
        } & Struct;
        readonly isCollatorChosen: boolean;
        readonly asCollatorChosen: {
            readonly round: u32;
            readonly collatorAccount: AccountId32;
            readonly totalExposedAmount: u128;
        } & Struct;
        readonly isCandidateBondLessRequested: boolean;
        readonly asCandidateBondLessRequested: {
            readonly candidate: AccountId32;
            readonly amountToDecrease: u128;
            readonly executeRound: u32;
        } & Struct;
        readonly isCandidateBondedMore: boolean;
        readonly asCandidateBondedMore: {
            readonly candidate: AccountId32;
            readonly amount: u128;
            readonly newTotalBond: u128;
        } & Struct;
        readonly isCandidateBondedLess: boolean;
        readonly asCandidateBondedLess: {
            readonly candidate: AccountId32;
            readonly amount: u128;
            readonly newBond: u128;
        } & Struct;
        readonly isCandidateWentOffline: boolean;
        readonly asCandidateWentOffline: {
            readonly candidate: AccountId32;
        } & Struct;
        readonly isCandidateBackOnline: boolean;
        readonly asCandidateBackOnline: {
            readonly candidate: AccountId32;
        } & Struct;
        readonly isCandidateScheduledExit: boolean;
        readonly asCandidateScheduledExit: {
            readonly exitAllowedRound: u32;
            readonly candidate: AccountId32;
            readonly scheduledExit: u32;
        } & Struct;
        readonly isCancelledCandidateExit: boolean;
        readonly asCancelledCandidateExit: {
            readonly candidate: AccountId32;
        } & Struct;
        readonly isCancelledCandidateBondLess: boolean;
        readonly asCancelledCandidateBondLess: {
            readonly candidate: AccountId32;
            readonly amount: u128;
            readonly executeRound: u32;
        } & Struct;
        readonly isCandidateLeft: boolean;
        readonly asCandidateLeft: {
            readonly exCandidate: AccountId32;
            readonly unlockedAmount: u128;
            readonly newTotalAmtLocked: u128;
        } & Struct;
        readonly isDelegationDecreaseScheduled: boolean;
        readonly asDelegationDecreaseScheduled: {
            readonly delegator: AccountId32;
            readonly candidate: AccountId32;
            readonly amountToDecrease: u128;
            readonly executeRound: u32;
        } & Struct;
        readonly isDelegationIncreased: boolean;
        readonly asDelegationIncreased: {
            readonly delegator: AccountId32;
            readonly candidate: AccountId32;
            readonly amount: u128;
            readonly inTop: bool;
        } & Struct;
        readonly isDelegationDecreased: boolean;
        readonly asDelegationDecreased: {
            readonly delegator: AccountId32;
            readonly candidate: AccountId32;
            readonly amount: u128;
            readonly inTop: bool;
        } & Struct;
        readonly isDelegatorExitScheduled: boolean;
        readonly asDelegatorExitScheduled: {
            readonly round: u32;
            readonly delegator: AccountId32;
            readonly scheduledExit: u32;
        } & Struct;
        readonly isDelegationRevocationScheduled: boolean;
        readonly asDelegationRevocationScheduled: {
            readonly round: u32;
            readonly delegator: AccountId32;
            readonly candidate: AccountId32;
            readonly scheduledExit: u32;
        } & Struct;
        readonly isDelegatorLeft: boolean;
        readonly asDelegatorLeft: {
            readonly delegator: AccountId32;
            readonly unstakedAmount: u128;
        } & Struct;
        readonly isDelegationRevoked: boolean;
        readonly asDelegationRevoked: {
            readonly delegator: AccountId32;
            readonly candidate: AccountId32;
            readonly unstakedAmount: u128;
        } & Struct;
        readonly isDelegationKicked: boolean;
        readonly asDelegationKicked: {
            readonly delegator: AccountId32;
            readonly candidate: AccountId32;
            readonly unstakedAmount: u128;
        } & Struct;
        readonly isDelegatorExitCancelled: boolean;
        readonly asDelegatorExitCancelled: {
            readonly delegator: AccountId32;
        } & Struct;
        readonly isCancelledDelegationRequest: boolean;
        readonly asCancelledDelegationRequest: {
            readonly delegator: AccountId32;
            readonly cancelledRequest: PalletParachainStakingDelegationRequestsCancelledScheduledRequest;
            readonly collator: AccountId32;
        } & Struct;
        readonly isDelegation: boolean;
        readonly asDelegation: {
            readonly delegator: AccountId32;
            readonly lockedAmount: u128;
            readonly candidate: AccountId32;
            readonly delegatorPosition: PalletParachainStakingDelegatorAdded;
            readonly autoCompound: Percent;
        } & Struct;
        readonly isDelegatorLeftCandidate: boolean;
        readonly asDelegatorLeftCandidate: {
            readonly delegator: AccountId32;
            readonly candidate: AccountId32;
            readonly unstakedAmount: u128;
            readonly totalCandidateStaked: u128;
        } & Struct;
        readonly isRewarded: boolean;
        readonly asRewarded: {
            readonly account: AccountId32;
            readonly rewards: u128;
        } & Struct;
        readonly isReservedForParachainBond: boolean;
        readonly asReservedForParachainBond: {
            readonly account: AccountId32;
            readonly value: u128;
        } & Struct;
        readonly isParachainBondAccountSet: boolean;
        readonly asParachainBondAccountSet: {
            readonly old: AccountId32;
            readonly new_: AccountId32;
        } & Struct;
        readonly isParachainBondReservePercentSet: boolean;
        readonly asParachainBondReservePercentSet: {
            readonly old: Percent;
            readonly new_: Percent;
        } & Struct;
        readonly isInflationSet: boolean;
        readonly asInflationSet: {
            readonly annualMin: Perbill;
            readonly annualIdeal: Perbill;
            readonly annualMax: Perbill;
            readonly roundMin: Perbill;
            readonly roundIdeal: Perbill;
            readonly roundMax: Perbill;
        } & Struct;
        readonly isStakeExpectationsSet: boolean;
        readonly asStakeExpectationsSet: {
            readonly expectMin: u128;
            readonly expectIdeal: u128;
            readonly expectMax: u128;
        } & Struct;
        readonly isTotalSelectedSet: boolean;
        readonly asTotalSelectedSet: {
            readonly old: u32;
            readonly new_: u32;
        } & Struct;
        readonly isCollatorCommissionSet: boolean;
        readonly asCollatorCommissionSet: {
            readonly old: Perbill;
            readonly new_: Perbill;
        } & Struct;
        readonly isBlocksPerRoundSet: boolean;
        readonly asBlocksPerRoundSet: {
            readonly currentRound: u32;
            readonly firstBlock: u32;
            readonly old: u32;
            readonly new_: u32;
            readonly newPerRoundInflationMin: Perbill;
            readonly newPerRoundInflationIdeal: Perbill;
            readonly newPerRoundInflationMax: Perbill;
        } & Struct;
        readonly isCandidateWhiteListAdded: boolean;
        readonly asCandidateWhiteListAdded: {
            readonly candidate: AccountId32;
        } & Struct;
        readonly isCandidateWhiteListRemoved: boolean;
        readonly asCandidateWhiteListRemoved: {
            readonly candidate: AccountId32;
        } & Struct;
        readonly isAutoCompoundSet: boolean;
        readonly asAutoCompoundSet: {
            readonly candidate: AccountId32;
            readonly delegator: AccountId32;
            readonly value: Percent;
        } & Struct;
        readonly isCompounded: boolean;
        readonly asCompounded: {
            readonly candidate: AccountId32;
            readonly delegator: AccountId32;
            readonly amount: u128;
        } & Struct;
        readonly type:
            | "NewRound"
            | "JoinedCollatorCandidates"
            | "CollatorChosen"
            | "CandidateBondLessRequested"
            | "CandidateBondedMore"
            | "CandidateBondedLess"
            | "CandidateWentOffline"
            | "CandidateBackOnline"
            | "CandidateScheduledExit"
            | "CancelledCandidateExit"
            | "CancelledCandidateBondLess"
            | "CandidateLeft"
            | "DelegationDecreaseScheduled"
            | "DelegationIncreased"
            | "DelegationDecreased"
            | "DelegatorExitScheduled"
            | "DelegationRevocationScheduled"
            | "DelegatorLeft"
            | "DelegationRevoked"
            | "DelegationKicked"
            | "DelegatorExitCancelled"
            | "CancelledDelegationRequest"
            | "Delegation"
            | "DelegatorLeftCandidate"
            | "Rewarded"
            | "ReservedForParachainBond"
            | "ParachainBondAccountSet"
            | "ParachainBondReservePercentSet"
            | "InflationSet"
            | "StakeExpectationsSet"
            | "TotalSelectedSet"
            | "CollatorCommissionSet"
            | "BlocksPerRoundSet"
            | "CandidateWhiteListAdded"
            | "CandidateWhiteListRemoved"
            | "AutoCompoundSet"
            | "Compounded";
    }
    /** @name PalletParachainStakingDelegationRequestsCancelledScheduledRequest (62) */
    interface PalletParachainStakingDelegationRequestsCancelledScheduledRequest extends Struct {
        readonly whenExecutable: u32;
        readonly action: PalletParachainStakingDelegationRequestsDelegationAction;
    }
    /** @name PalletParachainStakingDelegationRequestsDelegationAction (63) */
    interface PalletParachainStakingDelegationRequestsDelegationAction extends Enum {
        readonly isRevoke: boolean;
        readonly asRevoke: u128;
        readonly isDecrease: boolean;
        readonly asDecrease: u128;
        readonly type: "Revoke" | "Decrease";
    }
    /** @name PalletParachainStakingDelegatorAdded (64) */
    interface PalletParachainStakingDelegatorAdded extends Enum {
        readonly isAddedToTop: boolean;
        readonly asAddedToTop: {
            readonly newTotal: u128;
        } & Struct;
        readonly isAddedToBottom: boolean;
        readonly type: "AddedToTop" | "AddedToBottom";
    }
    /** @name CumulusPalletXcmpQueueEvent (67) */
    interface CumulusPalletXcmpQueueEvent extends Enum {
        readonly isSuccess: boolean;
        readonly asSuccess: {
            readonly messageHash: Option<U8aFixed>;
            readonly weight: SpWeightsWeightV2Weight;
        } & Struct;
        readonly isFail: boolean;
        readonly asFail: {
            readonly messageHash: Option<U8aFixed>;
            readonly error: XcmV3TraitsError;
            readonly weight: SpWeightsWeightV2Weight;
        } & Struct;
        readonly isBadVersion: boolean;
        readonly asBadVersion: {
            readonly messageHash: Option<U8aFixed>;
        } & Struct;
        readonly isBadFormat: boolean;
        readonly asBadFormat: {
            readonly messageHash: Option<U8aFixed>;
        } & Struct;
        readonly isXcmpMessageSent: boolean;
        readonly asXcmpMessageSent: {
            readonly messageHash: Option<U8aFixed>;
        } & Struct;
        readonly isOverweightEnqueued: boolean;
        readonly asOverweightEnqueued: {
            readonly sender: u32;
            readonly sentAt: u32;
            readonly index: u64;
            readonly required: SpWeightsWeightV2Weight;
        } & Struct;
        readonly isOverweightServiced: boolean;
        readonly asOverweightServiced: {
            readonly index: u64;
            readonly used: SpWeightsWeightV2Weight;
        } & Struct;
        readonly type:
            | "Success"
            | "Fail"
            | "BadVersion"
            | "BadFormat"
            | "XcmpMessageSent"
            | "OverweightEnqueued"
            | "OverweightServiced";
    }
    /** @name XcmV3TraitsError (68) */
    interface XcmV3TraitsError extends Enum {
        readonly isOverflow: boolean;
        readonly isUnimplemented: boolean;
        readonly isUntrustedReserveLocation: boolean;
        readonly isUntrustedTeleportLocation: boolean;
        readonly isLocationFull: boolean;
        readonly isLocationNotInvertible: boolean;
        readonly isBadOrigin: boolean;
        readonly isInvalidLocation: boolean;
        readonly isAssetNotFound: boolean;
        readonly isFailedToTransactAsset: boolean;
        readonly isNotWithdrawable: boolean;
        readonly isLocationCannotHold: boolean;
        readonly isExceedsMaxMessageSize: boolean;
        readonly isDestinationUnsupported: boolean;
        readonly isTransport: boolean;
        readonly isUnroutable: boolean;
        readonly isUnknownClaim: boolean;
        readonly isFailedToDecode: boolean;
        readonly isMaxWeightInvalid: boolean;
        readonly isNotHoldingFees: boolean;
        readonly isTooExpensive: boolean;
        readonly isTrap: boolean;
        readonly asTrap: u64;
        readonly isExpectationFalse: boolean;
        readonly isPalletNotFound: boolean;
        readonly isNameMismatch: boolean;
        readonly isVersionIncompatible: boolean;
        readonly isHoldingWouldOverflow: boolean;
        readonly isExportError: boolean;
        readonly isReanchorFailed: boolean;
        readonly isNoDeal: boolean;
        readonly isFeesNotMet: boolean;
        readonly isLockError: boolean;
        readonly isNoPermission: boolean;
        readonly isUnanchored: boolean;
        readonly isNotDepositable: boolean;
        readonly isUnhandledXcmVersion: boolean;
        readonly isWeightLimitReached: boolean;
        readonly asWeightLimitReached: SpWeightsWeightV2Weight;
        readonly isBarrier: boolean;
        readonly isWeightNotComputable: boolean;
        readonly isExceedsStackLimit: boolean;
        readonly type:
            | "Overflow"
            | "Unimplemented"
            | "UntrustedReserveLocation"
            | "UntrustedTeleportLocation"
            | "LocationFull"
            | "LocationNotInvertible"
            | "BadOrigin"
            | "InvalidLocation"
            | "AssetNotFound"
            | "FailedToTransactAsset"
            | "NotWithdrawable"
            | "LocationCannotHold"
            | "ExceedsMaxMessageSize"
            | "DestinationUnsupported"
            | "Transport"
            | "Unroutable"
            | "UnknownClaim"
            | "FailedToDecode"
            | "MaxWeightInvalid"
            | "NotHoldingFees"
            | "TooExpensive"
            | "Trap"
            | "ExpectationFalse"
            | "PalletNotFound"
            | "NameMismatch"
            | "VersionIncompatible"
            | "HoldingWouldOverflow"
            | "ExportError"
            | "ReanchorFailed"
            | "NoDeal"
            | "FeesNotMet"
            | "LockError"
            | "NoPermission"
            | "Unanchored"
            | "NotDepositable"
            | "UnhandledXcmVersion"
            | "WeightLimitReached"
            | "Barrier"
            | "WeightNotComputable"
            | "ExceedsStackLimit";
    }
    /** @name PalletXcmEvent (70) */
    interface PalletXcmEvent extends Enum {
        readonly isAttempted: boolean;
        readonly asAttempted: XcmV3TraitsOutcome;
        readonly isSent: boolean;
        readonly asSent: ITuple<[XcmV3MultiLocation, XcmV3MultiLocation, XcmV3Xcm]>;
        readonly isUnexpectedResponse: boolean;
        readonly asUnexpectedResponse: ITuple<[XcmV3MultiLocation, u64]>;
        readonly isResponseReady: boolean;
        readonly asResponseReady: ITuple<[u64, XcmV3Response]>;
        readonly isNotified: boolean;
        readonly asNotified: ITuple<[u64, u8, u8]>;
        readonly isNotifyOverweight: boolean;
        readonly asNotifyOverweight: ITuple<
            [u64, u8, u8, SpWeightsWeightV2Weight, SpWeightsWeightV2Weight]
        >;
        readonly isNotifyDispatchError: boolean;
        readonly asNotifyDispatchError: ITuple<[u64, u8, u8]>;
        readonly isNotifyDecodeFailed: boolean;
        readonly asNotifyDecodeFailed: ITuple<[u64, u8, u8]>;
        readonly isInvalidResponder: boolean;
        readonly asInvalidResponder: ITuple<[XcmV3MultiLocation, u64, Option<XcmV3MultiLocation>]>;
        readonly isInvalidResponderVersion: boolean;
        readonly asInvalidResponderVersion: ITuple<[XcmV3MultiLocation, u64]>;
        readonly isResponseTaken: boolean;
        readonly asResponseTaken: u64;
        readonly isAssetsTrapped: boolean;
        readonly asAssetsTrapped: ITuple<[H256, XcmV3MultiLocation, XcmVersionedMultiAssets]>;
        readonly isVersionChangeNotified: boolean;
        readonly asVersionChangeNotified: ITuple<
            [XcmV3MultiLocation, u32, XcmV3MultiassetMultiAssets]
        >;
        readonly isSupportedVersionChanged: boolean;
        readonly asSupportedVersionChanged: ITuple<[XcmV3MultiLocation, u32]>;
        readonly isNotifyTargetSendFail: boolean;
        readonly asNotifyTargetSendFail: ITuple<[XcmV3MultiLocation, u64, XcmV3TraitsError]>;
        readonly isNotifyTargetMigrationFail: boolean;
        readonly asNotifyTargetMigrationFail: ITuple<[XcmVersionedMultiLocation, u64]>;
        readonly isInvalidQuerierVersion: boolean;
        readonly asInvalidQuerierVersion: ITuple<[XcmV3MultiLocation, u64]>;
        readonly isInvalidQuerier: boolean;
        readonly asInvalidQuerier: ITuple<
            [XcmV3MultiLocation, u64, XcmV3MultiLocation, Option<XcmV3MultiLocation>]
        >;
        readonly isVersionNotifyStarted: boolean;
        readonly asVersionNotifyStarted: ITuple<[XcmV3MultiLocation, XcmV3MultiassetMultiAssets]>;
        readonly isVersionNotifyRequested: boolean;
        readonly asVersionNotifyRequested: ITuple<[XcmV3MultiLocation, XcmV3MultiassetMultiAssets]>;
        readonly isVersionNotifyUnrequested: boolean;
        readonly asVersionNotifyUnrequested: ITuple<
            [XcmV3MultiLocation, XcmV3MultiassetMultiAssets]
        >;
        readonly isFeesPaid: boolean;
        readonly asFeesPaid: ITuple<[XcmV3MultiLocation, XcmV3MultiassetMultiAssets]>;
        readonly isAssetsClaimed: boolean;
        readonly asAssetsClaimed: ITuple<[H256, XcmV3MultiLocation, XcmVersionedMultiAssets]>;
        readonly type:
            | "Attempted"
            | "Sent"
            | "UnexpectedResponse"
            | "ResponseReady"
            | "Notified"
            | "NotifyOverweight"
            | "NotifyDispatchError"
            | "NotifyDecodeFailed"
            | "InvalidResponder"
            | "InvalidResponderVersion"
            | "ResponseTaken"
            | "AssetsTrapped"
            | "VersionChangeNotified"
            | "SupportedVersionChanged"
            | "NotifyTargetSendFail"
            | "NotifyTargetMigrationFail"
            | "InvalidQuerierVersion"
            | "InvalidQuerier"
            | "VersionNotifyStarted"
            | "VersionNotifyRequested"
            | "VersionNotifyUnrequested"
            | "FeesPaid"
            | "AssetsClaimed";
    }
    /** @name XcmV3TraitsOutcome (71) */
    interface XcmV3TraitsOutcome extends Enum {
        readonly isComplete: boolean;
        readonly asComplete: SpWeightsWeightV2Weight;
        readonly isIncomplete: boolean;
        readonly asIncomplete: ITuple<[SpWeightsWeightV2Weight, XcmV3TraitsError]>;
        readonly isError: boolean;
        readonly asError: XcmV3TraitsError;
        readonly type: "Complete" | "Incomplete" | "Error";
    }
    /** @name XcmV3MultiLocation (72) */
    interface XcmV3MultiLocation extends Struct {
        readonly parents: u8;
        readonly interior: XcmV3Junctions;
    }
    /** @name XcmV3Junctions (73) */
    interface XcmV3Junctions extends Enum {
        readonly isHere: boolean;
        readonly isX1: boolean;
        readonly asX1: XcmV3Junction;
        readonly isX2: boolean;
        readonly asX2: ITuple<[XcmV3Junction, XcmV3Junction]>;
        readonly isX3: boolean;
        readonly asX3: ITuple<[XcmV3Junction, XcmV3Junction, XcmV3Junction]>;
        readonly isX4: boolean;
        readonly asX4: ITuple<[XcmV3Junction, XcmV3Junction, XcmV3Junction, XcmV3Junction]>;
        readonly isX5: boolean;
        readonly asX5: ITuple<
            [XcmV3Junction, XcmV3Junction, XcmV3Junction, XcmV3Junction, XcmV3Junction]
        >;
        readonly isX6: boolean;
        readonly asX6: ITuple<
            [
                XcmV3Junction,
                XcmV3Junction,
                XcmV3Junction,
                XcmV3Junction,
                XcmV3Junction,
                XcmV3Junction
            ]
        >;
        readonly isX7: boolean;
        readonly asX7: ITuple<
            [
                XcmV3Junction,
                XcmV3Junction,
                XcmV3Junction,
                XcmV3Junction,
                XcmV3Junction,
                XcmV3Junction,
                XcmV3Junction
            ]
        >;
        readonly isX8: boolean;
        readonly asX8: ITuple<
            [
                XcmV3Junction,
                XcmV3Junction,
                XcmV3Junction,
                XcmV3Junction,
                XcmV3Junction,
                XcmV3Junction,
                XcmV3Junction,
                XcmV3Junction
            ]
        >;
        readonly type: "Here" | "X1" | "X2" | "X3" | "X4" | "X5" | "X6" | "X7" | "X8";
    }
    /** @name XcmV3Junction (74) */
    interface XcmV3Junction extends Enum {
        readonly isParachain: boolean;
        readonly asParachain: Compact<u32>;
        readonly isAccountId32: boolean;
        readonly asAccountId32: {
            readonly network: Option<XcmV3JunctionNetworkId>;
            readonly id: U8aFixed;
        } & Struct;
        readonly isAccountIndex64: boolean;
        readonly asAccountIndex64: {
            readonly network: Option<XcmV3JunctionNetworkId>;
            readonly index: Compact<u64>;
        } & Struct;
        readonly isAccountKey20: boolean;
        readonly asAccountKey20: {
            readonly network: Option<XcmV3JunctionNetworkId>;
            readonly key: U8aFixed;
        } & Struct;
        readonly isPalletInstance: boolean;
        readonly asPalletInstance: u8;
        readonly isGeneralIndex: boolean;
        readonly asGeneralIndex: Compact<u128>;
        readonly isGeneralKey: boolean;
        readonly asGeneralKey: {
            readonly length: u8;
            readonly data: U8aFixed;
        } & Struct;
        readonly isOnlyChild: boolean;
        readonly isPlurality: boolean;
        readonly asPlurality: {
            readonly id: XcmV3JunctionBodyId;
            readonly part: XcmV3JunctionBodyPart;
        } & Struct;
        readonly isGlobalConsensus: boolean;
        readonly asGlobalConsensus: XcmV3JunctionNetworkId;
        readonly type:
            | "Parachain"
            | "AccountId32"
            | "AccountIndex64"
            | "AccountKey20"
            | "PalletInstance"
            | "GeneralIndex"
            | "GeneralKey"
            | "OnlyChild"
            | "Plurality"
            | "GlobalConsensus";
    }
    /** @name XcmV3JunctionNetworkId (77) */
    interface XcmV3JunctionNetworkId extends Enum {
        readonly isByGenesis: boolean;
        readonly asByGenesis: U8aFixed;
        readonly isByFork: boolean;
        readonly asByFork: {
            readonly blockNumber: u64;
            readonly blockHash: U8aFixed;
        } & Struct;
        readonly isPolkadot: boolean;
        readonly isKusama: boolean;
        readonly isWestend: boolean;
        readonly isRococo: boolean;
        readonly isWococo: boolean;
        readonly isEthereum: boolean;
        readonly asEthereum: {
            readonly chainId: Compact<u64>;
        } & Struct;
        readonly isBitcoinCore: boolean;
        readonly isBitcoinCash: boolean;
        readonly type:
            | "ByGenesis"
            | "ByFork"
            | "Polkadot"
            | "Kusama"
            | "Westend"
            | "Rococo"
            | "Wococo"
            | "Ethereum"
            | "BitcoinCore"
            | "BitcoinCash";
    }
    /** @name XcmV3JunctionBodyId (80) */
    interface XcmV3JunctionBodyId extends Enum {
        readonly isUnit: boolean;
        readonly isMoniker: boolean;
        readonly asMoniker: U8aFixed;
        readonly isIndex: boolean;
        readonly asIndex: Compact<u32>;
        readonly isExecutive: boolean;
        readonly isTechnical: boolean;
        readonly isLegislative: boolean;
        readonly isJudicial: boolean;
        readonly isDefense: boolean;
        readonly isAdministration: boolean;
        readonly isTreasury: boolean;
        readonly type:
            | "Unit"
            | "Moniker"
            | "Index"
            | "Executive"
            | "Technical"
            | "Legislative"
            | "Judicial"
            | "Defense"
            | "Administration"
            | "Treasury";
    }
    /** @name XcmV3JunctionBodyPart (81) */
    interface XcmV3JunctionBodyPart extends Enum {
        readonly isVoice: boolean;
        readonly isMembers: boolean;
        readonly asMembers: {
            readonly count: Compact<u32>;
        } & Struct;
        readonly isFraction: boolean;
        readonly asFraction: {
            readonly nom: Compact<u32>;
            readonly denom: Compact<u32>;
        } & Struct;
        readonly isAtLeastProportion: boolean;
        readonly asAtLeastProportion: {
            readonly nom: Compact<u32>;
            readonly denom: Compact<u32>;
        } & Struct;
        readonly isMoreThanProportion: boolean;
        readonly asMoreThanProportion: {
            readonly nom: Compact<u32>;
            readonly denom: Compact<u32>;
        } & Struct;
        readonly type:
            | "Voice"
            | "Members"
            | "Fraction"
            | "AtLeastProportion"
            | "MoreThanProportion";
    }
    /** @name XcmV3Xcm (82) */
    interface XcmV3Xcm extends Vec<XcmV3Instruction> {}
    /** @name XcmV3Instruction (84) */
    interface XcmV3Instruction extends Enum {
        readonly isWithdrawAsset: boolean;
        readonly asWithdrawAsset: XcmV3MultiassetMultiAssets;
        readonly isReserveAssetDeposited: boolean;
        readonly asReserveAssetDeposited: XcmV3MultiassetMultiAssets;
        readonly isReceiveTeleportedAsset: boolean;
        readonly asReceiveTeleportedAsset: XcmV3MultiassetMultiAssets;
        readonly isQueryResponse: boolean;
        readonly asQueryResponse: {
            readonly queryId: Compact<u64>;
            readonly response: XcmV3Response;
            readonly maxWeight: SpWeightsWeightV2Weight;
            readonly querier: Option<XcmV3MultiLocation>;
        } & Struct;
        readonly isTransferAsset: boolean;
        readonly asTransferAsset: {
            readonly assets: XcmV3MultiassetMultiAssets;
            readonly beneficiary: XcmV3MultiLocation;
        } & Struct;
        readonly isTransferReserveAsset: boolean;
        readonly asTransferReserveAsset: {
            readonly assets: XcmV3MultiassetMultiAssets;
            readonly dest: XcmV3MultiLocation;
            readonly xcm: XcmV3Xcm;
        } & Struct;
        readonly isTransact: boolean;
        readonly asTransact: {
            readonly originKind: XcmV2OriginKind;
            readonly requireWeightAtMost: SpWeightsWeightV2Weight;
            readonly call: XcmDoubleEncoded;
        } & Struct;
        readonly isHrmpNewChannelOpenRequest: boolean;
        readonly asHrmpNewChannelOpenRequest: {
            readonly sender: Compact<u32>;
            readonly maxMessageSize: Compact<u32>;
            readonly maxCapacity: Compact<u32>;
        } & Struct;
        readonly isHrmpChannelAccepted: boolean;
        readonly asHrmpChannelAccepted: {
            readonly recipient: Compact<u32>;
        } & Struct;
        readonly isHrmpChannelClosing: boolean;
        readonly asHrmpChannelClosing: {
            readonly initiator: Compact<u32>;
            readonly sender: Compact<u32>;
            readonly recipient: Compact<u32>;
        } & Struct;
        readonly isClearOrigin: boolean;
        readonly isDescendOrigin: boolean;
        readonly asDescendOrigin: XcmV3Junctions;
        readonly isReportError: boolean;
        readonly asReportError: XcmV3QueryResponseInfo;
        readonly isDepositAsset: boolean;
        readonly asDepositAsset: {
            readonly assets: XcmV3MultiassetMultiAssetFilter;
            readonly beneficiary: XcmV3MultiLocation;
        } & Struct;
        readonly isDepositReserveAsset: boolean;
        readonly asDepositReserveAsset: {
            readonly assets: XcmV3MultiassetMultiAssetFilter;
            readonly dest: XcmV3MultiLocation;
            readonly xcm: XcmV3Xcm;
        } & Struct;
        readonly isExchangeAsset: boolean;
        readonly asExchangeAsset: {
            readonly give: XcmV3MultiassetMultiAssetFilter;
            readonly want: XcmV3MultiassetMultiAssets;
            readonly maximal: bool;
        } & Struct;
        readonly isInitiateReserveWithdraw: boolean;
        readonly asInitiateReserveWithdraw: {
            readonly assets: XcmV3MultiassetMultiAssetFilter;
            readonly reserve: XcmV3MultiLocation;
            readonly xcm: XcmV3Xcm;
        } & Struct;
        readonly isInitiateTeleport: boolean;
        readonly asInitiateTeleport: {
            readonly assets: XcmV3MultiassetMultiAssetFilter;
            readonly dest: XcmV3MultiLocation;
            readonly xcm: XcmV3Xcm;
        } & Struct;
        readonly isReportHolding: boolean;
        readonly asReportHolding: {
            readonly responseInfo: XcmV3QueryResponseInfo;
            readonly assets: XcmV3MultiassetMultiAssetFilter;
        } & Struct;
        readonly isBuyExecution: boolean;
        readonly asBuyExecution: {
            readonly fees: XcmV3MultiAsset;
            readonly weightLimit: XcmV3WeightLimit;
        } & Struct;
        readonly isRefundSurplus: boolean;
        readonly isSetErrorHandler: boolean;
        readonly asSetErrorHandler: XcmV3Xcm;
        readonly isSetAppendix: boolean;
        readonly asSetAppendix: XcmV3Xcm;
        readonly isClearError: boolean;
        readonly isClaimAsset: boolean;
        readonly asClaimAsset: {
            readonly assets: XcmV3MultiassetMultiAssets;
            readonly ticket: XcmV3MultiLocation;
        } & Struct;
        readonly isTrap: boolean;
        readonly asTrap: Compact<u64>;
        readonly isSubscribeVersion: boolean;
        readonly asSubscribeVersion: {
            readonly queryId: Compact<u64>;
            readonly maxResponseWeight: SpWeightsWeightV2Weight;
        } & Struct;
        readonly isUnsubscribeVersion: boolean;
        readonly isBurnAsset: boolean;
        readonly asBurnAsset: XcmV3MultiassetMultiAssets;
        readonly isExpectAsset: boolean;
        readonly asExpectAsset: XcmV3MultiassetMultiAssets;
        readonly isExpectOrigin: boolean;
        readonly asExpectOrigin: Option<XcmV3MultiLocation>;
        readonly isExpectError: boolean;
        readonly asExpectError: Option<ITuple<[u32, XcmV3TraitsError]>>;
        readonly isExpectTransactStatus: boolean;
        readonly asExpectTransactStatus: XcmV3MaybeErrorCode;
        readonly isQueryPallet: boolean;
        readonly asQueryPallet: {
            readonly moduleName: Bytes;
            readonly responseInfo: XcmV3QueryResponseInfo;
        } & Struct;
        readonly isExpectPallet: boolean;
        readonly asExpectPallet: {
            readonly index: Compact<u32>;
            readonly name: Bytes;
            readonly moduleName: Bytes;
            readonly crateMajor: Compact<u32>;
            readonly minCrateMinor: Compact<u32>;
        } & Struct;
        readonly isReportTransactStatus: boolean;
        readonly asReportTransactStatus: XcmV3QueryResponseInfo;
        readonly isClearTransactStatus: boolean;
        readonly isUniversalOrigin: boolean;
        readonly asUniversalOrigin: XcmV3Junction;
        readonly isExportMessage: boolean;
        readonly asExportMessage: {
            readonly network: XcmV3JunctionNetworkId;
            readonly destination: XcmV3Junctions;
            readonly xcm: XcmV3Xcm;
        } & Struct;
        readonly isLockAsset: boolean;
        readonly asLockAsset: {
            readonly asset: XcmV3MultiAsset;
            readonly unlocker: XcmV3MultiLocation;
        } & Struct;
        readonly isUnlockAsset: boolean;
        readonly asUnlockAsset: {
            readonly asset: XcmV3MultiAsset;
            readonly target: XcmV3MultiLocation;
        } & Struct;
        readonly isNoteUnlockable: boolean;
        readonly asNoteUnlockable: {
            readonly asset: XcmV3MultiAsset;
            readonly owner: XcmV3MultiLocation;
        } & Struct;
        readonly isRequestUnlock: boolean;
        readonly asRequestUnlock: {
            readonly asset: XcmV3MultiAsset;
            readonly locker: XcmV3MultiLocation;
        } & Struct;
        readonly isSetFeesMode: boolean;
        readonly asSetFeesMode: {
            readonly jitWithdraw: bool;
        } & Struct;
        readonly isSetTopic: boolean;
        readonly asSetTopic: U8aFixed;
        readonly isClearTopic: boolean;
        readonly isAliasOrigin: boolean;
        readonly asAliasOrigin: XcmV3MultiLocation;
        readonly isUnpaidExecution: boolean;
        readonly asUnpaidExecution: {
            readonly weightLimit: XcmV3WeightLimit;
            readonly checkOrigin: Option<XcmV3MultiLocation>;
        } & Struct;
        readonly type:
            | "WithdrawAsset"
            | "ReserveAssetDeposited"
            | "ReceiveTeleportedAsset"
            | "QueryResponse"
            | "TransferAsset"
            | "TransferReserveAsset"
            | "Transact"
            | "HrmpNewChannelOpenRequest"
            | "HrmpChannelAccepted"
            | "HrmpChannelClosing"
            | "ClearOrigin"
            | "DescendOrigin"
            | "ReportError"
            | "DepositAsset"
            | "DepositReserveAsset"
            | "ExchangeAsset"
            | "InitiateReserveWithdraw"
            | "InitiateTeleport"
            | "ReportHolding"
            | "BuyExecution"
            | "RefundSurplus"
            | "SetErrorHandler"
            | "SetAppendix"
            | "ClearError"
            | "ClaimAsset"
            | "Trap"
            | "SubscribeVersion"
            | "UnsubscribeVersion"
            | "BurnAsset"
            | "ExpectAsset"
            | "ExpectOrigin"
            | "ExpectError"
            | "ExpectTransactStatus"
            | "QueryPallet"
            | "ExpectPallet"
            | "ReportTransactStatus"
            | "ClearTransactStatus"
            | "UniversalOrigin"
            | "ExportMessage"
            | "LockAsset"
            | "UnlockAsset"
            | "NoteUnlockable"
            | "RequestUnlock"
            | "SetFeesMode"
            | "SetTopic"
            | "ClearTopic"
            | "AliasOrigin"
            | "UnpaidExecution";
    }
    /** @name XcmV3MultiassetMultiAssets (85) */
    interface XcmV3MultiassetMultiAssets extends Vec<XcmV3MultiAsset> {}
    /** @name XcmV3MultiAsset (87) */
    interface XcmV3MultiAsset extends Struct {
        readonly id: XcmV3MultiassetAssetId;
        readonly fun: XcmV3MultiassetFungibility;
    }
    /** @name XcmV3MultiassetAssetId (88) */
    interface XcmV3MultiassetAssetId extends Enum {
        readonly isConcrete: boolean;
        readonly asConcrete: XcmV3MultiLocation;
        readonly isAbstract: boolean;
        readonly asAbstract: U8aFixed;
        readonly type: "Concrete" | "Abstract";
    }
    /** @name XcmV3MultiassetFungibility (89) */
    interface XcmV3MultiassetFungibility extends Enum {
        readonly isFungible: boolean;
        readonly asFungible: Compact<u128>;
        readonly isNonFungible: boolean;
        readonly asNonFungible: XcmV3MultiassetAssetInstance;
        readonly type: "Fungible" | "NonFungible";
    }
    /** @name XcmV3MultiassetAssetInstance (90) */
    interface XcmV3MultiassetAssetInstance extends Enum {
        readonly isUndefined: boolean;
        readonly isIndex: boolean;
        readonly asIndex: Compact<u128>;
        readonly isArray4: boolean;
        readonly asArray4: U8aFixed;
        readonly isArray8: boolean;
        readonly asArray8: U8aFixed;
        readonly isArray16: boolean;
        readonly asArray16: U8aFixed;
        readonly isArray32: boolean;
        readonly asArray32: U8aFixed;
        readonly type: "Undefined" | "Index" | "Array4" | "Array8" | "Array16" | "Array32";
    }
    /** @name XcmV3Response (93) */
    interface XcmV3Response extends Enum {
        readonly isNull: boolean;
        readonly isAssets: boolean;
        readonly asAssets: XcmV3MultiassetMultiAssets;
        readonly isExecutionResult: boolean;
        readonly asExecutionResult: Option<ITuple<[u32, XcmV3TraitsError]>>;
        readonly isVersion: boolean;
        readonly asVersion: u32;
        readonly isPalletsInfo: boolean;
        readonly asPalletsInfo: Vec<XcmV3PalletInfo>;
        readonly isDispatchResult: boolean;
        readonly asDispatchResult: XcmV3MaybeErrorCode;
        readonly type:
            | "Null"
            | "Assets"
            | "ExecutionResult"
            | "Version"
            | "PalletsInfo"
            | "DispatchResult";
    }
    /** @name XcmV3PalletInfo (97) */
    interface XcmV3PalletInfo extends Struct {
        readonly index: Compact<u32>;
        readonly name: Bytes;
        readonly moduleName: Bytes;
        readonly major: Compact<u32>;
        readonly minor: Compact<u32>;
        readonly patch: Compact<u32>;
    }
    /** @name XcmV3MaybeErrorCode (100) */
    interface XcmV3MaybeErrorCode extends Enum {
        readonly isSuccess: boolean;
        readonly isError: boolean;
        readonly asError: Bytes;
        readonly isTruncatedError: boolean;
        readonly asTruncatedError: Bytes;
        readonly type: "Success" | "Error" | "TruncatedError";
    }
    /** @name XcmV2OriginKind (103) */
    interface XcmV2OriginKind extends Enum {
        readonly isNative: boolean;
        readonly isSovereignAccount: boolean;
        readonly isSuperuser: boolean;
        readonly isXcm: boolean;
        readonly type: "Native" | "SovereignAccount" | "Superuser" | "Xcm";
    }
    /** @name XcmDoubleEncoded (104) */
    interface XcmDoubleEncoded extends Struct {
        readonly encoded: Bytes;
    }
    /** @name XcmV3QueryResponseInfo (105) */
    interface XcmV3QueryResponseInfo extends Struct {
        readonly destination: XcmV3MultiLocation;
        readonly queryId: Compact<u64>;
        readonly maxWeight: SpWeightsWeightV2Weight;
    }
    /** @name XcmV3MultiassetMultiAssetFilter (106) */
    interface XcmV3MultiassetMultiAssetFilter extends Enum {
        readonly isDefinite: boolean;
        readonly asDefinite: XcmV3MultiassetMultiAssets;
        readonly isWild: boolean;
        readonly asWild: XcmV3MultiassetWildMultiAsset;
        readonly type: "Definite" | "Wild";
    }
    /** @name XcmV3MultiassetWildMultiAsset (107) */
    interface XcmV3MultiassetWildMultiAsset extends Enum {
        readonly isAll: boolean;
        readonly isAllOf: boolean;
        readonly asAllOf: {
            readonly id: XcmV3MultiassetAssetId;
            readonly fun: XcmV3MultiassetWildFungibility;
        } & Struct;
        readonly isAllCounted: boolean;
        readonly asAllCounted: Compact<u32>;
        readonly isAllOfCounted: boolean;
        readonly asAllOfCounted: {
            readonly id: XcmV3MultiassetAssetId;
            readonly fun: XcmV3MultiassetWildFungibility;
            readonly count: Compact<u32>;
        } & Struct;
        readonly type: "All" | "AllOf" | "AllCounted" | "AllOfCounted";
    }
    /** @name XcmV3MultiassetWildFungibility (108) */
    interface XcmV3MultiassetWildFungibility extends Enum {
        readonly isFungible: boolean;
        readonly isNonFungible: boolean;
        readonly type: "Fungible" | "NonFungible";
    }
    /** @name XcmV3WeightLimit (109) */
    interface XcmV3WeightLimit extends Enum {
        readonly isUnlimited: boolean;
        readonly isLimited: boolean;
        readonly asLimited: SpWeightsWeightV2Weight;
        readonly type: "Unlimited" | "Limited";
    }
    /** @name XcmVersionedMultiAssets (110) */
    interface XcmVersionedMultiAssets extends Enum {
        readonly isV2: boolean;
        readonly asV2: XcmV2MultiassetMultiAssets;
        readonly isV3: boolean;
        readonly asV3: XcmV3MultiassetMultiAssets;
        readonly type: "V2" | "V3";
    }
    /** @name XcmV2MultiassetMultiAssets (111) */
    interface XcmV2MultiassetMultiAssets extends Vec<XcmV2MultiAsset> {}
    /** @name XcmV2MultiAsset (113) */
    interface XcmV2MultiAsset extends Struct {
        readonly id: XcmV2MultiassetAssetId;
        readonly fun: XcmV2MultiassetFungibility;
    }
    /** @name XcmV2MultiassetAssetId (114) */
    interface XcmV2MultiassetAssetId extends Enum {
        readonly isConcrete: boolean;
        readonly asConcrete: XcmV2MultiLocation;
        readonly isAbstract: boolean;
        readonly asAbstract: Bytes;
        readonly type: "Concrete" | "Abstract";
    }
    /** @name XcmV2MultiLocation (115) */
    interface XcmV2MultiLocation extends Struct {
        readonly parents: u8;
        readonly interior: XcmV2MultilocationJunctions;
    }
    /** @name XcmV2MultilocationJunctions (116) */
    interface XcmV2MultilocationJunctions extends Enum {
        readonly isHere: boolean;
        readonly isX1: boolean;
        readonly asX1: XcmV2Junction;
        readonly isX2: boolean;
        readonly asX2: ITuple<[XcmV2Junction, XcmV2Junction]>;
        readonly isX3: boolean;
        readonly asX3: ITuple<[XcmV2Junction, XcmV2Junction, XcmV2Junction]>;
        readonly isX4: boolean;
        readonly asX4: ITuple<[XcmV2Junction, XcmV2Junction, XcmV2Junction, XcmV2Junction]>;
        readonly isX5: boolean;
        readonly asX5: ITuple<
            [XcmV2Junction, XcmV2Junction, XcmV2Junction, XcmV2Junction, XcmV2Junction]
        >;
        readonly isX6: boolean;
        readonly asX6: ITuple<
            [
                XcmV2Junction,
                XcmV2Junction,
                XcmV2Junction,
                XcmV2Junction,
                XcmV2Junction,
                XcmV2Junction
            ]
        >;
        readonly isX7: boolean;
        readonly asX7: ITuple<
            [
                XcmV2Junction,
                XcmV2Junction,
                XcmV2Junction,
                XcmV2Junction,
                XcmV2Junction,
                XcmV2Junction,
                XcmV2Junction
            ]
        >;
        readonly isX8: boolean;
        readonly asX8: ITuple<
            [
                XcmV2Junction,
                XcmV2Junction,
                XcmV2Junction,
                XcmV2Junction,
                XcmV2Junction,
                XcmV2Junction,
                XcmV2Junction,
                XcmV2Junction
            ]
        >;
        readonly type: "Here" | "X1" | "X2" | "X3" | "X4" | "X5" | "X6" | "X7" | "X8";
    }
    /** @name XcmV2Junction (117) */
    interface XcmV2Junction extends Enum {
        readonly isParachain: boolean;
        readonly asParachain: Compact<u32>;
        readonly isAccountId32: boolean;
        readonly asAccountId32: {
            readonly network: XcmV2NetworkId;
            readonly id: U8aFixed;
        } & Struct;
        readonly isAccountIndex64: boolean;
        readonly asAccountIndex64: {
            readonly network: XcmV2NetworkId;
            readonly index: Compact<u64>;
        } & Struct;
        readonly isAccountKey20: boolean;
        readonly asAccountKey20: {
            readonly network: XcmV2NetworkId;
            readonly key: U8aFixed;
        } & Struct;
        readonly isPalletInstance: boolean;
        readonly asPalletInstance: u8;
        readonly isGeneralIndex: boolean;
        readonly asGeneralIndex: Compact<u128>;
        readonly isGeneralKey: boolean;
        readonly asGeneralKey: Bytes;
        readonly isOnlyChild: boolean;
        readonly isPlurality: boolean;
        readonly asPlurality: {
            readonly id: XcmV2BodyId;
            readonly part: XcmV2BodyPart;
        } & Struct;
        readonly type:
            | "Parachain"
            | "AccountId32"
            | "AccountIndex64"
            | "AccountKey20"
            | "PalletInstance"
            | "GeneralIndex"
            | "GeneralKey"
            | "OnlyChild"
            | "Plurality";
    }
    /** @name XcmV2NetworkId (118) */
    interface XcmV2NetworkId extends Enum {
        readonly isAny: boolean;
        readonly isNamed: boolean;
        readonly asNamed: Bytes;
        readonly isPolkadot: boolean;
        readonly isKusama: boolean;
        readonly type: "Any" | "Named" | "Polkadot" | "Kusama";
    }
    /** @name XcmV2BodyId (120) */
    interface XcmV2BodyId extends Enum {
        readonly isUnit: boolean;
        readonly isNamed: boolean;
        readonly asNamed: Bytes;
        readonly isIndex: boolean;
        readonly asIndex: Compact<u32>;
        readonly isExecutive: boolean;
        readonly isTechnical: boolean;
        readonly isLegislative: boolean;
        readonly isJudicial: boolean;
        readonly isDefense: boolean;
        readonly isAdministration: boolean;
        readonly isTreasury: boolean;
        readonly type:
            | "Unit"
            | "Named"
            | "Index"
            | "Executive"
            | "Technical"
            | "Legislative"
            | "Judicial"
            | "Defense"
            | "Administration"
            | "Treasury";
    }
    /** @name XcmV2BodyPart (121) */
    interface XcmV2BodyPart extends Enum {
        readonly isVoice: boolean;
        readonly isMembers: boolean;
        readonly asMembers: {
            readonly count: Compact<u32>;
        } & Struct;
        readonly isFraction: boolean;
        readonly asFraction: {
            readonly nom: Compact<u32>;
            readonly denom: Compact<u32>;
        } & Struct;
        readonly isAtLeastProportion: boolean;
        readonly asAtLeastProportion: {
            readonly nom: Compact<u32>;
            readonly denom: Compact<u32>;
        } & Struct;
        readonly isMoreThanProportion: boolean;
        readonly asMoreThanProportion: {
            readonly nom: Compact<u32>;
            readonly denom: Compact<u32>;
        } & Struct;
        readonly type:
            | "Voice"
            | "Members"
            | "Fraction"
            | "AtLeastProportion"
            | "MoreThanProportion";
    }
    /** @name XcmV2MultiassetFungibility (122) */
    interface XcmV2MultiassetFungibility extends Enum {
        readonly isFungible: boolean;
        readonly asFungible: Compact<u128>;
        readonly isNonFungible: boolean;
        readonly asNonFungible: XcmV2MultiassetAssetInstance;
        readonly type: "Fungible" | "NonFungible";
    }
    /** @name XcmV2MultiassetAssetInstance (123) */
    interface XcmV2MultiassetAssetInstance extends Enum {
        readonly isUndefined: boolean;
        readonly isIndex: boolean;
        readonly asIndex: Compact<u128>;
        readonly isArray4: boolean;
        readonly asArray4: U8aFixed;
        readonly isArray8: boolean;
        readonly asArray8: U8aFixed;
        readonly isArray16: boolean;
        readonly asArray16: U8aFixed;
        readonly isArray32: boolean;
        readonly asArray32: U8aFixed;
        readonly isBlob: boolean;
        readonly asBlob: Bytes;
        readonly type: "Undefined" | "Index" | "Array4" | "Array8" | "Array16" | "Array32" | "Blob";
    }
    /** @name XcmVersionedMultiLocation (124) */
    interface XcmVersionedMultiLocation extends Enum {
        readonly isV2: boolean;
        readonly asV2: XcmV2MultiLocation;
        readonly isV3: boolean;
        readonly asV3: XcmV3MultiLocation;
        readonly type: "V2" | "V3";
    }
    /** @name CumulusPalletXcmEvent (125) */
    interface CumulusPalletXcmEvent extends Enum {
        readonly isInvalidFormat: boolean;
        readonly asInvalidFormat: U8aFixed;
        readonly isUnsupportedVersion: boolean;
        readonly asUnsupportedVersion: U8aFixed;
        readonly isExecutedDownward: boolean;
        readonly asExecutedDownward: ITuple<[U8aFixed, XcmV3TraitsOutcome]>;
        readonly type: "InvalidFormat" | "UnsupportedVersion" | "ExecutedDownward";
    }
    /** @name CumulusPalletDmpQueueEvent (126) */
    interface CumulusPalletDmpQueueEvent extends Enum {
        readonly isInvalidFormat: boolean;
        readonly asInvalidFormat: {
            readonly messageId: U8aFixed;
        } & Struct;
        readonly isUnsupportedVersion: boolean;
        readonly asUnsupportedVersion: {
            readonly messageId: U8aFixed;
        } & Struct;
        readonly isExecutedDownward: boolean;
        readonly asExecutedDownward: {
            readonly messageId: U8aFixed;
            readonly outcome: XcmV3TraitsOutcome;
        } & Struct;
        readonly isWeightExhausted: boolean;
        readonly asWeightExhausted: {
            readonly messageId: U8aFixed;
            readonly remainingWeight: SpWeightsWeightV2Weight;
            readonly requiredWeight: SpWeightsWeightV2Weight;
        } & Struct;
        readonly isOverweightEnqueued: boolean;
        readonly asOverweightEnqueued: {
            readonly messageId: U8aFixed;
            readonly overweightIndex: u64;
            readonly requiredWeight: SpWeightsWeightV2Weight;
        } & Struct;
        readonly isOverweightServiced: boolean;
        readonly asOverweightServiced: {
            readonly overweightIndex: u64;
            readonly weightUsed: SpWeightsWeightV2Weight;
        } & Struct;
        readonly isMaxMessagesExhausted: boolean;
        readonly asMaxMessagesExhausted: {
            readonly messageId: U8aFixed;
        } & Struct;
        readonly type:
            | "InvalidFormat"
            | "UnsupportedVersion"
            | "ExecutedDownward"
            | "WeightExhausted"
            | "OverweightEnqueued"
            | "OverweightServiced"
            | "MaxMessagesExhausted";
    }
    /** @name OrmlXtokensModuleEvent (127) */
    interface OrmlXtokensModuleEvent extends Enum {
        readonly isTransferredMultiAssets: boolean;
        readonly asTransferredMultiAssets: {
            readonly sender: AccountId32;
            readonly assets: XcmV3MultiassetMultiAssets;
            readonly fee: XcmV3MultiAsset;
            readonly dest: XcmV3MultiLocation;
        } & Struct;
        readonly type: "TransferredMultiAssets";
    }
    /** @name OrmlTokensModuleEvent (128) */
    interface OrmlTokensModuleEvent extends Enum {
        readonly isEndowed: boolean;
        readonly asEndowed: {
            readonly currencyId: u128;
            readonly who: AccountId32;
            readonly amount: u128;
        } & Struct;
        readonly isDustLost: boolean;
        readonly asDustLost: {
            readonly currencyId: u128;
            readonly who: AccountId32;
            readonly amount: u128;
        } & Struct;
        readonly isTransfer: boolean;
        readonly asTransfer: {
            readonly currencyId: u128;
            readonly from: AccountId32;
            readonly to: AccountId32;
            readonly amount: u128;
        } & Struct;
        readonly isReserved: boolean;
        readonly asReserved: {
            readonly currencyId: u128;
            readonly who: AccountId32;
            readonly amount: u128;
        } & Struct;
        readonly isUnreserved: boolean;
        readonly asUnreserved: {
            readonly currencyId: u128;
            readonly who: AccountId32;
            readonly amount: u128;
        } & Struct;
        readonly isReserveRepatriated: boolean;
        readonly asReserveRepatriated: {
            readonly currencyId: u128;
            readonly from: AccountId32;
            readonly to: AccountId32;
            readonly amount: u128;
            readonly status: FrameSupportTokensMiscBalanceStatus;
        } & Struct;
        readonly isBalanceSet: boolean;
        readonly asBalanceSet: {
            readonly currencyId: u128;
            readonly who: AccountId32;
            readonly free: u128;
            readonly reserved: u128;
        } & Struct;
        readonly isTotalIssuanceSet: boolean;
        readonly asTotalIssuanceSet: {
            readonly currencyId: u128;
            readonly amount: u128;
        } & Struct;
        readonly isWithdrawn: boolean;
        readonly asWithdrawn: {
            readonly currencyId: u128;
            readonly who: AccountId32;
            readonly amount: u128;
        } & Struct;
        readonly isSlashed: boolean;
        readonly asSlashed: {
            readonly currencyId: u128;
            readonly who: AccountId32;
            readonly freeAmount: u128;
            readonly reservedAmount: u128;
        } & Struct;
        readonly isDeposited: boolean;
        readonly asDeposited: {
            readonly currencyId: u128;
            readonly who: AccountId32;
            readonly amount: u128;
        } & Struct;
        readonly isLockSet: boolean;
        readonly asLockSet: {
            readonly lockId: U8aFixed;
            readonly currencyId: u128;
            readonly who: AccountId32;
            readonly amount: u128;
        } & Struct;
        readonly isLockRemoved: boolean;
        readonly asLockRemoved: {
            readonly lockId: U8aFixed;
            readonly currencyId: u128;
            readonly who: AccountId32;
        } & Struct;
        readonly isLocked: boolean;
        readonly asLocked: {
            readonly currencyId: u128;
            readonly who: AccountId32;
            readonly amount: u128;
        } & Struct;
        readonly isUnlocked: boolean;
        readonly asUnlocked: {
            readonly currencyId: u128;
            readonly who: AccountId32;
            readonly amount: u128;
        } & Struct;
        readonly type:
            | "Endowed"
            | "DustLost"
            | "Transfer"
            | "Reserved"
            | "Unreserved"
            | "ReserveRepatriated"
            | "BalanceSet"
            | "TotalIssuanceSet"
            | "Withdrawn"
            | "Slashed"
            | "Deposited"
            | "LockSet"
            | "LockRemoved"
            | "Locked"
            | "Unlocked";
    }
    /** @name PalletBridgeEvent (129) */
    interface PalletBridgeEvent extends Enum {
        readonly isRelayerThresholdChanged: boolean;
        readonly asRelayerThresholdChanged: u32;
        readonly isChainWhitelisted: boolean;
        readonly asChainWhitelisted: u8;
        readonly isRelayerAdded: boolean;
        readonly asRelayerAdded: AccountId32;
        readonly isRelayerRemoved: boolean;
        readonly asRelayerRemoved: AccountId32;
        readonly isFungibleTransfer: boolean;
        readonly asFungibleTransfer: ITuple<[u8, u64, U8aFixed, u128, Bytes]>;
        readonly isNonFungibleTransfer: boolean;
        readonly asNonFungibleTransfer: ITuple<[u8, u64, U8aFixed, Bytes, Bytes, Bytes]>;
        readonly isGenericTransfer: boolean;
        readonly asGenericTransfer: ITuple<[u8, u64, U8aFixed, Bytes]>;
        readonly isVoteFor: boolean;
        readonly asVoteFor: ITuple<[u8, u64, AccountId32]>;
        readonly isVoteAgainst: boolean;
        readonly asVoteAgainst: ITuple<[u8, u64, AccountId32]>;
        readonly isProposalApproved: boolean;
        readonly asProposalApproved: ITuple<[u8, u64]>;
        readonly isProposalRejected: boolean;
        readonly asProposalRejected: ITuple<[u8, u64]>;
        readonly isProposalSucceeded: boolean;
        readonly asProposalSucceeded: ITuple<[u8, u64]>;
        readonly isProposalFailed: boolean;
        readonly asProposalFailed: ITuple<[u8, u64]>;
        readonly isFeeUpdated: boolean;
        readonly asFeeUpdated: {
            readonly destId: u8;
            readonly fee: u128;
        } & Struct;
        readonly type:
            | "RelayerThresholdChanged"
            | "ChainWhitelisted"
            | "RelayerAdded"
            | "RelayerRemoved"
            | "FungibleTransfer"
            | "NonFungibleTransfer"
            | "GenericTransfer"
            | "VoteFor"
            | "VoteAgainst"
            | "ProposalApproved"
            | "ProposalRejected"
            | "ProposalSucceeded"
            | "ProposalFailed"
            | "FeeUpdated";
    }
    /** @name PalletBridgeTransferEvent (130) */
    interface PalletBridgeTransferEvent extends Enum {
        readonly isMaximumIssuanceChanged: boolean;
        readonly asMaximumIssuanceChanged: {
            readonly oldValue: u128;
        } & Struct;
        readonly isNativeTokenMinted: boolean;
        readonly asNativeTokenMinted: {
            readonly to: AccountId32;
            readonly amount: u128;
        } & Struct;
        readonly type: "MaximumIssuanceChanged" | "NativeTokenMinted";
    }
    /** @name PalletDrop3Event (131) */
    interface PalletDrop3Event extends Enum {
        readonly isAdminChanged: boolean;
        readonly asAdminChanged: {
            readonly oldAdmin: Option<AccountId32>;
        } & Struct;
        readonly isBalanceSlashed: boolean;
        readonly asBalanceSlashed: {
            readonly who: AccountId32;
            readonly amount: u128;
        } & Struct;
        readonly isRewardPoolApproved: boolean;
        readonly asRewardPoolApproved: {
            readonly id: u64;
        } & Struct;
        readonly isRewardPoolRejected: boolean;
        readonly asRewardPoolRejected: {
            readonly id: u64;
        } & Struct;
        readonly isRewardPoolStarted: boolean;
        readonly asRewardPoolStarted: {
            readonly id: u64;
        } & Struct;
        readonly isRewardPoolStopped: boolean;
        readonly asRewardPoolStopped: {
            readonly id: u64;
        } & Struct;
        readonly isRewardPoolRemoved: boolean;
        readonly asRewardPoolRemoved: {
            readonly id: u64;
            readonly name: Bytes;
            readonly owner: AccountId32;
        } & Struct;
        readonly isRewardPoolProposed: boolean;
        readonly asRewardPoolProposed: {
            readonly id: u64;
            readonly name: Bytes;
            readonly owner: AccountId32;
        } & Struct;
        readonly isRewardSent: boolean;
        readonly asRewardSent: {
            readonly to: AccountId32;
            readonly amount: u128;
        } & Struct;
        readonly type:
            | "AdminChanged"
            | "BalanceSlashed"
            | "RewardPoolApproved"
            | "RewardPoolRejected"
            | "RewardPoolStarted"
            | "RewardPoolStopped"
            | "RewardPoolRemoved"
            | "RewardPoolProposed"
            | "RewardSent";
    }
    /** @name PalletExtrinsicFilterEvent (133) */
    interface PalletExtrinsicFilterEvent extends Enum {
        readonly isModeSet: boolean;
        readonly asModeSet: {
            readonly newMode: PalletExtrinsicFilterOperationalMode;
        } & Struct;
        readonly isExtrinsicsBlocked: boolean;
        readonly asExtrinsicsBlocked: {
            readonly palletNameBytes: Bytes;
            readonly functionNameBytes: Option<Bytes>;
        } & Struct;
        readonly isExtrinsicsUnblocked: boolean;
        readonly asExtrinsicsUnblocked: {
            readonly palletNameBytes: Bytes;
            readonly functionNameBytes: Option<Bytes>;
        } & Struct;
        readonly type: "ModeSet" | "ExtrinsicsBlocked" | "ExtrinsicsUnblocked";
    }
    /** @name PalletExtrinsicFilterOperationalMode (134) */
    interface PalletExtrinsicFilterOperationalMode extends Enum {
        readonly isNormal: boolean;
        readonly isSafe: boolean;
        readonly isTest: boolean;
        readonly type: "Normal" | "Safe" | "Test";
    }
    /** @name PalletIdentityManagementEvent (136) */
    interface PalletIdentityManagementEvent extends Enum {
        readonly isDelegateeAdded: boolean;
        readonly asDelegateeAdded: {
            readonly account: AccountId32;
        } & Struct;
        readonly isDelegateeRemoved: boolean;
        readonly asDelegateeRemoved: {
            readonly account: AccountId32;
        } & Struct;
        readonly isLinkIdentityRequested: boolean;
        readonly asLinkIdentityRequested: {
            readonly shard: H256;
        } & Struct;
        readonly isDeactivateIdentityRequested: boolean;
        readonly asDeactivateIdentityRequested: {
            readonly shard: H256;
        } & Struct;
        readonly isActivateIdentityRequested: boolean;
        readonly asActivateIdentityRequested: {
            readonly shard: H256;
        } & Struct;
        readonly isSetUserShieldingKeyRequested: boolean;
        readonly asSetUserShieldingKeyRequested: {
            readonly shard: H256;
        } & Struct;
        readonly isUserShieldingKeySet: boolean;
        readonly asUserShieldingKeySet: {
            readonly account: AccountId32;
            readonly idGraph: CorePrimitivesKeyAesOutput;
            readonly reqExtHash: H256;
        } & Struct;
        readonly isIdentityLinked: boolean;
        readonly asIdentityLinked: {
            readonly account: AccountId32;
            readonly identity: CorePrimitivesKeyAesOutput;
            readonly idGraph: CorePrimitivesKeyAesOutput;
            readonly reqExtHash: H256;
        } & Struct;
        readonly isIdentityDeactivated: boolean;
        readonly asIdentityDeactivated: {
            readonly account: AccountId32;
            readonly identity: CorePrimitivesKeyAesOutput;
            readonly reqExtHash: H256;
        } & Struct;
        readonly isIdentityActivated: boolean;
        readonly asIdentityActivated: {
            readonly account: AccountId32;
            readonly identity: CorePrimitivesKeyAesOutput;
            readonly reqExtHash: H256;
        } & Struct;
        readonly isSetUserShieldingKeyFailed: boolean;
        readonly asSetUserShieldingKeyFailed: {
            readonly account: Option<AccountId32>;
            readonly detail: CorePrimitivesErrorErrorDetail;
            readonly reqExtHash: H256;
        } & Struct;
        readonly isLinkIdentityFailed: boolean;
        readonly asLinkIdentityFailed: {
            readonly account: Option<AccountId32>;
            readonly detail: CorePrimitivesErrorErrorDetail;
            readonly reqExtHash: H256;
        } & Struct;
        readonly isDeactivateIdentityFailed: boolean;
        readonly asDeactivateIdentityFailed: {
            readonly account: Option<AccountId32>;
            readonly detail: CorePrimitivesErrorErrorDetail;
            readonly reqExtHash: H256;
        } & Struct;
        readonly isActivateIdentityFailed: boolean;
        readonly asActivateIdentityFailed: {
            readonly account: Option<AccountId32>;
            readonly detail: CorePrimitivesErrorErrorDetail;
            readonly reqExtHash: H256;
        } & Struct;
        readonly isImportScheduledEnclaveFailed: boolean;
        readonly isUnclassifiedError: boolean;
        readonly asUnclassifiedError: {
            readonly account: Option<AccountId32>;
            readonly detail: CorePrimitivesErrorErrorDetail;
            readonly reqExtHash: H256;
        } & Struct;
        readonly type:
            | "DelegateeAdded"
            | "DelegateeRemoved"
            | "LinkIdentityRequested"
            | "DeactivateIdentityRequested"
            | "ActivateIdentityRequested"
            | "SetUserShieldingKeyRequested"
            | "UserShieldingKeySet"
            | "IdentityLinked"
            | "IdentityDeactivated"
            | "IdentityActivated"
            | "SetUserShieldingKeyFailed"
            | "LinkIdentityFailed"
            | "DeactivateIdentityFailed"
            | "ActivateIdentityFailed"
            | "ImportScheduledEnclaveFailed"
            | "UnclassifiedError";
    }
    /** @name CorePrimitivesKeyAesOutput (137) */
    interface CorePrimitivesKeyAesOutput extends Struct {
        readonly ciphertext: Bytes;
        readonly aad: Bytes;
        readonly nonce: U8aFixed;
    }
    /** @name CorePrimitivesErrorErrorDetail (139) */
    interface CorePrimitivesErrorErrorDetail extends Enum {
        readonly isImportError: boolean;
        readonly isUnauthorizedSigner: boolean;
        readonly isStfError: boolean;
        readonly asStfError: Bytes;
        readonly isSendStfRequestFailed: boolean;
        readonly isUserShieldingKeyNotFound: boolean;
        readonly isParseError: boolean;
        readonly isDataProviderError: boolean;
        readonly asDataProviderError: Bytes;
        readonly isInvalidIdentity: boolean;
        readonly isWrongWeb2Handle: boolean;
        readonly isUnexpectedMessage: boolean;
        readonly isWrongSignatureType: boolean;
        readonly isVerifySubstrateSignatureFailed: boolean;
        readonly isVerifyEvmSignatureFailed: boolean;
        readonly isRecoverEvmAddressFailed: boolean;
        readonly isWeb3NetworkOutOfBounds: boolean;
        readonly type:
            | "ImportError"
            | "UnauthorizedSigner"
            | "StfError"
            | "SendStfRequestFailed"
            | "UserShieldingKeyNotFound"
            | "ParseError"
            | "DataProviderError"
            | "InvalidIdentity"
            | "WrongWeb2Handle"
            | "UnexpectedMessage"
            | "WrongSignatureType"
            | "VerifySubstrateSignatureFailed"
            | "VerifyEvmSignatureFailed"
            | "RecoverEvmAddressFailed"
            | "Web3NetworkOutOfBounds";
    }
    /** @name PalletAssetManagerEvent (141) */
    interface PalletAssetManagerEvent extends Enum {
        readonly isForeignAssetMetadataUpdated: boolean;
        readonly asForeignAssetMetadataUpdated: {
            readonly assetId: u128;
            readonly metadata: PalletAssetManagerAssetMetadata;
        } & Struct;
        readonly isForeignAssetTrackerUpdated: boolean;
        readonly asForeignAssetTrackerUpdated: {
            readonly oldAssetTracker: u128;
            readonly newAssetTracker: u128;
        } & Struct;
        readonly isForeignAssetTypeRegistered: boolean;
        readonly asForeignAssetTypeRegistered: {
            readonly assetId: u128;
            readonly assetType: RuntimeCommonXcmImplCurrencyId;
        } & Struct;
        readonly isForeignAssetTypeRemoved: boolean;
        readonly asForeignAssetTypeRemoved: {
            readonly assetId: u128;
            readonly removedAssetType: RuntimeCommonXcmImplCurrencyId;
            readonly defaultAssetType: RuntimeCommonXcmImplCurrencyId;
        } & Struct;
        readonly isUnitsPerSecondChanged: boolean;
        readonly asUnitsPerSecondChanged: {
            readonly assetId: u128;
            readonly unitsPerSecond: u128;
        } & Struct;
        readonly type:
            | "ForeignAssetMetadataUpdated"
            | "ForeignAssetTrackerUpdated"
            | "ForeignAssetTypeRegistered"
            | "ForeignAssetTypeRemoved"
            | "UnitsPerSecondChanged";
    }
    /** @name PalletAssetManagerAssetMetadata (142) */
    interface PalletAssetManagerAssetMetadata extends Struct {
        readonly name: Bytes;
        readonly symbol: Bytes;
        readonly decimals: u8;
        readonly minimalBalance: u128;
        readonly isFrozen: bool;
    }
    /** @name RuntimeCommonXcmImplCurrencyId (143) */
    interface RuntimeCommonXcmImplCurrencyId extends Enum {
        readonly isSelfReserve: boolean;
        readonly isParachainReserve: boolean;
        readonly asParachainReserve: XcmV3MultiLocation;
        readonly type: "SelfReserve" | "ParachainReserve";
    }
    /** @name RococoParachainRuntimeRuntime (144) */
    type RococoParachainRuntimeRuntime = Null;
    /** @name PalletVcManagementEvent (145) */
    interface PalletVcManagementEvent extends Enum {
        readonly isDelegateeAdded: boolean;
        readonly asDelegateeAdded: {
            readonly account: AccountId32;
        } & Struct;
        readonly isDelegateeRemoved: boolean;
        readonly asDelegateeRemoved: {
            readonly account: AccountId32;
        } & Struct;
        readonly isVcRequested: boolean;
        readonly asVcRequested: {
            readonly account: AccountId32;
            readonly shard: H256;
            readonly assertion: CorePrimitivesAssertion;
        } & Struct;
        readonly isVcDisabled: boolean;
        readonly asVcDisabled: {
            readonly account: AccountId32;
            readonly index: H256;
        } & Struct;
        readonly isVcRevoked: boolean;
        readonly asVcRevoked: {
            readonly account: AccountId32;
            readonly index: H256;
        } & Struct;
        readonly isVcIssued: boolean;
        readonly asVcIssued: {
            readonly account: AccountId32;
            readonly assertion: CorePrimitivesAssertion;
            readonly index: H256;
            readonly vc: CorePrimitivesKeyAesOutput;
            readonly reqExtHash: H256;
        } & Struct;
        readonly isAdminChanged: boolean;
        readonly asAdminChanged: {
            readonly oldAdmin: Option<AccountId32>;
            readonly newAdmin: Option<AccountId32>;
        } & Struct;
        readonly isSchemaIssued: boolean;
        readonly asSchemaIssued: {
            readonly account: AccountId32;
            readonly shard: H256;
            readonly index: u64;
        } & Struct;
        readonly isSchemaDisabled: boolean;
        readonly asSchemaDisabled: {
            readonly account: AccountId32;
            readonly shard: H256;
            readonly index: u64;
        } & Struct;
        readonly isSchemaActivated: boolean;
        readonly asSchemaActivated: {
            readonly account: AccountId32;
            readonly shard: H256;
            readonly index: u64;
        } & Struct;
        readonly isSchemaRevoked: boolean;
        readonly asSchemaRevoked: {
            readonly account: AccountId32;
            readonly shard: H256;
            readonly index: u64;
        } & Struct;
        readonly isRequestVCFailed: boolean;
        readonly asRequestVCFailed: {
            readonly account: Option<AccountId32>;
            readonly assertion: CorePrimitivesAssertion;
            readonly detail: CorePrimitivesErrorErrorDetail;
            readonly reqExtHash: H256;
        } & Struct;
        readonly isUnclassifiedError: boolean;
        readonly asUnclassifiedError: {
            readonly account: Option<AccountId32>;
            readonly detail: CorePrimitivesErrorErrorDetail;
            readonly reqExtHash: H256;
        } & Struct;
        readonly isVcRegistryItemAdded: boolean;
        readonly asVcRegistryItemAdded: {
            readonly account: AccountId32;
            readonly assertion: CorePrimitivesAssertion;
            readonly index: H256;
        } & Struct;
        readonly isVcRegistryItemRemoved: boolean;
        readonly asVcRegistryItemRemoved: {
            readonly index: H256;
        } & Struct;
        readonly isVcRegistryCleared: boolean;
        readonly type:
            | "DelegateeAdded"
            | "DelegateeRemoved"
            | "VcRequested"
            | "VcDisabled"
            | "VcRevoked"
            | "VcIssued"
            | "AdminChanged"
            | "SchemaIssued"
            | "SchemaDisabled"
            | "SchemaActivated"
            | "SchemaRevoked"
            | "RequestVCFailed"
            | "UnclassifiedError"
            | "VcRegistryItemAdded"
            | "VcRegistryItemRemoved"
            | "VcRegistryCleared";
    }
    /** @name CorePrimitivesAssertion (146) */
    interface CorePrimitivesAssertion extends Enum {
        readonly isA1: boolean;
        readonly isA2: boolean;
        readonly asA2: Bytes;
        readonly isA3: boolean;
        readonly asA3: ITuple<[Bytes, Bytes, Bytes]>;
        readonly isA4: boolean;
        readonly asA4: Bytes;
        readonly isA6: boolean;
        readonly isA7: boolean;
        readonly asA7: Bytes;
        readonly isA8: boolean;
        readonly asA8: Vec<CorePrimitivesNetworkWeb3Network>;
        readonly isA9: boolean;
        readonly isA10: boolean;
        readonly asA10: Bytes;
        readonly isA11: boolean;
        readonly asA11: Bytes;
        readonly isA13: boolean;
        readonly asA13: AccountId32;
        readonly isA14: boolean;
<<<<<<< HEAD
=======
        readonly isAchainable: boolean;
        readonly asAchainable: CorePrimitivesAssertionAchainableParams;
        readonly isA20: boolean;
>>>>>>> d4643228
        readonly type:
            | "A1"
            | "A2"
            | "A3"
            | "A4"
            | "A6"
            | "A7"
            | "A8"
            | "A9"
            | "A10"
            | "A11"
            | "A13"
<<<<<<< HEAD
            | "A14";
=======
            | "A14"
            | "Achainable"
            | "A20";
>>>>>>> d4643228
    }
    /** @name CorePrimitivesNetworkWeb3Network (149) */
    interface CorePrimitivesNetworkWeb3Network extends Enum {
        readonly isPolkadot: boolean;
        readonly isKusama: boolean;
        readonly isLitentry: boolean;
        readonly isLitmus: boolean;
        readonly isLitentryRococo: boolean;
        readonly isKhala: boolean;
        readonly isSubstrateTestnet: boolean;
        readonly isEthereum: boolean;
        readonly isPolygon: boolean;
        readonly isBsc: boolean;
        readonly type:
            | "Polkadot"
            | "Kusama"
            | "Litentry"
            | "Litmus"
            | "LitentryRococo"
            | "Khala"
            | "SubstrateTestnet"
            | "Ethereum"
            | "Polygon"
            | "Bsc";
    }
    /** @name PalletGroupEvent (151) */
    interface PalletGroupEvent extends Enum {
        readonly isGroupMemberAdded: boolean;
        readonly asGroupMemberAdded: AccountId32;
        readonly isGroupMemberRemoved: boolean;
        readonly asGroupMemberRemoved: AccountId32;
        readonly type: "GroupMemberAdded" | "GroupMemberRemoved";
    }
    /** @name PalletTeerexEvent (153) */
    interface PalletTeerexEvent extends Enum {
        readonly isAdminChanged: boolean;
        readonly asAdminChanged: {
            readonly oldAdmin: Option<AccountId32>;
        } & Struct;
        readonly isAddedEnclave: boolean;
        readonly asAddedEnclave: ITuple<[AccountId32, Bytes]>;
        readonly isRemovedEnclave: boolean;
        readonly asRemovedEnclave: AccountId32;
        readonly isForwarded: boolean;
        readonly asForwarded: H256;
        readonly isShieldFunds: boolean;
        readonly asShieldFunds: Bytes;
        readonly isUnshieldedFunds: boolean;
        readonly asUnshieldedFunds: AccountId32;
        readonly isProcessedParentchainBlock: boolean;
        readonly asProcessedParentchainBlock: ITuple<[AccountId32, H256, H256, u32]>;
        readonly isSetHeartbeatTimeout: boolean;
        readonly asSetHeartbeatTimeout: u64;
        readonly isUpdatedScheduledEnclave: boolean;
        readonly asUpdatedScheduledEnclave: ITuple<[u64, U8aFixed]>;
        readonly isRemovedScheduledEnclave: boolean;
        readonly asRemovedScheduledEnclave: u64;
        readonly isPublishedHash: boolean;
        readonly asPublishedHash: {
            readonly mrEnclave: U8aFixed;
            readonly hash_: H256;
            readonly data: Bytes;
        } & Struct;
        readonly isNewMrenclaveSet: boolean;
        readonly asNewMrenclaveSet: {
            readonly newMrenclave: U8aFixed;
        } & Struct;
        readonly type:
            | "AdminChanged"
            | "AddedEnclave"
            | "RemovedEnclave"
            | "Forwarded"
            | "ShieldFunds"
            | "UnshieldedFunds"
            | "ProcessedParentchainBlock"
            | "SetHeartbeatTimeout"
            | "UpdatedScheduledEnclave"
            | "RemovedScheduledEnclave"
            | "PublishedHash"
            | "NewMrenclaveSet";
    }
    /** @name PalletSidechainEvent (154) */
    interface PalletSidechainEvent extends Enum {
        readonly isProposedSidechainBlock: boolean;
        readonly asProposedSidechainBlock: ITuple<[AccountId32, H256]>;
        readonly isFinalizedSidechainBlock: boolean;
        readonly asFinalizedSidechainBlock: ITuple<[AccountId32, H256]>;
        readonly type: "ProposedSidechainBlock" | "FinalizedSidechainBlock";
    }
    /** @name PalletTeeracleEvent (155) */
    interface PalletTeeracleEvent extends Enum {
        readonly isExchangeRateUpdated: boolean;
        readonly asExchangeRateUpdated: ITuple<[Bytes, Bytes, Option<SubstrateFixedFixedU64>]>;
        readonly isExchangeRateDeleted: boolean;
        readonly asExchangeRateDeleted: ITuple<[Bytes, Bytes]>;
        readonly isOracleUpdated: boolean;
        readonly asOracleUpdated: ITuple<[Bytes, Bytes]>;
        readonly isAddedToWhitelist: boolean;
        readonly asAddedToWhitelist: ITuple<[Bytes, U8aFixed]>;
        readonly isRemovedFromWhitelist: boolean;
        readonly asRemovedFromWhitelist: ITuple<[Bytes, U8aFixed]>;
        readonly type:
            | "ExchangeRateUpdated"
            | "ExchangeRateDeleted"
            | "OracleUpdated"
            | "AddedToWhitelist"
            | "RemovedFromWhitelist";
    }
    /** @name SubstrateFixedFixedU64 (157) */
    interface SubstrateFixedFixedU64 extends Struct {
        readonly bits: u64;
    }
    /** @name TypenumUIntUInt (162) */
    interface TypenumUIntUInt extends Struct {
        readonly msb: TypenumUIntUTerm;
        readonly lsb: TypenumBitB0;
    }
    /** @name TypenumUIntUTerm (163) */
    interface TypenumUIntUTerm extends Struct {
        readonly msb: TypenumUintUTerm;
        readonly lsb: TypenumBitB1;
    }
    /** @name TypenumUintUTerm (164) */
    type TypenumUintUTerm = Null;
    /** @name TypenumBitB1 (165) */
    type TypenumBitB1 = Null;
    /** @name TypenumBitB0 (166) */
    type TypenumBitB0 = Null;
    /** @name PalletSudoEvent (167) */
    interface PalletSudoEvent extends Enum {
        readonly isSudid: boolean;
        readonly asSudid: {
            readonly sudoResult: Result<Null, SpRuntimeDispatchError>;
        } & Struct;
        readonly isKeyChanged: boolean;
        readonly asKeyChanged: {
            readonly oldSudoer: Option<AccountId32>;
        } & Struct;
        readonly isSudoAsDone: boolean;
        readonly asSudoAsDone: {
            readonly sudoResult: Result<Null, SpRuntimeDispatchError>;
        } & Struct;
        readonly type: "Sudid" | "KeyChanged" | "SudoAsDone";
    }
    /** @name FrameSystemPhase (168) */
    interface FrameSystemPhase extends Enum {
        readonly isApplyExtrinsic: boolean;
        readonly asApplyExtrinsic: u32;
        readonly isFinalization: boolean;
        readonly isInitialization: boolean;
        readonly type: "ApplyExtrinsic" | "Finalization" | "Initialization";
    }
    /** @name FrameSystemLastRuntimeUpgradeInfo (171) */
    interface FrameSystemLastRuntimeUpgradeInfo extends Struct {
        readonly specVersion: Compact<u32>;
        readonly specName: Text;
    }
    /** @name FrameSystemCall (173) */
    interface FrameSystemCall extends Enum {
        readonly isRemark: boolean;
        readonly asRemark: {
            readonly remark: Bytes;
        } & Struct;
        readonly isSetHeapPages: boolean;
        readonly asSetHeapPages: {
            readonly pages: u64;
        } & Struct;
        readonly isSetCode: boolean;
        readonly asSetCode: {
            readonly code: Bytes;
        } & Struct;
        readonly isSetCodeWithoutChecks: boolean;
        readonly asSetCodeWithoutChecks: {
            readonly code: Bytes;
        } & Struct;
        readonly isSetStorage: boolean;
        readonly asSetStorage: {
            readonly items: Vec<ITuple<[Bytes, Bytes]>>;
        } & Struct;
        readonly isKillStorage: boolean;
        readonly asKillStorage: {
            readonly keys_: Vec<Bytes>;
        } & Struct;
        readonly isKillPrefix: boolean;
        readonly asKillPrefix: {
            readonly prefix: Bytes;
            readonly subkeys: u32;
        } & Struct;
        readonly isRemarkWithEvent: boolean;
        readonly asRemarkWithEvent: {
            readonly remark: Bytes;
        } & Struct;
        readonly type:
            | "Remark"
            | "SetHeapPages"
            | "SetCode"
            | "SetCodeWithoutChecks"
            | "SetStorage"
            | "KillStorage"
            | "KillPrefix"
            | "RemarkWithEvent";
    }
    /** @name FrameSystemLimitsBlockWeights (177) */
    interface FrameSystemLimitsBlockWeights extends Struct {
        readonly baseBlock: SpWeightsWeightV2Weight;
        readonly maxBlock: SpWeightsWeightV2Weight;
        readonly perClass: FrameSupportDispatchPerDispatchClassWeightsPerClass;
    }
    /** @name FrameSupportDispatchPerDispatchClassWeightsPerClass (178) */
    interface FrameSupportDispatchPerDispatchClassWeightsPerClass extends Struct {
        readonly normal: FrameSystemLimitsWeightsPerClass;
        readonly operational: FrameSystemLimitsWeightsPerClass;
        readonly mandatory: FrameSystemLimitsWeightsPerClass;
    }
    /** @name FrameSystemLimitsWeightsPerClass (179) */
    interface FrameSystemLimitsWeightsPerClass extends Struct {
        readonly baseExtrinsic: SpWeightsWeightV2Weight;
        readonly maxExtrinsic: Option<SpWeightsWeightV2Weight>;
        readonly maxTotal: Option<SpWeightsWeightV2Weight>;
        readonly reserved: Option<SpWeightsWeightV2Weight>;
    }
    /** @name FrameSystemLimitsBlockLength (181) */
    interface FrameSystemLimitsBlockLength extends Struct {
        readonly max: FrameSupportDispatchPerDispatchClassU32;
    }
    /** @name FrameSupportDispatchPerDispatchClassU32 (182) */
    interface FrameSupportDispatchPerDispatchClassU32 extends Struct {
        readonly normal: u32;
        readonly operational: u32;
        readonly mandatory: u32;
    }
    /** @name SpWeightsRuntimeDbWeight (183) */
    interface SpWeightsRuntimeDbWeight extends Struct {
        readonly read: u64;
        readonly write: u64;
    }
    /** @name SpVersionRuntimeVersion (184) */
    interface SpVersionRuntimeVersion extends Struct {
        readonly specName: Text;
        readonly implName: Text;
        readonly authoringVersion: u32;
        readonly specVersion: u32;
        readonly implVersion: u32;
        readonly apis: Vec<ITuple<[U8aFixed, u32]>>;
        readonly transactionVersion: u32;
        readonly stateVersion: u8;
    }
    /** @name FrameSystemError (188) */
    interface FrameSystemError extends Enum {
        readonly isInvalidSpecName: boolean;
        readonly isSpecVersionNeedsToIncrease: boolean;
        readonly isFailedToExtractRuntimeVersion: boolean;
        readonly isNonDefaultComposite: boolean;
        readonly isNonZeroRefCount: boolean;
        readonly isCallFiltered: boolean;
        readonly type:
            | "InvalidSpecName"
            | "SpecVersionNeedsToIncrease"
            | "FailedToExtractRuntimeVersion"
            | "NonDefaultComposite"
            | "NonZeroRefCount"
            | "CallFiltered";
    }
    /** @name PalletTimestampCall (189) */
    interface PalletTimestampCall extends Enum {
        readonly isSet: boolean;
        readonly asSet: {
            readonly now: Compact<u64>;
        } & Struct;
        readonly type: "Set";
    }
    /** @name PalletSchedulerScheduled (192) */
    interface PalletSchedulerScheduled extends Struct {
        readonly maybeId: Option<U8aFixed>;
        readonly priority: u8;
        readonly call: FrameSupportPreimagesBounded;
        readonly maybePeriodic: Option<ITuple<[u32, u32]>>;
        readonly origin: RococoParachainRuntimeOriginCaller;
    }
    /** @name FrameSupportPreimagesBounded (193) */
    interface FrameSupportPreimagesBounded extends Enum {
        readonly isLegacy: boolean;
        readonly asLegacy: {
            readonly hash_: H256;
        } & Struct;
        readonly isInline: boolean;
        readonly asInline: Bytes;
        readonly isLookup: boolean;
        readonly asLookup: {
            readonly hash_: H256;
            readonly len: u32;
        } & Struct;
        readonly type: "Legacy" | "Inline" | "Lookup";
    }
    /** @name PalletSchedulerCall (195) */
    interface PalletSchedulerCall extends Enum {
        readonly isSchedule: boolean;
        readonly asSchedule: {
            readonly when: u32;
            readonly maybePeriodic: Option<ITuple<[u32, u32]>>;
            readonly priority: u8;
            readonly call: Call;
        } & Struct;
        readonly isCancel: boolean;
        readonly asCancel: {
            readonly when: u32;
            readonly index: u32;
        } & Struct;
        readonly isScheduleNamed: boolean;
        readonly asScheduleNamed: {
            readonly id: U8aFixed;
            readonly when: u32;
            readonly maybePeriodic: Option<ITuple<[u32, u32]>>;
            readonly priority: u8;
            readonly call: Call;
        } & Struct;
        readonly isCancelNamed: boolean;
        readonly asCancelNamed: {
            readonly id: U8aFixed;
        } & Struct;
        readonly isScheduleAfter: boolean;
        readonly asScheduleAfter: {
            readonly after: u32;
            readonly maybePeriodic: Option<ITuple<[u32, u32]>>;
            readonly priority: u8;
            readonly call: Call;
        } & Struct;
        readonly isScheduleNamedAfter: boolean;
        readonly asScheduleNamedAfter: {
            readonly id: U8aFixed;
            readonly after: u32;
            readonly maybePeriodic: Option<ITuple<[u32, u32]>>;
            readonly priority: u8;
            readonly call: Call;
        } & Struct;
        readonly type:
            | "Schedule"
            | "Cancel"
            | "ScheduleNamed"
            | "CancelNamed"
            | "ScheduleAfter"
            | "ScheduleNamedAfter";
    }
    /** @name PalletUtilityCall (197) */
    interface PalletUtilityCall extends Enum {
        readonly isBatch: boolean;
        readonly asBatch: {
            readonly calls: Vec<Call>;
        } & Struct;
        readonly isAsDerivative: boolean;
        readonly asAsDerivative: {
            readonly index: u16;
            readonly call: Call;
        } & Struct;
        readonly isBatchAll: boolean;
        readonly asBatchAll: {
            readonly calls: Vec<Call>;
        } & Struct;
        readonly isDispatchAs: boolean;
        readonly asDispatchAs: {
            readonly asOrigin: RococoParachainRuntimeOriginCaller;
            readonly call: Call;
        } & Struct;
        readonly isForceBatch: boolean;
        readonly asForceBatch: {
            readonly calls: Vec<Call>;
        } & Struct;
        readonly isWithWeight: boolean;
        readonly asWithWeight: {
            readonly call: Call;
            readonly weight: SpWeightsWeightV2Weight;
        } & Struct;
        readonly type:
            | "Batch"
            | "AsDerivative"
            | "BatchAll"
            | "DispatchAs"
            | "ForceBatch"
            | "WithWeight";
    }
    /** @name RococoParachainRuntimeOriginCaller (199) */
    interface RococoParachainRuntimeOriginCaller extends Enum {
        readonly isSystem: boolean;
        readonly asSystem: FrameSupportDispatchRawOrigin;
        readonly isVoid: boolean;
        readonly isCouncil: boolean;
        readonly asCouncil: PalletCollectiveRawOrigin;
        readonly isTechnicalCommittee: boolean;
        readonly asTechnicalCommittee: PalletCollectiveRawOrigin;
        readonly isPolkadotXcm: boolean;
        readonly asPolkadotXcm: PalletXcmOrigin;
        readonly isCumulusXcm: boolean;
        readonly asCumulusXcm: CumulusPalletXcmOrigin;
        readonly type:
            | "System"
            | "Void"
            | "Council"
            | "TechnicalCommittee"
            | "PolkadotXcm"
            | "CumulusXcm";
    }
    /** @name FrameSupportDispatchRawOrigin (200) */
    interface FrameSupportDispatchRawOrigin extends Enum {
        readonly isRoot: boolean;
        readonly isSigned: boolean;
        readonly asSigned: AccountId32;
        readonly isNone: boolean;
        readonly type: "Root" | "Signed" | "None";
    }
    /** @name PalletCollectiveRawOrigin (201) */
    interface PalletCollectiveRawOrigin extends Enum {
        readonly isMembers: boolean;
        readonly asMembers: ITuple<[u32, u32]>;
        readonly isMember: boolean;
        readonly asMember: AccountId32;
        readonly isPhantom: boolean;
        readonly type: "Members" | "Member" | "Phantom";
    }
    /** @name PalletXcmOrigin (203) */
    interface PalletXcmOrigin extends Enum {
        readonly isXcm: boolean;
        readonly asXcm: XcmV3MultiLocation;
        readonly isResponse: boolean;
        readonly asResponse: XcmV3MultiLocation;
        readonly type: "Xcm" | "Response";
    }
    /** @name CumulusPalletXcmOrigin (204) */
    interface CumulusPalletXcmOrigin extends Enum {
        readonly isRelay: boolean;
        readonly isSiblingParachain: boolean;
        readonly asSiblingParachain: u32;
        readonly type: "Relay" | "SiblingParachain";
    }
    /** @name SpCoreVoid (205) */
    type SpCoreVoid = Null;
    /** @name PalletMultisigCall (206) */
    interface PalletMultisigCall extends Enum {
        readonly isAsMultiThreshold1: boolean;
        readonly asAsMultiThreshold1: {
            readonly otherSignatories: Vec<AccountId32>;
            readonly call: Call;
        } & Struct;
        readonly isAsMulti: boolean;
        readonly asAsMulti: {
            readonly threshold: u16;
            readonly otherSignatories: Vec<AccountId32>;
            readonly maybeTimepoint: Option<PalletMultisigTimepoint>;
            readonly call: Call;
            readonly maxWeight: SpWeightsWeightV2Weight;
        } & Struct;
        readonly isApproveAsMulti: boolean;
        readonly asApproveAsMulti: {
            readonly threshold: u16;
            readonly otherSignatories: Vec<AccountId32>;
            readonly maybeTimepoint: Option<PalletMultisigTimepoint>;
            readonly callHash: U8aFixed;
            readonly maxWeight: SpWeightsWeightV2Weight;
        } & Struct;
        readonly isCancelAsMulti: boolean;
        readonly asCancelAsMulti: {
            readonly threshold: u16;
            readonly otherSignatories: Vec<AccountId32>;
            readonly timepoint: PalletMultisigTimepoint;
            readonly callHash: U8aFixed;
        } & Struct;
        readonly type: "AsMultiThreshold1" | "AsMulti" | "ApproveAsMulti" | "CancelAsMulti";
    }
    /** @name PalletProxyCall (209) */
    interface PalletProxyCall extends Enum {
        readonly isProxy: boolean;
        readonly asProxy: {
            readonly real: MultiAddress;
            readonly forceProxyType: Option<RococoParachainRuntimeProxyType>;
            readonly call: Call;
        } & Struct;
        readonly isAddProxy: boolean;
        readonly asAddProxy: {
            readonly delegate: MultiAddress;
            readonly proxyType: RococoParachainRuntimeProxyType;
            readonly delay: u32;
        } & Struct;
        readonly isRemoveProxy: boolean;
        readonly asRemoveProxy: {
            readonly delegate: MultiAddress;
            readonly proxyType: RococoParachainRuntimeProxyType;
            readonly delay: u32;
        } & Struct;
        readonly isRemoveProxies: boolean;
        readonly isCreatePure: boolean;
        readonly asCreatePure: {
            readonly proxyType: RococoParachainRuntimeProxyType;
            readonly delay: u32;
            readonly index: u16;
        } & Struct;
        readonly isKillPure: boolean;
        readonly asKillPure: {
            readonly spawner: MultiAddress;
            readonly proxyType: RococoParachainRuntimeProxyType;
            readonly index: u16;
            readonly height: Compact<u32>;
            readonly extIndex: Compact<u32>;
        } & Struct;
        readonly isAnnounce: boolean;
        readonly asAnnounce: {
            readonly real: MultiAddress;
            readonly callHash: H256;
        } & Struct;
        readonly isRemoveAnnouncement: boolean;
        readonly asRemoveAnnouncement: {
            readonly real: MultiAddress;
            readonly callHash: H256;
        } & Struct;
        readonly isRejectAnnouncement: boolean;
        readonly asRejectAnnouncement: {
            readonly delegate: MultiAddress;
            readonly callHash: H256;
        } & Struct;
        readonly isProxyAnnounced: boolean;
        readonly asProxyAnnounced: {
            readonly delegate: MultiAddress;
            readonly real: MultiAddress;
            readonly forceProxyType: Option<RococoParachainRuntimeProxyType>;
            readonly call: Call;
        } & Struct;
        readonly type:
            | "Proxy"
            | "AddProxy"
            | "RemoveProxy"
            | "RemoveProxies"
            | "CreatePure"
            | "KillPure"
            | "Announce"
            | "RemoveAnnouncement"
            | "RejectAnnouncement"
            | "ProxyAnnounced";
    }
    /** @name PalletPreimageCall (213) */
    interface PalletPreimageCall extends Enum {
        readonly isNotePreimage: boolean;
        readonly asNotePreimage: {
            readonly bytes: Bytes;
        } & Struct;
        readonly isUnnotePreimage: boolean;
        readonly asUnnotePreimage: {
            readonly hash_: H256;
        } & Struct;
        readonly isRequestPreimage: boolean;
        readonly asRequestPreimage: {
            readonly hash_: H256;
        } & Struct;
        readonly isUnrequestPreimage: boolean;
        readonly asUnrequestPreimage: {
            readonly hash_: H256;
        } & Struct;
        readonly type: "NotePreimage" | "UnnotePreimage" | "RequestPreimage" | "UnrequestPreimage";
    }
    /** @name PalletBalancesCall (214) */
    interface PalletBalancesCall extends Enum {
        readonly isTransfer: boolean;
        readonly asTransfer: {
            readonly dest: MultiAddress;
            readonly value: Compact<u128>;
        } & Struct;
        readonly isSetBalance: boolean;
        readonly asSetBalance: {
            readonly who: MultiAddress;
            readonly newFree: Compact<u128>;
            readonly newReserved: Compact<u128>;
        } & Struct;
        readonly isForceTransfer: boolean;
        readonly asForceTransfer: {
            readonly source: MultiAddress;
            readonly dest: MultiAddress;
            readonly value: Compact<u128>;
        } & Struct;
        readonly isTransferKeepAlive: boolean;
        readonly asTransferKeepAlive: {
            readonly dest: MultiAddress;
            readonly value: Compact<u128>;
        } & Struct;
        readonly isTransferAll: boolean;
        readonly asTransferAll: {
            readonly dest: MultiAddress;
            readonly keepAlive: bool;
        } & Struct;
        readonly isForceUnreserve: boolean;
        readonly asForceUnreserve: {
            readonly who: MultiAddress;
            readonly amount: u128;
        } & Struct;
        readonly type:
            | "Transfer"
            | "SetBalance"
            | "ForceTransfer"
            | "TransferKeepAlive"
            | "TransferAll"
            | "ForceUnreserve";
    }
    /** @name PalletVestingCall (215) */
    interface PalletVestingCall extends Enum {
        readonly isVest: boolean;
        readonly isVestOther: boolean;
        readonly asVestOther: {
            readonly target: MultiAddress;
        } & Struct;
        readonly isVestedTransfer: boolean;
        readonly asVestedTransfer: {
            readonly target: MultiAddress;
            readonly schedule: PalletVestingVestingInfo;
        } & Struct;
        readonly isForceVestedTransfer: boolean;
        readonly asForceVestedTransfer: {
            readonly source: MultiAddress;
            readonly target: MultiAddress;
            readonly schedule: PalletVestingVestingInfo;
        } & Struct;
        readonly isMergeSchedules: boolean;
        readonly asMergeSchedules: {
            readonly schedule1Index: u32;
            readonly schedule2Index: u32;
        } & Struct;
        readonly type:
            | "Vest"
            | "VestOther"
            | "VestedTransfer"
            | "ForceVestedTransfer"
            | "MergeSchedules";
    }
    /** @name PalletVestingVestingInfo (216) */
    interface PalletVestingVestingInfo extends Struct {
        readonly locked: u128;
        readonly perBlock: u128;
        readonly startingBlock: u32;
    }
    /** @name PalletTreasuryCall (217) */
    interface PalletTreasuryCall extends Enum {
        readonly isProposeSpend: boolean;
        readonly asProposeSpend: {
            readonly value: Compact<u128>;
            readonly beneficiary: MultiAddress;
        } & Struct;
        readonly isRejectProposal: boolean;
        readonly asRejectProposal: {
            readonly proposalId: Compact<u32>;
        } & Struct;
        readonly isApproveProposal: boolean;
        readonly asApproveProposal: {
            readonly proposalId: Compact<u32>;
        } & Struct;
        readonly isSpend: boolean;
        readonly asSpend: {
            readonly amount: Compact<u128>;
            readonly beneficiary: MultiAddress;
        } & Struct;
        readonly isRemoveApproval: boolean;
        readonly asRemoveApproval: {
            readonly proposalId: Compact<u32>;
        } & Struct;
        readonly type:
            | "ProposeSpend"
            | "RejectProposal"
            | "ApproveProposal"
            | "Spend"
            | "RemoveApproval";
    }
    /** @name PalletDemocracyCall (218) */
    interface PalletDemocracyCall extends Enum {
        readonly isPropose: boolean;
        readonly asPropose: {
            readonly proposal: FrameSupportPreimagesBounded;
            readonly value: Compact<u128>;
        } & Struct;
        readonly isSecond: boolean;
        readonly asSecond: {
            readonly proposal: Compact<u32>;
        } & Struct;
        readonly isVote: boolean;
        readonly asVote: {
            readonly refIndex: Compact<u32>;
            readonly vote: PalletDemocracyVoteAccountVote;
        } & Struct;
        readonly isEmergencyCancel: boolean;
        readonly asEmergencyCancel: {
            readonly refIndex: u32;
        } & Struct;
        readonly isExternalPropose: boolean;
        readonly asExternalPropose: {
            readonly proposal: FrameSupportPreimagesBounded;
        } & Struct;
        readonly isExternalProposeMajority: boolean;
        readonly asExternalProposeMajority: {
            readonly proposal: FrameSupportPreimagesBounded;
        } & Struct;
        readonly isExternalProposeDefault: boolean;
        readonly asExternalProposeDefault: {
            readonly proposal: FrameSupportPreimagesBounded;
        } & Struct;
        readonly isFastTrack: boolean;
        readonly asFastTrack: {
            readonly proposalHash: H256;
            readonly votingPeriod: u32;
            readonly delay: u32;
        } & Struct;
        readonly isVetoExternal: boolean;
        readonly asVetoExternal: {
            readonly proposalHash: H256;
        } & Struct;
        readonly isCancelReferendum: boolean;
        readonly asCancelReferendum: {
            readonly refIndex: Compact<u32>;
        } & Struct;
        readonly isDelegate: boolean;
        readonly asDelegate: {
            readonly to: MultiAddress;
            readonly conviction: PalletDemocracyConviction;
            readonly balance: u128;
        } & Struct;
        readonly isUndelegate: boolean;
        readonly isClearPublicProposals: boolean;
        readonly isUnlock: boolean;
        readonly asUnlock: {
            readonly target: MultiAddress;
        } & Struct;
        readonly isRemoveVote: boolean;
        readonly asRemoveVote: {
            readonly index: u32;
        } & Struct;
        readonly isRemoveOtherVote: boolean;
        readonly asRemoveOtherVote: {
            readonly target: MultiAddress;
            readonly index: u32;
        } & Struct;
        readonly isBlacklist: boolean;
        readonly asBlacklist: {
            readonly proposalHash: H256;
            readonly maybeRefIndex: Option<u32>;
        } & Struct;
        readonly isCancelProposal: boolean;
        readonly asCancelProposal: {
            readonly propIndex: Compact<u32>;
        } & Struct;
        readonly isSetMetadata: boolean;
        readonly asSetMetadata: {
            readonly owner: PalletDemocracyMetadataOwner;
            readonly maybeHash: Option<H256>;
        } & Struct;
        readonly type:
            | "Propose"
            | "Second"
            | "Vote"
            | "EmergencyCancel"
            | "ExternalPropose"
            | "ExternalProposeMajority"
            | "ExternalProposeDefault"
            | "FastTrack"
            | "VetoExternal"
            | "CancelReferendum"
            | "Delegate"
            | "Undelegate"
            | "ClearPublicProposals"
            | "Unlock"
            | "RemoveVote"
            | "RemoveOtherVote"
            | "Blacklist"
            | "CancelProposal"
            | "SetMetadata";
    }
    /** @name PalletDemocracyConviction (219) */
    interface PalletDemocracyConviction extends Enum {
        readonly isNone: boolean;
        readonly isLocked1x: boolean;
        readonly isLocked2x: boolean;
        readonly isLocked3x: boolean;
        readonly isLocked4x: boolean;
        readonly isLocked5x: boolean;
        readonly isLocked6x: boolean;
        readonly type:
            | "None"
            | "Locked1x"
            | "Locked2x"
            | "Locked3x"
            | "Locked4x"
            | "Locked5x"
            | "Locked6x";
    }
    /** @name PalletCollectiveCall (222) */
    interface PalletCollectiveCall extends Enum {
        readonly isSetMembers: boolean;
        readonly asSetMembers: {
            readonly newMembers: Vec<AccountId32>;
            readonly prime: Option<AccountId32>;
            readonly oldCount: u32;
        } & Struct;
        readonly isExecute: boolean;
        readonly asExecute: {
            readonly proposal: Call;
            readonly lengthBound: Compact<u32>;
        } & Struct;
        readonly isPropose: boolean;
        readonly asPropose: {
            readonly threshold: Compact<u32>;
            readonly proposal: Call;
            readonly lengthBound: Compact<u32>;
        } & Struct;
        readonly isVote: boolean;
        readonly asVote: {
            readonly proposal: H256;
            readonly index: Compact<u32>;
            readonly approve: bool;
        } & Struct;
        readonly isCloseOldWeight: boolean;
        readonly asCloseOldWeight: {
            readonly proposalHash: H256;
            readonly index: Compact<u32>;
            readonly proposalWeightBound: Compact<u64>;
            readonly lengthBound: Compact<u32>;
        } & Struct;
        readonly isDisapproveProposal: boolean;
        readonly asDisapproveProposal: {
            readonly proposalHash: H256;
        } & Struct;
        readonly isClose: boolean;
        readonly asClose: {
            readonly proposalHash: H256;
            readonly index: Compact<u32>;
            readonly proposalWeightBound: SpWeightsWeightV2Weight;
            readonly lengthBound: Compact<u32>;
        } & Struct;
        readonly type:
            | "SetMembers"
            | "Execute"
            | "Propose"
            | "Vote"
            | "CloseOldWeight"
            | "DisapproveProposal"
            | "Close";
    }
    /** @name PalletMembershipCall (225) */
    interface PalletMembershipCall extends Enum {
        readonly isAddMember: boolean;
        readonly asAddMember: {
            readonly who: MultiAddress;
        } & Struct;
        readonly isRemoveMember: boolean;
        readonly asRemoveMember: {
            readonly who: MultiAddress;
        } & Struct;
        readonly isSwapMember: boolean;
        readonly asSwapMember: {
            readonly remove: MultiAddress;
            readonly add: MultiAddress;
        } & Struct;
        readonly isResetMembers: boolean;
        readonly asResetMembers: {
            readonly members: Vec<AccountId32>;
        } & Struct;
        readonly isChangeKey: boolean;
        readonly asChangeKey: {
            readonly new_: MultiAddress;
        } & Struct;
        readonly isSetPrime: boolean;
        readonly asSetPrime: {
            readonly who: MultiAddress;
        } & Struct;
        readonly isClearPrime: boolean;
        readonly type:
            | "AddMember"
            | "RemoveMember"
            | "SwapMember"
            | "ResetMembers"
            | "ChangeKey"
            | "SetPrime"
            | "ClearPrime";
    }
    /** @name PalletBountiesCall (228) */
    interface PalletBountiesCall extends Enum {
        readonly isProposeBounty: boolean;
        readonly asProposeBounty: {
            readonly value: Compact<u128>;
            readonly description: Bytes;
        } & Struct;
        readonly isApproveBounty: boolean;
        readonly asApproveBounty: {
            readonly bountyId: Compact<u32>;
        } & Struct;
        readonly isProposeCurator: boolean;
        readonly asProposeCurator: {
            readonly bountyId: Compact<u32>;
            readonly curator: MultiAddress;
            readonly fee: Compact<u128>;
        } & Struct;
        readonly isUnassignCurator: boolean;
        readonly asUnassignCurator: {
            readonly bountyId: Compact<u32>;
        } & Struct;
        readonly isAcceptCurator: boolean;
        readonly asAcceptCurator: {
            readonly bountyId: Compact<u32>;
        } & Struct;
        readonly isAwardBounty: boolean;
        readonly asAwardBounty: {
            readonly bountyId: Compact<u32>;
            readonly beneficiary: MultiAddress;
        } & Struct;
        readonly isClaimBounty: boolean;
        readonly asClaimBounty: {
            readonly bountyId: Compact<u32>;
        } & Struct;
        readonly isCloseBounty: boolean;
        readonly asCloseBounty: {
            readonly bountyId: Compact<u32>;
        } & Struct;
        readonly isExtendBountyExpiry: boolean;
        readonly asExtendBountyExpiry: {
            readonly bountyId: Compact<u32>;
            readonly remark: Bytes;
        } & Struct;
        readonly type:
            | "ProposeBounty"
            | "ApproveBounty"
            | "ProposeCurator"
            | "UnassignCurator"
            | "AcceptCurator"
            | "AwardBounty"
            | "ClaimBounty"
            | "CloseBounty"
            | "ExtendBountyExpiry";
    }
    /** @name PalletTipsCall (229) */
    interface PalletTipsCall extends Enum {
        readonly isReportAwesome: boolean;
        readonly asReportAwesome: {
            readonly reason: Bytes;
            readonly who: MultiAddress;
        } & Struct;
        readonly isRetractTip: boolean;
        readonly asRetractTip: {
            readonly hash_: H256;
        } & Struct;
        readonly isTipNew: boolean;
        readonly asTipNew: {
            readonly reason: Bytes;
            readonly who: MultiAddress;
            readonly tipValue: Compact<u128>;
        } & Struct;
        readonly isTip: boolean;
        readonly asTip: {
            readonly hash_: H256;
            readonly tipValue: Compact<u128>;
        } & Struct;
        readonly isCloseTip: boolean;
        readonly asCloseTip: {
            readonly hash_: H256;
        } & Struct;
        readonly isSlashTip: boolean;
        readonly asSlashTip: {
            readonly hash_: H256;
        } & Struct;
        readonly type: "ReportAwesome" | "RetractTip" | "TipNew" | "Tip" | "CloseTip" | "SlashTip";
    }
    /** @name PalletIdentityCall (230) */
    interface PalletIdentityCall extends Enum {
        readonly isAddRegistrar: boolean;
        readonly asAddRegistrar: {
            readonly account: MultiAddress;
        } & Struct;
        readonly isSetIdentity: boolean;
        readonly asSetIdentity: {
            readonly info: PalletIdentityIdentityInfo;
        } & Struct;
        readonly isSetSubs: boolean;
        readonly asSetSubs: {
            readonly subs: Vec<ITuple<[AccountId32, Data]>>;
        } & Struct;
        readonly isClearIdentity: boolean;
        readonly isRequestJudgement: boolean;
        readonly asRequestJudgement: {
            readonly regIndex: Compact<u32>;
            readonly maxFee: Compact<u128>;
        } & Struct;
        readonly isCancelRequest: boolean;
        readonly asCancelRequest: {
            readonly regIndex: u32;
        } & Struct;
        readonly isSetFee: boolean;
        readonly asSetFee: {
            readonly index: Compact<u32>;
            readonly fee: Compact<u128>;
        } & Struct;
        readonly isSetAccountId: boolean;
        readonly asSetAccountId: {
            readonly index: Compact<u32>;
            readonly new_: MultiAddress;
        } & Struct;
        readonly isSetFields: boolean;
        readonly asSetFields: {
            readonly index: Compact<u32>;
            readonly fields: PalletIdentityBitFlags;
        } & Struct;
        readonly isProvideJudgement: boolean;
        readonly asProvideJudgement: {
            readonly regIndex: Compact<u32>;
            readonly target: MultiAddress;
            readonly judgement: PalletIdentityJudgement;
            readonly identity: H256;
        } & Struct;
        readonly isKillIdentity: boolean;
        readonly asKillIdentity: {
            readonly target: MultiAddress;
        } & Struct;
        readonly isAddSub: boolean;
        readonly asAddSub: {
            readonly sub: MultiAddress;
            readonly data: Data;
        } & Struct;
        readonly isRenameSub: boolean;
        readonly asRenameSub: {
            readonly sub: MultiAddress;
            readonly data: Data;
        } & Struct;
        readonly isRemoveSub: boolean;
        readonly asRemoveSub: {
            readonly sub: MultiAddress;
        } & Struct;
        readonly isQuitSub: boolean;
        readonly type:
            | "AddRegistrar"
            | "SetIdentity"
            | "SetSubs"
            | "ClearIdentity"
            | "RequestJudgement"
            | "CancelRequest"
            | "SetFee"
            | "SetAccountId"
            | "SetFields"
            | "ProvideJudgement"
            | "KillIdentity"
            | "AddSub"
            | "RenameSub"
            | "RemoveSub"
            | "QuitSub";
    }
    /** @name PalletIdentityIdentityInfo (231) */
    interface PalletIdentityIdentityInfo extends Struct {
        readonly additional: Vec<ITuple<[Data, Data]>>;
        readonly display: Data;
        readonly legal: Data;
        readonly web: Data;
        readonly riot: Data;
        readonly email: Data;
        readonly pgpFingerprint: Option<U8aFixed>;
        readonly image: Data;
        readonly twitter: Data;
    }
    /** @name PalletIdentityBitFlags (266) */
    interface PalletIdentityBitFlags extends Set {
        readonly isDisplay: boolean;
        readonly isLegal: boolean;
        readonly isWeb: boolean;
        readonly isRiot: boolean;
        readonly isEmail: boolean;
        readonly isPgpFingerprint: boolean;
        readonly isImage: boolean;
        readonly isTwitter: boolean;
    }
    /** @name PalletIdentityIdentityField (267) */
    interface PalletIdentityIdentityField extends Enum {
        readonly isDisplay: boolean;
        readonly isLegal: boolean;
        readonly isWeb: boolean;
        readonly isRiot: boolean;
        readonly isEmail: boolean;
        readonly isPgpFingerprint: boolean;
        readonly isImage: boolean;
        readonly isTwitter: boolean;
        readonly type:
            | "Display"
            | "Legal"
            | "Web"
            | "Riot"
            | "Email"
            | "PgpFingerprint"
            | "Image"
            | "Twitter";
    }
    /** @name PalletIdentityJudgement (268) */
    interface PalletIdentityJudgement extends Enum {
        readonly isUnknown: boolean;
        readonly isFeePaid: boolean;
        readonly asFeePaid: u128;
        readonly isReasonable: boolean;
        readonly isKnownGood: boolean;
        readonly isOutOfDate: boolean;
        readonly isLowQuality: boolean;
        readonly isErroneous: boolean;
        readonly type:
            | "Unknown"
            | "FeePaid"
            | "Reasonable"
            | "KnownGood"
            | "OutOfDate"
            | "LowQuality"
            | "Erroneous";
    }
    /** @name CumulusPalletParachainSystemCall (269) */
    interface CumulusPalletParachainSystemCall extends Enum {
        readonly isSetValidationData: boolean;
        readonly asSetValidationData: {
            readonly data: CumulusPrimitivesParachainInherentParachainInherentData;
        } & Struct;
        readonly isSudoSendUpwardMessage: boolean;
        readonly asSudoSendUpwardMessage: {
            readonly message: Bytes;
        } & Struct;
        readonly isAuthorizeUpgrade: boolean;
        readonly asAuthorizeUpgrade: {
            readonly codeHash: H256;
        } & Struct;
        readonly isEnactAuthorizedUpgrade: boolean;
        readonly asEnactAuthorizedUpgrade: {
            readonly code: Bytes;
        } & Struct;
        readonly type:
            | "SetValidationData"
            | "SudoSendUpwardMessage"
            | "AuthorizeUpgrade"
            | "EnactAuthorizedUpgrade";
    }
    /** @name CumulusPrimitivesParachainInherentParachainInherentData (270) */
    interface CumulusPrimitivesParachainInherentParachainInherentData extends Struct {
        readonly validationData: PolkadotPrimitivesV2PersistedValidationData;
        readonly relayChainState: SpTrieStorageProof;
        readonly downwardMessages: Vec<PolkadotCorePrimitivesInboundDownwardMessage>;
        readonly horizontalMessages: BTreeMap<u32, Vec<PolkadotCorePrimitivesInboundHrmpMessage>>;
    }
    /** @name PolkadotPrimitivesV2PersistedValidationData (271) */
    interface PolkadotPrimitivesV2PersistedValidationData extends Struct {
        readonly parentHead: Bytes;
        readonly relayParentNumber: u32;
        readonly relayParentStorageRoot: H256;
        readonly maxPovSize: u32;
    }
    /** @name SpTrieStorageProof (273) */
    interface SpTrieStorageProof extends Struct {
        readonly trieNodes: BTreeSet<Bytes>;
    }
    /** @name PolkadotCorePrimitivesInboundDownwardMessage (276) */
    interface PolkadotCorePrimitivesInboundDownwardMessage extends Struct {
        readonly sentAt: u32;
        readonly msg: Bytes;
    }
    /** @name PolkadotCorePrimitivesInboundHrmpMessage (279) */
    interface PolkadotCorePrimitivesInboundHrmpMessage extends Struct {
        readonly sentAt: u32;
        readonly data: Bytes;
    }
    /** @name ParachainInfoCall (282) */
    type ParachainInfoCall = Null;
    /** @name PalletSessionCall (283) */
    interface PalletSessionCall extends Enum {
        readonly isSetKeys: boolean;
        readonly asSetKeys: {
            readonly keys_: RococoParachainRuntimeSessionKeys;
            readonly proof: Bytes;
        } & Struct;
        readonly isPurgeKeys: boolean;
        readonly type: "SetKeys" | "PurgeKeys";
    }
    /** @name RococoParachainRuntimeSessionKeys (284) */
    interface RococoParachainRuntimeSessionKeys extends Struct {
        readonly aura: SpConsensusAuraSr25519AppSr25519Public;
    }
    /** @name SpConsensusAuraSr25519AppSr25519Public (285) */
    interface SpConsensusAuraSr25519AppSr25519Public extends SpCoreSr25519Public {}
    /** @name SpCoreSr25519Public (286) */
    interface SpCoreSr25519Public extends U8aFixed {}
    /** @name PalletParachainStakingCall (287) */
    interface PalletParachainStakingCall extends Enum {
        readonly isSetStakingExpectations: boolean;
        readonly asSetStakingExpectations: {
            readonly expectations: {
                readonly min: u128;
                readonly ideal: u128;
                readonly max: u128;
            } & Struct;
        } & Struct;
        readonly isSetInflation: boolean;
        readonly asSetInflation: {
            readonly schedule: {
                readonly min: Perbill;
                readonly ideal: Perbill;
                readonly max: Perbill;
            } & Struct;
        } & Struct;
        readonly isSetParachainBondAccount: boolean;
        readonly asSetParachainBondAccount: {
            readonly new_: AccountId32;
        } & Struct;
        readonly isSetParachainBondReservePercent: boolean;
        readonly asSetParachainBondReservePercent: {
            readonly new_: Percent;
        } & Struct;
        readonly isSetTotalSelected: boolean;
        readonly asSetTotalSelected: {
            readonly new_: u32;
        } & Struct;
        readonly isSetCollatorCommission: boolean;
        readonly asSetCollatorCommission: {
            readonly new_: Perbill;
        } & Struct;
        readonly isSetBlocksPerRound: boolean;
        readonly asSetBlocksPerRound: {
            readonly new_: u32;
        } & Struct;
        readonly isAddCandidatesWhitelist: boolean;
        readonly asAddCandidatesWhitelist: {
            readonly candidate: AccountId32;
        } & Struct;
        readonly isRemoveCandidatesWhitelist: boolean;
        readonly asRemoveCandidatesWhitelist: {
            readonly candidate: AccountId32;
        } & Struct;
        readonly isJoinCandidates: boolean;
        readonly asJoinCandidates: {
            readonly bond: u128;
        } & Struct;
        readonly isScheduleLeaveCandidates: boolean;
        readonly isExecuteLeaveCandidates: boolean;
        readonly asExecuteLeaveCandidates: {
            readonly candidate: AccountId32;
        } & Struct;
        readonly isCancelLeaveCandidates: boolean;
        readonly isGoOffline: boolean;
        readonly isGoOnline: boolean;
        readonly isCandidateBondMore: boolean;
        readonly asCandidateBondMore: {
            readonly more: u128;
        } & Struct;
        readonly isScheduleCandidateBondLess: boolean;
        readonly asScheduleCandidateBondLess: {
            readonly less: u128;
        } & Struct;
        readonly isExecuteCandidateBondLess: boolean;
        readonly asExecuteCandidateBondLess: {
            readonly candidate: AccountId32;
        } & Struct;
        readonly isCancelCandidateBondLess: boolean;
        readonly isDelegate: boolean;
        readonly asDelegate: {
            readonly candidate: AccountId32;
            readonly amount: u128;
        } & Struct;
        readonly isDelegateWithAutoCompound: boolean;
        readonly asDelegateWithAutoCompound: {
            readonly candidate: AccountId32;
            readonly amount: u128;
            readonly autoCompound: Percent;
        } & Struct;
        readonly isScheduleLeaveDelegators: boolean;
        readonly isExecuteLeaveDelegators: boolean;
        readonly asExecuteLeaveDelegators: {
            readonly delegator: AccountId32;
        } & Struct;
        readonly isCancelLeaveDelegators: boolean;
        readonly isScheduleRevokeDelegation: boolean;
        readonly asScheduleRevokeDelegation: {
            readonly collator: AccountId32;
        } & Struct;
        readonly isDelegatorBondMore: boolean;
        readonly asDelegatorBondMore: {
            readonly candidate: AccountId32;
            readonly more: u128;
        } & Struct;
        readonly isScheduleDelegatorBondLess: boolean;
        readonly asScheduleDelegatorBondLess: {
            readonly candidate: AccountId32;
            readonly less: u128;
        } & Struct;
        readonly isExecuteDelegationRequest: boolean;
        readonly asExecuteDelegationRequest: {
            readonly delegator: AccountId32;
            readonly candidate: AccountId32;
        } & Struct;
        readonly isCancelDelegationRequest: boolean;
        readonly asCancelDelegationRequest: {
            readonly candidate: AccountId32;
        } & Struct;
        readonly isSetAutoCompound: boolean;
        readonly asSetAutoCompound: {
            readonly candidate: AccountId32;
            readonly value: Percent;
        } & Struct;
        readonly type:
            | "SetStakingExpectations"
            | "SetInflation"
            | "SetParachainBondAccount"
            | "SetParachainBondReservePercent"
            | "SetTotalSelected"
            | "SetCollatorCommission"
            | "SetBlocksPerRound"
            | "AddCandidatesWhitelist"
            | "RemoveCandidatesWhitelist"
            | "JoinCandidates"
            | "ScheduleLeaveCandidates"
            | "ExecuteLeaveCandidates"
            | "CancelLeaveCandidates"
            | "GoOffline"
            | "GoOnline"
            | "CandidateBondMore"
            | "ScheduleCandidateBondLess"
            | "ExecuteCandidateBondLess"
            | "CancelCandidateBondLess"
            | "Delegate"
            | "DelegateWithAutoCompound"
            | "ScheduleLeaveDelegators"
            | "ExecuteLeaveDelegators"
            | "CancelLeaveDelegators"
            | "ScheduleRevokeDelegation"
            | "DelegatorBondMore"
            | "ScheduleDelegatorBondLess"
            | "ExecuteDelegationRequest"
            | "CancelDelegationRequest"
            | "SetAutoCompound";
    }
    /** @name CumulusPalletXcmpQueueCall (290) */
    interface CumulusPalletXcmpQueueCall extends Enum {
        readonly isServiceOverweight: boolean;
        readonly asServiceOverweight: {
            readonly index: u64;
            readonly weightLimit: SpWeightsWeightV2Weight;
        } & Struct;
        readonly isSuspendXcmExecution: boolean;
        readonly isResumeXcmExecution: boolean;
        readonly isUpdateSuspendThreshold: boolean;
        readonly asUpdateSuspendThreshold: {
            readonly new_: u32;
        } & Struct;
        readonly isUpdateDropThreshold: boolean;
        readonly asUpdateDropThreshold: {
            readonly new_: u32;
        } & Struct;
        readonly isUpdateResumeThreshold: boolean;
        readonly asUpdateResumeThreshold: {
            readonly new_: u32;
        } & Struct;
        readonly isUpdateThresholdWeight: boolean;
        readonly asUpdateThresholdWeight: {
            readonly new_: SpWeightsWeightV2Weight;
        } & Struct;
        readonly isUpdateWeightRestrictDecay: boolean;
        readonly asUpdateWeightRestrictDecay: {
            readonly new_: SpWeightsWeightV2Weight;
        } & Struct;
        readonly isUpdateXcmpMaxIndividualWeight: boolean;
        readonly asUpdateXcmpMaxIndividualWeight: {
            readonly new_: SpWeightsWeightV2Weight;
        } & Struct;
        readonly type:
            | "ServiceOverweight"
            | "SuspendXcmExecution"
            | "ResumeXcmExecution"
            | "UpdateSuspendThreshold"
            | "UpdateDropThreshold"
            | "UpdateResumeThreshold"
            | "UpdateThresholdWeight"
            | "UpdateWeightRestrictDecay"
            | "UpdateXcmpMaxIndividualWeight";
    }
    /** @name PalletXcmCall (291) */
    interface PalletXcmCall extends Enum {
        readonly isSend: boolean;
        readonly asSend: {
            readonly dest: XcmVersionedMultiLocation;
            readonly message: XcmVersionedXcm;
        } & Struct;
        readonly isTeleportAssets: boolean;
        readonly asTeleportAssets: {
            readonly dest: XcmVersionedMultiLocation;
            readonly beneficiary: XcmVersionedMultiLocation;
            readonly assets: XcmVersionedMultiAssets;
            readonly feeAssetItem: u32;
        } & Struct;
        readonly isReserveTransferAssets: boolean;
        readonly asReserveTransferAssets: {
            readonly dest: XcmVersionedMultiLocation;
            readonly beneficiary: XcmVersionedMultiLocation;
            readonly assets: XcmVersionedMultiAssets;
            readonly feeAssetItem: u32;
        } & Struct;
        readonly isExecute: boolean;
        readonly asExecute: {
            readonly message: XcmVersionedXcm;
            readonly maxWeight: SpWeightsWeightV2Weight;
        } & Struct;
        readonly isForceXcmVersion: boolean;
        readonly asForceXcmVersion: {
            readonly location: XcmV3MultiLocation;
            readonly xcmVersion: u32;
        } & Struct;
        readonly isForceDefaultXcmVersion: boolean;
        readonly asForceDefaultXcmVersion: {
            readonly maybeXcmVersion: Option<u32>;
        } & Struct;
        readonly isForceSubscribeVersionNotify: boolean;
        readonly asForceSubscribeVersionNotify: {
            readonly location: XcmVersionedMultiLocation;
        } & Struct;
        readonly isForceUnsubscribeVersionNotify: boolean;
        readonly asForceUnsubscribeVersionNotify: {
            readonly location: XcmVersionedMultiLocation;
        } & Struct;
        readonly isLimitedReserveTransferAssets: boolean;
        readonly asLimitedReserveTransferAssets: {
            readonly dest: XcmVersionedMultiLocation;
            readonly beneficiary: XcmVersionedMultiLocation;
            readonly assets: XcmVersionedMultiAssets;
            readonly feeAssetItem: u32;
            readonly weightLimit: XcmV3WeightLimit;
        } & Struct;
        readonly isLimitedTeleportAssets: boolean;
        readonly asLimitedTeleportAssets: {
            readonly dest: XcmVersionedMultiLocation;
            readonly beneficiary: XcmVersionedMultiLocation;
            readonly assets: XcmVersionedMultiAssets;
            readonly feeAssetItem: u32;
            readonly weightLimit: XcmV3WeightLimit;
        } & Struct;
        readonly type:
            | "Send"
            | "TeleportAssets"
            | "ReserveTransferAssets"
            | "Execute"
            | "ForceXcmVersion"
            | "ForceDefaultXcmVersion"
            | "ForceSubscribeVersionNotify"
            | "ForceUnsubscribeVersionNotify"
            | "LimitedReserveTransferAssets"
            | "LimitedTeleportAssets";
    }
    /** @name XcmVersionedXcm (292) */
    interface XcmVersionedXcm extends Enum {
        readonly isV2: boolean;
        readonly asV2: XcmV2Xcm;
        readonly isV3: boolean;
        readonly asV3: XcmV3Xcm;
        readonly type: "V2" | "V3";
    }
    /** @name XcmV2Xcm (293) */
    interface XcmV2Xcm extends Vec<XcmV2Instruction> {}
    /** @name XcmV2Instruction (295) */
    interface XcmV2Instruction extends Enum {
        readonly isWithdrawAsset: boolean;
        readonly asWithdrawAsset: XcmV2MultiassetMultiAssets;
        readonly isReserveAssetDeposited: boolean;
        readonly asReserveAssetDeposited: XcmV2MultiassetMultiAssets;
        readonly isReceiveTeleportedAsset: boolean;
        readonly asReceiveTeleportedAsset: XcmV2MultiassetMultiAssets;
        readonly isQueryResponse: boolean;
        readonly asQueryResponse: {
            readonly queryId: Compact<u64>;
            readonly response: XcmV2Response;
            readonly maxWeight: Compact<u64>;
        } & Struct;
        readonly isTransferAsset: boolean;
        readonly asTransferAsset: {
            readonly assets: XcmV2MultiassetMultiAssets;
            readonly beneficiary: XcmV2MultiLocation;
        } & Struct;
        readonly isTransferReserveAsset: boolean;
        readonly asTransferReserveAsset: {
            readonly assets: XcmV2MultiassetMultiAssets;
            readonly dest: XcmV2MultiLocation;
            readonly xcm: XcmV2Xcm;
        } & Struct;
        readonly isTransact: boolean;
        readonly asTransact: {
            readonly originType: XcmV2OriginKind;
            readonly requireWeightAtMost: Compact<u64>;
            readonly call: XcmDoubleEncoded;
        } & Struct;
        readonly isHrmpNewChannelOpenRequest: boolean;
        readonly asHrmpNewChannelOpenRequest: {
            readonly sender: Compact<u32>;
            readonly maxMessageSize: Compact<u32>;
            readonly maxCapacity: Compact<u32>;
        } & Struct;
        readonly isHrmpChannelAccepted: boolean;
        readonly asHrmpChannelAccepted: {
            readonly recipient: Compact<u32>;
        } & Struct;
        readonly isHrmpChannelClosing: boolean;
        readonly asHrmpChannelClosing: {
            readonly initiator: Compact<u32>;
            readonly sender: Compact<u32>;
            readonly recipient: Compact<u32>;
        } & Struct;
        readonly isClearOrigin: boolean;
        readonly isDescendOrigin: boolean;
        readonly asDescendOrigin: XcmV2MultilocationJunctions;
        readonly isReportError: boolean;
        readonly asReportError: {
            readonly queryId: Compact<u64>;
            readonly dest: XcmV2MultiLocation;
            readonly maxResponseWeight: Compact<u64>;
        } & Struct;
        readonly isDepositAsset: boolean;
        readonly asDepositAsset: {
            readonly assets: XcmV2MultiassetMultiAssetFilter;
            readonly maxAssets: Compact<u32>;
            readonly beneficiary: XcmV2MultiLocation;
        } & Struct;
        readonly isDepositReserveAsset: boolean;
        readonly asDepositReserveAsset: {
            readonly assets: XcmV2MultiassetMultiAssetFilter;
            readonly maxAssets: Compact<u32>;
            readonly dest: XcmV2MultiLocation;
            readonly xcm: XcmV2Xcm;
        } & Struct;
        readonly isExchangeAsset: boolean;
        readonly asExchangeAsset: {
            readonly give: XcmV2MultiassetMultiAssetFilter;
            readonly receive: XcmV2MultiassetMultiAssets;
        } & Struct;
        readonly isInitiateReserveWithdraw: boolean;
        readonly asInitiateReserveWithdraw: {
            readonly assets: XcmV2MultiassetMultiAssetFilter;
            readonly reserve: XcmV2MultiLocation;
            readonly xcm: XcmV2Xcm;
        } & Struct;
        readonly isInitiateTeleport: boolean;
        readonly asInitiateTeleport: {
            readonly assets: XcmV2MultiassetMultiAssetFilter;
            readonly dest: XcmV2MultiLocation;
            readonly xcm: XcmV2Xcm;
        } & Struct;
        readonly isQueryHolding: boolean;
        readonly asQueryHolding: {
            readonly queryId: Compact<u64>;
            readonly dest: XcmV2MultiLocation;
            readonly assets: XcmV2MultiassetMultiAssetFilter;
            readonly maxResponseWeight: Compact<u64>;
        } & Struct;
        readonly isBuyExecution: boolean;
        readonly asBuyExecution: {
            readonly fees: XcmV2MultiAsset;
            readonly weightLimit: XcmV2WeightLimit;
        } & Struct;
        readonly isRefundSurplus: boolean;
        readonly isSetErrorHandler: boolean;
        readonly asSetErrorHandler: XcmV2Xcm;
        readonly isSetAppendix: boolean;
        readonly asSetAppendix: XcmV2Xcm;
        readonly isClearError: boolean;
        readonly isClaimAsset: boolean;
        readonly asClaimAsset: {
            readonly assets: XcmV2MultiassetMultiAssets;
            readonly ticket: XcmV2MultiLocation;
        } & Struct;
        readonly isTrap: boolean;
        readonly asTrap: Compact<u64>;
        readonly isSubscribeVersion: boolean;
        readonly asSubscribeVersion: {
            readonly queryId: Compact<u64>;
            readonly maxResponseWeight: Compact<u64>;
        } & Struct;
        readonly isUnsubscribeVersion: boolean;
        readonly type:
            | "WithdrawAsset"
            | "ReserveAssetDeposited"
            | "ReceiveTeleportedAsset"
            | "QueryResponse"
            | "TransferAsset"
            | "TransferReserveAsset"
            | "Transact"
            | "HrmpNewChannelOpenRequest"
            | "HrmpChannelAccepted"
            | "HrmpChannelClosing"
            | "ClearOrigin"
            | "DescendOrigin"
            | "ReportError"
            | "DepositAsset"
            | "DepositReserveAsset"
            | "ExchangeAsset"
            | "InitiateReserveWithdraw"
            | "InitiateTeleport"
            | "QueryHolding"
            | "BuyExecution"
            | "RefundSurplus"
            | "SetErrorHandler"
            | "SetAppendix"
            | "ClearError"
            | "ClaimAsset"
            | "Trap"
            | "SubscribeVersion"
            | "UnsubscribeVersion";
    }
    /** @name XcmV2Response (296) */
    interface XcmV2Response extends Enum {
        readonly isNull: boolean;
        readonly isAssets: boolean;
        readonly asAssets: XcmV2MultiassetMultiAssets;
        readonly isExecutionResult: boolean;
        readonly asExecutionResult: Option<ITuple<[u32, XcmV2TraitsError]>>;
        readonly isVersion: boolean;
        readonly asVersion: u32;
        readonly type: "Null" | "Assets" | "ExecutionResult" | "Version";
    }
    /** @name XcmV2TraitsError (299) */
    interface XcmV2TraitsError extends Enum {
        readonly isOverflow: boolean;
        readonly isUnimplemented: boolean;
        readonly isUntrustedReserveLocation: boolean;
        readonly isUntrustedTeleportLocation: boolean;
        readonly isMultiLocationFull: boolean;
        readonly isMultiLocationNotInvertible: boolean;
        readonly isBadOrigin: boolean;
        readonly isInvalidLocation: boolean;
        readonly isAssetNotFound: boolean;
        readonly isFailedToTransactAsset: boolean;
        readonly isNotWithdrawable: boolean;
        readonly isLocationCannotHold: boolean;
        readonly isExceedsMaxMessageSize: boolean;
        readonly isDestinationUnsupported: boolean;
        readonly isTransport: boolean;
        readonly isUnroutable: boolean;
        readonly isUnknownClaim: boolean;
        readonly isFailedToDecode: boolean;
        readonly isMaxWeightInvalid: boolean;
        readonly isNotHoldingFees: boolean;
        readonly isTooExpensive: boolean;
        readonly isTrap: boolean;
        readonly asTrap: u64;
        readonly isUnhandledXcmVersion: boolean;
        readonly isWeightLimitReached: boolean;
        readonly asWeightLimitReached: u64;
        readonly isBarrier: boolean;
        readonly isWeightNotComputable: boolean;
        readonly type:
            | "Overflow"
            | "Unimplemented"
            | "UntrustedReserveLocation"
            | "UntrustedTeleportLocation"
            | "MultiLocationFull"
            | "MultiLocationNotInvertible"
            | "BadOrigin"
            | "InvalidLocation"
            | "AssetNotFound"
            | "FailedToTransactAsset"
            | "NotWithdrawable"
            | "LocationCannotHold"
            | "ExceedsMaxMessageSize"
            | "DestinationUnsupported"
            | "Transport"
            | "Unroutable"
            | "UnknownClaim"
            | "FailedToDecode"
            | "MaxWeightInvalid"
            | "NotHoldingFees"
            | "TooExpensive"
            | "Trap"
            | "UnhandledXcmVersion"
            | "WeightLimitReached"
            | "Barrier"
            | "WeightNotComputable";
    }
    /** @name XcmV2MultiassetMultiAssetFilter (300) */
    interface XcmV2MultiassetMultiAssetFilter extends Enum {
        readonly isDefinite: boolean;
        readonly asDefinite: XcmV2MultiassetMultiAssets;
        readonly isWild: boolean;
        readonly asWild: XcmV2MultiassetWildMultiAsset;
        readonly type: "Definite" | "Wild";
    }
    /** @name XcmV2MultiassetWildMultiAsset (301) */
    interface XcmV2MultiassetWildMultiAsset extends Enum {
        readonly isAll: boolean;
        readonly isAllOf: boolean;
        readonly asAllOf: {
            readonly id: XcmV2MultiassetAssetId;
            readonly fun: XcmV2MultiassetWildFungibility;
        } & Struct;
        readonly type: "All" | "AllOf";
    }
    /** @name XcmV2MultiassetWildFungibility (302) */
    interface XcmV2MultiassetWildFungibility extends Enum {
        readonly isFungible: boolean;
        readonly isNonFungible: boolean;
        readonly type: "Fungible" | "NonFungible";
    }
    /** @name XcmV2WeightLimit (303) */
    interface XcmV2WeightLimit extends Enum {
        readonly isUnlimited: boolean;
        readonly isLimited: boolean;
        readonly asLimited: Compact<u64>;
        readonly type: "Unlimited" | "Limited";
    }
    /** @name CumulusPalletXcmCall (312) */
    type CumulusPalletXcmCall = Null;
    /** @name CumulusPalletDmpQueueCall (313) */
    interface CumulusPalletDmpQueueCall extends Enum {
        readonly isServiceOverweight: boolean;
        readonly asServiceOverweight: {
            readonly index: u64;
            readonly weightLimit: SpWeightsWeightV2Weight;
        } & Struct;
        readonly type: "ServiceOverweight";
    }
    /** @name OrmlXtokensModuleCall (314) */
    interface OrmlXtokensModuleCall extends Enum {
        readonly isTransfer: boolean;
        readonly asTransfer: {
            readonly currencyId: RuntimeCommonXcmImplCurrencyId;
            readonly amount: u128;
            readonly dest: XcmVersionedMultiLocation;
            readonly destWeightLimit: XcmV3WeightLimit;
        } & Struct;
        readonly isTransferMultiasset: boolean;
        readonly asTransferMultiasset: {
            readonly asset: XcmVersionedMultiAsset;
            readonly dest: XcmVersionedMultiLocation;
            readonly destWeightLimit: XcmV3WeightLimit;
        } & Struct;
        readonly isTransferWithFee: boolean;
        readonly asTransferWithFee: {
            readonly currencyId: RuntimeCommonXcmImplCurrencyId;
            readonly amount: u128;
            readonly fee: u128;
            readonly dest: XcmVersionedMultiLocation;
            readonly destWeightLimit: XcmV3WeightLimit;
        } & Struct;
        readonly isTransferMultiassetWithFee: boolean;
        readonly asTransferMultiassetWithFee: {
            readonly asset: XcmVersionedMultiAsset;
            readonly fee: XcmVersionedMultiAsset;
            readonly dest: XcmVersionedMultiLocation;
            readonly destWeightLimit: XcmV3WeightLimit;
        } & Struct;
        readonly isTransferMulticurrencies: boolean;
        readonly asTransferMulticurrencies: {
            readonly currencies: Vec<ITuple<[RuntimeCommonXcmImplCurrencyId, u128]>>;
            readonly feeItem: u32;
            readonly dest: XcmVersionedMultiLocation;
            readonly destWeightLimit: XcmV3WeightLimit;
        } & Struct;
        readonly isTransferMultiassets: boolean;
        readonly asTransferMultiassets: {
            readonly assets: XcmVersionedMultiAssets;
            readonly feeItem: u32;
            readonly dest: XcmVersionedMultiLocation;
            readonly destWeightLimit: XcmV3WeightLimit;
        } & Struct;
        readonly type:
            | "Transfer"
            | "TransferMultiasset"
            | "TransferWithFee"
            | "TransferMultiassetWithFee"
            | "TransferMulticurrencies"
            | "TransferMultiassets";
    }
    /** @name XcmVersionedMultiAsset (315) */
    interface XcmVersionedMultiAsset extends Enum {
        readonly isV2: boolean;
        readonly asV2: XcmV2MultiAsset;
        readonly isV3: boolean;
        readonly asV3: XcmV3MultiAsset;
        readonly type: "V2" | "V3";
    }
    /** @name OrmlTokensModuleCall (318) */
    interface OrmlTokensModuleCall extends Enum {
        readonly isTransfer: boolean;
        readonly asTransfer: {
            readonly dest: MultiAddress;
            readonly currencyId: u128;
            readonly amount: Compact<u128>;
        } & Struct;
        readonly isTransferAll: boolean;
        readonly asTransferAll: {
            readonly dest: MultiAddress;
            readonly currencyId: u128;
            readonly keepAlive: bool;
        } & Struct;
        readonly isTransferKeepAlive: boolean;
        readonly asTransferKeepAlive: {
            readonly dest: MultiAddress;
            readonly currencyId: u128;
            readonly amount: Compact<u128>;
        } & Struct;
        readonly isForceTransfer: boolean;
        readonly asForceTransfer: {
            readonly source: MultiAddress;
            readonly dest: MultiAddress;
            readonly currencyId: u128;
            readonly amount: Compact<u128>;
        } & Struct;
        readonly isSetBalance: boolean;
        readonly asSetBalance: {
            readonly who: MultiAddress;
            readonly currencyId: u128;
            readonly newFree: Compact<u128>;
            readonly newReserved: Compact<u128>;
        } & Struct;
        readonly type:
            | "Transfer"
            | "TransferAll"
            | "TransferKeepAlive"
            | "ForceTransfer"
            | "SetBalance";
    }
    /** @name PalletBridgeCall (319) */
    interface PalletBridgeCall extends Enum {
        readonly isSetThreshold: boolean;
        readonly asSetThreshold: {
            readonly threshold: u32;
        } & Struct;
        readonly isSetResource: boolean;
        readonly asSetResource: {
            readonly id: U8aFixed;
            readonly method: Bytes;
        } & Struct;
        readonly isRemoveResource: boolean;
        readonly asRemoveResource: {
            readonly id: U8aFixed;
        } & Struct;
        readonly isWhitelistChain: boolean;
        readonly asWhitelistChain: {
            readonly id: u8;
        } & Struct;
        readonly isAddRelayer: boolean;
        readonly asAddRelayer: {
            readonly v: AccountId32;
        } & Struct;
        readonly isRemoveRelayer: boolean;
        readonly asRemoveRelayer: {
            readonly v: AccountId32;
        } & Struct;
        readonly isUpdateFee: boolean;
        readonly asUpdateFee: {
            readonly destId: u8;
            readonly fee: u128;
        } & Struct;
        readonly isAcknowledgeProposal: boolean;
        readonly asAcknowledgeProposal: {
            readonly nonce: u64;
            readonly srcId: u8;
            readonly rId: U8aFixed;
            readonly call: Call;
        } & Struct;
        readonly isRejectProposal: boolean;
        readonly asRejectProposal: {
            readonly nonce: u64;
            readonly srcId: u8;
            readonly rId: U8aFixed;
            readonly call: Call;
        } & Struct;
        readonly isEvalVoteState: boolean;
        readonly asEvalVoteState: {
            readonly nonce: u64;
            readonly srcId: u8;
            readonly prop: Call;
        } & Struct;
        readonly type:
            | "SetThreshold"
            | "SetResource"
            | "RemoveResource"
            | "WhitelistChain"
            | "AddRelayer"
            | "RemoveRelayer"
            | "UpdateFee"
            | "AcknowledgeProposal"
            | "RejectProposal"
            | "EvalVoteState";
    }
    /** @name PalletBridgeTransferCall (320) */
    interface PalletBridgeTransferCall extends Enum {
        readonly isTransferNative: boolean;
        readonly asTransferNative: {
            readonly amount: u128;
            readonly recipient: Bytes;
            readonly destId: u8;
        } & Struct;
        readonly isTransfer: boolean;
        readonly asTransfer: {
            readonly to: AccountId32;
            readonly amount: u128;
            readonly rid: U8aFixed;
        } & Struct;
        readonly isSetMaximumIssuance: boolean;
        readonly asSetMaximumIssuance: {
            readonly maximumIssuance: u128;
        } & Struct;
        readonly isSetExternalBalances: boolean;
        readonly asSetExternalBalances: {
            readonly externalBalances: u128;
        } & Struct;
        readonly type: "TransferNative" | "Transfer" | "SetMaximumIssuance" | "SetExternalBalances";
    }
    /** @name PalletDrop3Call (321) */
    interface PalletDrop3Call extends Enum {
        readonly isSetAdmin: boolean;
        readonly asSetAdmin: {
            readonly new_: AccountId32;
        } & Struct;
        readonly isApproveRewardPool: boolean;
        readonly asApproveRewardPool: {
            readonly id: u64;
        } & Struct;
        readonly isRejectRewardPool: boolean;
        readonly asRejectRewardPool: {
            readonly id: u64;
        } & Struct;
        readonly isStartRewardPool: boolean;
        readonly asStartRewardPool: {
            readonly id: u64;
        } & Struct;
        readonly isStopRewardPool: boolean;
        readonly asStopRewardPool: {
            readonly id: u64;
        } & Struct;
        readonly isCloseRewardPool: boolean;
        readonly asCloseRewardPool: {
            readonly id: u64;
        } & Struct;
        readonly isProposeRewardPool: boolean;
        readonly asProposeRewardPool: {
            readonly name: Bytes;
            readonly total: u128;
            readonly startAt: u32;
            readonly endAt: u32;
        } & Struct;
        readonly isSendReward: boolean;
        readonly asSendReward: {
            readonly id: u64;
            readonly to: AccountId32;
            readonly amount: u128;
        } & Struct;
        readonly type:
            | "SetAdmin"
            | "ApproveRewardPool"
            | "RejectRewardPool"
            | "StartRewardPool"
            | "StopRewardPool"
            | "CloseRewardPool"
            | "ProposeRewardPool"
            | "SendReward";
    }
    /** @name PalletExtrinsicFilterCall (322) */
    interface PalletExtrinsicFilterCall extends Enum {
        readonly isSetMode: boolean;
        readonly asSetMode: {
            readonly mode: PalletExtrinsicFilterOperationalMode;
        } & Struct;
        readonly isBlockExtrinsics: boolean;
        readonly asBlockExtrinsics: {
            readonly palletNameBytes: Bytes;
            readonly functionNameBytes: Option<Bytes>;
        } & Struct;
        readonly isUnblockExtrinsics: boolean;
        readonly asUnblockExtrinsics: {
            readonly palletNameBytes: Bytes;
            readonly functionNameBytes: Option<Bytes>;
        } & Struct;
        readonly type: "SetMode" | "BlockExtrinsics" | "UnblockExtrinsics";
    }
    /** @name PalletIdentityManagementCall (323) */
    interface PalletIdentityManagementCall extends Enum {
        readonly isAddDelegatee: boolean;
        readonly asAddDelegatee: {
            readonly account: AccountId32;
        } & Struct;
        readonly isRemoveDelegatee: boolean;
        readonly asRemoveDelegatee: {
            readonly account: AccountId32;
        } & Struct;
        readonly isSetUserShieldingKey: boolean;
        readonly asSetUserShieldingKey: {
            readonly shard: H256;
            readonly encryptedKey: Bytes;
        } & Struct;
        readonly isLinkIdentity: boolean;
        readonly asLinkIdentity: {
            readonly shard: H256;
            readonly user: AccountId32;
            readonly encryptedIdentity: Bytes;
            readonly encryptedValidationData: Bytes;
            readonly encryptedWeb3networks: Bytes;
            readonly nonce: U8aFixed;
        } & Struct;
        readonly isDeactivateIdentity: boolean;
        readonly asDeactivateIdentity: {
            readonly shard: H256;
            readonly encryptedIdentity: Bytes;
        } & Struct;
        readonly isActivateIdentity: boolean;
        readonly asActivateIdentity: {
            readonly shard: H256;
            readonly encryptedIdentity: Bytes;
        } & Struct;
        readonly isUserShieldingKeySet: boolean;
        readonly asUserShieldingKeySet: {
            readonly account: AccountId32;
            readonly idGraph: CorePrimitivesKeyAesOutput;
            readonly reqExtHash: H256;
        } & Struct;
        readonly isIdentityLinked: boolean;
        readonly asIdentityLinked: {
            readonly account: AccountId32;
            readonly identity: CorePrimitivesKeyAesOutput;
            readonly idGraph: CorePrimitivesKeyAesOutput;
            readonly reqExtHash: H256;
        } & Struct;
        readonly isIdentityDeactivated: boolean;
        readonly asIdentityDeactivated: {
            readonly account: AccountId32;
            readonly identity: CorePrimitivesKeyAesOutput;
            readonly reqExtHash: H256;
        } & Struct;
        readonly isIdentityActivated: boolean;
        readonly asIdentityActivated: {
            readonly account: AccountId32;
            readonly identity: CorePrimitivesKeyAesOutput;
            readonly reqExtHash: H256;
        } & Struct;
        readonly isSomeError: boolean;
        readonly asSomeError: {
            readonly account: Option<AccountId32>;
            readonly error: CorePrimitivesErrorImpError;
            readonly reqExtHash: H256;
        } & Struct;
        readonly type:
            | "AddDelegatee"
            | "RemoveDelegatee"
            | "SetUserShieldingKey"
            | "LinkIdentity"
            | "DeactivateIdentity"
            | "ActivateIdentity"
            | "UserShieldingKeySet"
            | "IdentityLinked"
            | "IdentityDeactivated"
            | "IdentityActivated"
            | "SomeError";
    }
    /** @name CorePrimitivesErrorImpError (324) */
    interface CorePrimitivesErrorImpError extends Enum {
        readonly isSetUserShieldingKeyFailed: boolean;
        readonly asSetUserShieldingKeyFailed: CorePrimitivesErrorErrorDetail;
        readonly isLinkIdentityFailed: boolean;
        readonly asLinkIdentityFailed: CorePrimitivesErrorErrorDetail;
        readonly isDeactivateIdentityFailed: boolean;
        readonly asDeactivateIdentityFailed: CorePrimitivesErrorErrorDetail;
        readonly isActivateIdentityFailed: boolean;
        readonly asActivateIdentityFailed: CorePrimitivesErrorErrorDetail;
        readonly isImportScheduledEnclaveFailed: boolean;
        readonly isUnclassifiedError: boolean;
        readonly asUnclassifiedError: CorePrimitivesErrorErrorDetail;
        readonly type:
            | "SetUserShieldingKeyFailed"
            | "LinkIdentityFailed"
            | "DeactivateIdentityFailed"
            | "ActivateIdentityFailed"
            | "ImportScheduledEnclaveFailed"
            | "UnclassifiedError";
    }
    /** @name PalletAssetManagerCall (325) */
    interface PalletAssetManagerCall extends Enum {
        readonly isRegisterForeignAssetType: boolean;
        readonly asRegisterForeignAssetType: {
            readonly assetType: RuntimeCommonXcmImplCurrencyId;
            readonly metadata: PalletAssetManagerAssetMetadata;
        } & Struct;
        readonly isUpdateForeignAssetMetadata: boolean;
        readonly asUpdateForeignAssetMetadata: {
            readonly assetId: u128;
            readonly metadata: PalletAssetManagerAssetMetadata;
        } & Struct;
        readonly isSetAssetUnitsPerSecond: boolean;
        readonly asSetAssetUnitsPerSecond: {
            readonly assetId: u128;
            readonly unitsPerSecond: u128;
        } & Struct;
        readonly isAddAssetType: boolean;
        readonly asAddAssetType: {
            readonly assetId: u128;
            readonly newAssetType: RuntimeCommonXcmImplCurrencyId;
        } & Struct;
        readonly isRemoveAssetType: boolean;
        readonly asRemoveAssetType: {
            readonly assetType: RuntimeCommonXcmImplCurrencyId;
            readonly newDefaultAssetType: Option<RuntimeCommonXcmImplCurrencyId>;
        } & Struct;
        readonly type:
            | "RegisterForeignAssetType"
            | "UpdateForeignAssetMetadata"
            | "SetAssetUnitsPerSecond"
            | "AddAssetType"
            | "RemoveAssetType";
    }
    /** @name PalletVcManagementCall (327) */
    interface PalletVcManagementCall extends Enum {
        readonly isAddDelegatee: boolean;
        readonly asAddDelegatee: {
            readonly account: AccountId32;
        } & Struct;
        readonly isRemoveDelegatee: boolean;
        readonly asRemoveDelegatee: {
            readonly account: AccountId32;
        } & Struct;
        readonly isRequestVc: boolean;
        readonly asRequestVc: {
            readonly shard: H256;
            readonly assertion: CorePrimitivesAssertion;
        } & Struct;
        readonly isDisableVc: boolean;
        readonly asDisableVc: {
            readonly index: H256;
        } & Struct;
        readonly isRevokeVc: boolean;
        readonly asRevokeVc: {
            readonly index: H256;
        } & Struct;
        readonly isSetAdmin: boolean;
        readonly asSetAdmin: {
            readonly new_: AccountId32;
        } & Struct;
        readonly isAddSchema: boolean;
        readonly asAddSchema: {
            readonly shard: H256;
            readonly id: Bytes;
            readonly content: Bytes;
        } & Struct;
        readonly isDisableSchema: boolean;
        readonly asDisableSchema: {
            readonly shard: H256;
            readonly index: u64;
        } & Struct;
        readonly isActivateSchema: boolean;
        readonly asActivateSchema: {
            readonly shard: H256;
            readonly index: u64;
        } & Struct;
        readonly isRevokeSchema: boolean;
        readonly asRevokeSchema: {
            readonly shard: H256;
            readonly index: u64;
        } & Struct;
        readonly isAddVcRegistryItem: boolean;
        readonly asAddVcRegistryItem: {
            readonly index: H256;
            readonly subject: AccountId32;
            readonly assertion: CorePrimitivesAssertion;
            readonly hash_: H256;
        } & Struct;
        readonly isRemoveVcRegistryItem: boolean;
        readonly asRemoveVcRegistryItem: {
            readonly index: H256;
        } & Struct;
        readonly isClearVcRegistry: boolean;
        readonly isVcIssued: boolean;
        readonly asVcIssued: {
            readonly account: AccountId32;
            readonly assertion: CorePrimitivesAssertion;
            readonly index: H256;
            readonly hash_: H256;
            readonly vc: CorePrimitivesKeyAesOutput;
            readonly reqExtHash: H256;
        } & Struct;
        readonly isSomeError: boolean;
        readonly asSomeError: {
            readonly account: Option<AccountId32>;
            readonly error: CorePrimitivesErrorVcmpError;
            readonly reqExtHash: H256;
        } & Struct;
        readonly type:
            | "AddDelegatee"
            | "RemoveDelegatee"
            | "RequestVc"
            | "DisableVc"
            | "RevokeVc"
            | "SetAdmin"
            | "AddSchema"
            | "DisableSchema"
            | "ActivateSchema"
            | "RevokeSchema"
            | "AddVcRegistryItem"
            | "RemoveVcRegistryItem"
            | "ClearVcRegistry"
            | "VcIssued"
            | "SomeError";
    }
    /** @name CorePrimitivesErrorVcmpError (328) */
    interface CorePrimitivesErrorVcmpError extends Enum {
        readonly isRequestVCFailed: boolean;
        readonly asRequestVCFailed: ITuple<
            [CorePrimitivesAssertion, CorePrimitivesErrorErrorDetail]
        >;
        readonly isUnclassifiedError: boolean;
        readonly asUnclassifiedError: CorePrimitivesErrorErrorDetail;
        readonly type: "RequestVCFailed" | "UnclassifiedError";
    }
    /** @name PalletGroupCall (329) */
    interface PalletGroupCall extends Enum {
        readonly isAddGroupMember: boolean;
        readonly asAddGroupMember: {
            readonly v: AccountId32;
        } & Struct;
        readonly isBatchAddGroupMembers: boolean;
        readonly asBatchAddGroupMembers: {
            readonly vs: Vec<AccountId32>;
        } & Struct;
        readonly isRemoveGroupMember: boolean;
        readonly asRemoveGroupMember: {
            readonly v: AccountId32;
        } & Struct;
        readonly isBatchRemoveGroupMembers: boolean;
        readonly asBatchRemoveGroupMembers: {
            readonly vs: Vec<AccountId32>;
        } & Struct;
        readonly isSwitchGroupControlOn: boolean;
        readonly isSwitchGroupControlOff: boolean;
        readonly type:
            | "AddGroupMember"
            | "BatchAddGroupMembers"
            | "RemoveGroupMember"
            | "BatchRemoveGroupMembers"
            | "SwitchGroupControlOn"
            | "SwitchGroupControlOff";
    }
    /** @name PalletTeerexCall (331) */
    interface PalletTeerexCall extends Enum {
        readonly isRegisterEnclave: boolean;
        readonly asRegisterEnclave: {
            readonly raReport: Bytes;
            readonly workerUrl: Bytes;
            readonly shieldingKey: Option<Bytes>;
            readonly vcPubkey: Option<Bytes>;
        } & Struct;
        readonly isUnregisterEnclave: boolean;
        readonly isCallWorker: boolean;
        readonly asCallWorker: {
            readonly request: TeerexPrimitivesRequest;
        } & Struct;
        readonly isConfirmProcessedParentchainBlock: boolean;
        readonly asConfirmProcessedParentchainBlock: {
            readonly blockHash: H256;
            readonly blockNumber: Compact<u32>;
            readonly trustedCallsMerkleRoot: H256;
        } & Struct;
        readonly isShieldFunds: boolean;
        readonly asShieldFunds: {
            readonly incognitoAccountEncrypted: Bytes;
            readonly amount: u128;
            readonly bondingAccount: AccountId32;
        } & Struct;
        readonly isUnshieldFunds: boolean;
        readonly asUnshieldFunds: {
            readonly publicAccount: AccountId32;
            readonly amount: u128;
            readonly bondingAccount: AccountId32;
            readonly callHash: H256;
        } & Struct;
        readonly isSetHeartbeatTimeout: boolean;
        readonly asSetHeartbeatTimeout: {
            readonly timeout: Compact<u64>;
        } & Struct;
        readonly isRegisterDcapEnclave: boolean;
        readonly asRegisterDcapEnclave: {
            readonly dcapQuote: Bytes;
            readonly workerUrl: Bytes;
        } & Struct;
        readonly isUpdateScheduledEnclave: boolean;
        readonly asUpdateScheduledEnclave: {
            readonly sidechainBlockNumber: Compact<u64>;
            readonly mrEnclave: U8aFixed;
        } & Struct;
        readonly isRegisterQuotingEnclave: boolean;
        readonly asRegisterQuotingEnclave: {
            readonly enclaveIdentity: Bytes;
            readonly signature: Bytes;
            readonly certificateChain: Bytes;
        } & Struct;
        readonly isRemoveScheduledEnclave: boolean;
        readonly asRemoveScheduledEnclave: {
            readonly sidechainBlockNumber: Compact<u64>;
        } & Struct;
        readonly isRegisterTcbInfo: boolean;
        readonly asRegisterTcbInfo: {
            readonly tcbInfo: Bytes;
            readonly signature: Bytes;
            readonly certificateChain: Bytes;
        } & Struct;
        readonly isPublishHash: boolean;
        readonly asPublishHash: {
            readonly hash_: H256;
            readonly extraTopics: Vec<H256>;
            readonly data: Bytes;
        } & Struct;
        readonly isSetAdmin: boolean;
        readonly asSetAdmin: {
            readonly new_: AccountId32;
        } & Struct;
        readonly isSetMrenclave: boolean;
        readonly asSetMrenclave: {
            readonly newMrenclave: U8aFixed;
        } & Struct;
        readonly type:
            | "RegisterEnclave"
            | "UnregisterEnclave"
            | "CallWorker"
            | "ConfirmProcessedParentchainBlock"
            | "ShieldFunds"
            | "UnshieldFunds"
            | "SetHeartbeatTimeout"
            | "RegisterDcapEnclave"
            | "UpdateScheduledEnclave"
            | "RegisterQuotingEnclave"
            | "RemoveScheduledEnclave"
            | "RegisterTcbInfo"
            | "PublishHash"
            | "SetAdmin"
            | "SetMrenclave";
    }
    /** @name TeerexPrimitivesRequest (332) */
    interface TeerexPrimitivesRequest extends Struct {
        readonly shard: H256;
        readonly cyphertext: Bytes;
    }
    /** @name PalletSidechainCall (333) */
    interface PalletSidechainCall extends Enum {
        readonly isConfirmImportedSidechainBlock: boolean;
        readonly asConfirmImportedSidechainBlock: {
            readonly shardId: H256;
            readonly blockNumber: u64;
            readonly nextFinalizationCandidateBlockNumber: u64;
            readonly blockHeaderHash: H256;
        } & Struct;
        readonly type: "ConfirmImportedSidechainBlock";
    }
    /** @name PalletTeeracleCall (334) */
    interface PalletTeeracleCall extends Enum {
        readonly isAddToWhitelist: boolean;
        readonly asAddToWhitelist: {
            readonly dataSource: Bytes;
            readonly mrenclave: U8aFixed;
        } & Struct;
        readonly isRemoveFromWhitelist: boolean;
        readonly asRemoveFromWhitelist: {
            readonly dataSource: Bytes;
            readonly mrenclave: U8aFixed;
        } & Struct;
        readonly isUpdateOracle: boolean;
        readonly asUpdateOracle: {
            readonly oracleName: Bytes;
            readonly dataSource: Bytes;
            readonly newBlob: Bytes;
        } & Struct;
        readonly isUpdateExchangeRate: boolean;
        readonly asUpdateExchangeRate: {
            readonly dataSource: Bytes;
            readonly tradingPair: Bytes;
            readonly newValue: Option<SubstrateFixedFixedU64>;
        } & Struct;
        readonly type:
            | "AddToWhitelist"
            | "RemoveFromWhitelist"
            | "UpdateOracle"
            | "UpdateExchangeRate";
    }
    /** @name PalletSudoCall (336) */
    interface PalletSudoCall extends Enum {
        readonly isSudo: boolean;
        readonly asSudo: {
            readonly call: Call;
        } & Struct;
        readonly isSudoUncheckedWeight: boolean;
        readonly asSudoUncheckedWeight: {
            readonly call: Call;
            readonly weight: SpWeightsWeightV2Weight;
        } & Struct;
        readonly isSetKey: boolean;
        readonly asSetKey: {
            readonly new_: MultiAddress;
        } & Struct;
        readonly isSudoAs: boolean;
        readonly asSudoAs: {
            readonly who: MultiAddress;
            readonly call: Call;
        } & Struct;
        readonly type: "Sudo" | "SudoUncheckedWeight" | "SetKey" | "SudoAs";
    }
    /** @name PalletSchedulerError (339) */
    interface PalletSchedulerError extends Enum {
        readonly isFailedToSchedule: boolean;
        readonly isNotFound: boolean;
        readonly isTargetBlockNumberInPast: boolean;
        readonly isRescheduleNoChange: boolean;
        readonly isNamed: boolean;
        readonly type:
            | "FailedToSchedule"
            | "NotFound"
            | "TargetBlockNumberInPast"
            | "RescheduleNoChange"
            | "Named";
    }
    /** @name PalletUtilityError (340) */
    interface PalletUtilityError extends Enum {
        readonly isTooManyCalls: boolean;
        readonly type: "TooManyCalls";
    }
    /** @name PalletMultisigMultisig (342) */
    interface PalletMultisigMultisig extends Struct {
        readonly when: PalletMultisigTimepoint;
        readonly deposit: u128;
        readonly depositor: AccountId32;
        readonly approvals: Vec<AccountId32>;
    }
    /** @name PalletMultisigError (344) */
    interface PalletMultisigError extends Enum {
        readonly isMinimumThreshold: boolean;
        readonly isAlreadyApproved: boolean;
        readonly isNoApprovalsNeeded: boolean;
        readonly isTooFewSignatories: boolean;
        readonly isTooManySignatories: boolean;
        readonly isSignatoriesOutOfOrder: boolean;
        readonly isSenderInSignatories: boolean;
        readonly isNotFound: boolean;
        readonly isNotOwner: boolean;
        readonly isNoTimepoint: boolean;
        readonly isWrongTimepoint: boolean;
        readonly isUnexpectedTimepoint: boolean;
        readonly isMaxWeightTooLow: boolean;
        readonly isAlreadyStored: boolean;
        readonly type:
            | "MinimumThreshold"
            | "AlreadyApproved"
            | "NoApprovalsNeeded"
            | "TooFewSignatories"
            | "TooManySignatories"
            | "SignatoriesOutOfOrder"
            | "SenderInSignatories"
            | "NotFound"
            | "NotOwner"
            | "NoTimepoint"
            | "WrongTimepoint"
            | "UnexpectedTimepoint"
            | "MaxWeightTooLow"
            | "AlreadyStored";
    }
    /** @name PalletProxyProxyDefinition (347) */
    interface PalletProxyProxyDefinition extends Struct {
        readonly delegate: AccountId32;
        readonly proxyType: RococoParachainRuntimeProxyType;
        readonly delay: u32;
    }
    /** @name PalletProxyAnnouncement (351) */
    interface PalletProxyAnnouncement extends Struct {
        readonly real: AccountId32;
        readonly callHash: H256;
        readonly height: u32;
    }
    /** @name PalletProxyError (353) */
    interface PalletProxyError extends Enum {
        readonly isTooMany: boolean;
        readonly isNotFound: boolean;
        readonly isNotProxy: boolean;
        readonly isUnproxyable: boolean;
        readonly isDuplicate: boolean;
        readonly isNoPermission: boolean;
        readonly isUnannounced: boolean;
        readonly isNoSelfProxy: boolean;
        readonly type:
            | "TooMany"
            | "NotFound"
            | "NotProxy"
            | "Unproxyable"
            | "Duplicate"
            | "NoPermission"
            | "Unannounced"
            | "NoSelfProxy";
    }
    /** @name PalletPreimageRequestStatus (354) */
    interface PalletPreimageRequestStatus extends Enum {
        readonly isUnrequested: boolean;
        readonly asUnrequested: {
            readonly deposit: ITuple<[AccountId32, u128]>;
            readonly len: u32;
        } & Struct;
        readonly isRequested: boolean;
        readonly asRequested: {
            readonly deposit: Option<ITuple<[AccountId32, u128]>>;
            readonly count: u32;
            readonly len: Option<u32>;
        } & Struct;
        readonly type: "Unrequested" | "Requested";
    }
    /** @name PalletPreimageError (359) */
    interface PalletPreimageError extends Enum {
        readonly isTooBig: boolean;
        readonly isAlreadyNoted: boolean;
        readonly isNotAuthorized: boolean;
        readonly isNotNoted: boolean;
        readonly isRequested: boolean;
        readonly isNotRequested: boolean;
        readonly type:
            | "TooBig"
            | "AlreadyNoted"
            | "NotAuthorized"
            | "NotNoted"
            | "Requested"
            | "NotRequested";
    }
    /** @name PalletBalancesBalanceLock (361) */
    interface PalletBalancesBalanceLock extends Struct {
        readonly id: U8aFixed;
        readonly amount: u128;
        readonly reasons: PalletBalancesReasons;
    }
    /** @name PalletBalancesReasons (362) */
    interface PalletBalancesReasons extends Enum {
        readonly isFee: boolean;
        readonly isMisc: boolean;
        readonly isAll: boolean;
        readonly type: "Fee" | "Misc" | "All";
    }
    /** @name PalletBalancesReserveData (365) */
    interface PalletBalancesReserveData extends Struct {
        readonly id: U8aFixed;
        readonly amount: u128;
    }
    /** @name PalletBalancesError (367) */
    interface PalletBalancesError extends Enum {
        readonly isVestingBalance: boolean;
        readonly isLiquidityRestrictions: boolean;
        readonly isInsufficientBalance: boolean;
        readonly isExistentialDeposit: boolean;
        readonly isKeepAlive: boolean;
        readonly isExistingVestingSchedule: boolean;
        readonly isDeadAccount: boolean;
        readonly isTooManyReserves: boolean;
        readonly type:
            | "VestingBalance"
            | "LiquidityRestrictions"
            | "InsufficientBalance"
            | "ExistentialDeposit"
            | "KeepAlive"
            | "ExistingVestingSchedule"
            | "DeadAccount"
            | "TooManyReserves";
    }
    /** @name PalletVestingReleases (370) */
    interface PalletVestingReleases extends Enum {
        readonly isV0: boolean;
        readonly isV1: boolean;
        readonly type: "V0" | "V1";
    }
    /** @name PalletVestingError (371) */
    interface PalletVestingError extends Enum {
        readonly isNotVesting: boolean;
        readonly isAtMaxVestingSchedules: boolean;
        readonly isAmountLow: boolean;
        readonly isScheduleIndexOutOfBounds: boolean;
        readonly isInvalidScheduleParams: boolean;
        readonly type:
            | "NotVesting"
            | "AtMaxVestingSchedules"
            | "AmountLow"
            | "ScheduleIndexOutOfBounds"
            | "InvalidScheduleParams";
    }
    /** @name PalletTransactionPaymentReleases (373) */
    interface PalletTransactionPaymentReleases extends Enum {
        readonly isV1Ancient: boolean;
        readonly isV2: boolean;
        readonly type: "V1Ancient" | "V2";
    }
    /** @name PalletTreasuryProposal (374) */
    interface PalletTreasuryProposal extends Struct {
        readonly proposer: AccountId32;
        readonly value: u128;
        readonly beneficiary: AccountId32;
        readonly bond: u128;
    }
    /** @name FrameSupportPalletId (379) */
    interface FrameSupportPalletId extends U8aFixed {}
    /** @name PalletTreasuryError (380) */
    interface PalletTreasuryError extends Enum {
        readonly isInsufficientProposersBalance: boolean;
        readonly isInvalidIndex: boolean;
        readonly isTooManyApprovals: boolean;
        readonly isInsufficientPermission: boolean;
        readonly isProposalNotApproved: boolean;
        readonly type:
            | "InsufficientProposersBalance"
            | "InvalidIndex"
            | "TooManyApprovals"
            | "InsufficientPermission"
            | "ProposalNotApproved";
    }
    /** @name PalletDemocracyReferendumInfo (385) */
    interface PalletDemocracyReferendumInfo extends Enum {
        readonly isOngoing: boolean;
        readonly asOngoing: PalletDemocracyReferendumStatus;
        readonly isFinished: boolean;
        readonly asFinished: {
            readonly approved: bool;
            readonly end: u32;
        } & Struct;
        readonly type: "Ongoing" | "Finished";
    }
    /** @name PalletDemocracyReferendumStatus (386) */
    interface PalletDemocracyReferendumStatus extends Struct {
        readonly end: u32;
        readonly proposal: FrameSupportPreimagesBounded;
        readonly threshold: PalletDemocracyVoteThreshold;
        readonly delay: u32;
        readonly tally: PalletDemocracyTally;
    }
    /** @name PalletDemocracyTally (387) */
    interface PalletDemocracyTally extends Struct {
        readonly ayes: u128;
        readonly nays: u128;
        readonly turnout: u128;
    }
    /** @name PalletDemocracyVoteVoting (388) */
    interface PalletDemocracyVoteVoting extends Enum {
        readonly isDirect: boolean;
        readonly asDirect: {
            readonly votes: Vec<ITuple<[u32, PalletDemocracyVoteAccountVote]>>;
            readonly delegations: PalletDemocracyDelegations;
            readonly prior: PalletDemocracyVotePriorLock;
        } & Struct;
        readonly isDelegating: boolean;
        readonly asDelegating: {
            readonly balance: u128;
            readonly target: AccountId32;
            readonly conviction: PalletDemocracyConviction;
            readonly delegations: PalletDemocracyDelegations;
            readonly prior: PalletDemocracyVotePriorLock;
        } & Struct;
        readonly type: "Direct" | "Delegating";
    }
    /** @name PalletDemocracyDelegations (392) */
    interface PalletDemocracyDelegations extends Struct {
        readonly votes: u128;
        readonly capital: u128;
    }
    /** @name PalletDemocracyVotePriorLock (393) */
    interface PalletDemocracyVotePriorLock extends ITuple<[u32, u128]> {}
    /** @name PalletDemocracyError (396) */
    interface PalletDemocracyError extends Enum {
        readonly isValueLow: boolean;
        readonly isProposalMissing: boolean;
        readonly isAlreadyCanceled: boolean;
        readonly isDuplicateProposal: boolean;
        readonly isProposalBlacklisted: boolean;
        readonly isNotSimpleMajority: boolean;
        readonly isInvalidHash: boolean;
        readonly isNoProposal: boolean;
        readonly isAlreadyVetoed: boolean;
        readonly isReferendumInvalid: boolean;
        readonly isNoneWaiting: boolean;
        readonly isNotVoter: boolean;
        readonly isNoPermission: boolean;
        readonly isAlreadyDelegating: boolean;
        readonly isInsufficientFunds: boolean;
        readonly isNotDelegating: boolean;
        readonly isVotesExist: boolean;
        readonly isInstantNotAllowed: boolean;
        readonly isNonsense: boolean;
        readonly isWrongUpperBound: boolean;
        readonly isMaxVotesReached: boolean;
        readonly isTooMany: boolean;
        readonly isVotingPeriodLow: boolean;
        readonly isPreimageNotExist: boolean;
        readonly type:
            | "ValueLow"
            | "ProposalMissing"
            | "AlreadyCanceled"
            | "DuplicateProposal"
            | "ProposalBlacklisted"
            | "NotSimpleMajority"
            | "InvalidHash"
            | "NoProposal"
            | "AlreadyVetoed"
            | "ReferendumInvalid"
            | "NoneWaiting"
            | "NotVoter"
            | "NoPermission"
            | "AlreadyDelegating"
            | "InsufficientFunds"
            | "NotDelegating"
            | "VotesExist"
            | "InstantNotAllowed"
            | "Nonsense"
            | "WrongUpperBound"
            | "MaxVotesReached"
            | "TooMany"
            | "VotingPeriodLow"
            | "PreimageNotExist";
    }
    /** @name PalletCollectiveVotes (398) */
    interface PalletCollectiveVotes extends Struct {
        readonly index: u32;
        readonly threshold: u32;
        readonly ayes: Vec<AccountId32>;
        readonly nays: Vec<AccountId32>;
        readonly end: u32;
    }
    /** @name PalletCollectiveError (399) */
    interface PalletCollectiveError extends Enum {
        readonly isNotMember: boolean;
        readonly isDuplicateProposal: boolean;
        readonly isProposalMissing: boolean;
        readonly isWrongIndex: boolean;
        readonly isDuplicateVote: boolean;
        readonly isAlreadyInitialized: boolean;
        readonly isTooEarly: boolean;
        readonly isTooManyProposals: boolean;
        readonly isWrongProposalWeight: boolean;
        readonly isWrongProposalLength: boolean;
        readonly type:
            | "NotMember"
            | "DuplicateProposal"
            | "ProposalMissing"
            | "WrongIndex"
            | "DuplicateVote"
            | "AlreadyInitialized"
            | "TooEarly"
            | "TooManyProposals"
            | "WrongProposalWeight"
            | "WrongProposalLength";
    }
    /** @name PalletMembershipError (401) */
    interface PalletMembershipError extends Enum {
        readonly isAlreadyMember: boolean;
        readonly isNotMember: boolean;
        readonly isTooManyMembers: boolean;
        readonly type: "AlreadyMember" | "NotMember" | "TooManyMembers";
    }
    /** @name PalletBountiesBounty (404) */
    interface PalletBountiesBounty extends Struct {
        readonly proposer: AccountId32;
        readonly value: u128;
        readonly fee: u128;
        readonly curatorDeposit: u128;
        readonly bond: u128;
        readonly status: PalletBountiesBountyStatus;
    }
    /** @name PalletBountiesBountyStatus (405) */
    interface PalletBountiesBountyStatus extends Enum {
        readonly isProposed: boolean;
        readonly isApproved: boolean;
        readonly isFunded: boolean;
        readonly isCuratorProposed: boolean;
        readonly asCuratorProposed: {
            readonly curator: AccountId32;
        } & Struct;
        readonly isActive: boolean;
        readonly asActive: {
            readonly curator: AccountId32;
            readonly updateDue: u32;
        } & Struct;
        readonly isPendingPayout: boolean;
        readonly asPendingPayout: {
            readonly curator: AccountId32;
            readonly beneficiary: AccountId32;
            readonly unlockAt: u32;
        } & Struct;
        readonly type:
            | "Proposed"
            | "Approved"
            | "Funded"
            | "CuratorProposed"
            | "Active"
            | "PendingPayout";
    }
    /** @name PalletBountiesError (407) */
    interface PalletBountiesError extends Enum {
        readonly isInsufficientProposersBalance: boolean;
        readonly isInvalidIndex: boolean;
        readonly isReasonTooBig: boolean;
        readonly isUnexpectedStatus: boolean;
        readonly isRequireCurator: boolean;
        readonly isInvalidValue: boolean;
        readonly isInvalidFee: boolean;
        readonly isPendingPayout: boolean;
        readonly isPremature: boolean;
        readonly isHasActiveChildBounty: boolean;
        readonly isTooManyQueued: boolean;
        readonly type:
            | "InsufficientProposersBalance"
            | "InvalidIndex"
            | "ReasonTooBig"
            | "UnexpectedStatus"
            | "RequireCurator"
            | "InvalidValue"
            | "InvalidFee"
            | "PendingPayout"
            | "Premature"
            | "HasActiveChildBounty"
            | "TooManyQueued";
    }
    /** @name PalletTipsOpenTip (408) */
    interface PalletTipsOpenTip extends Struct {
        readonly reason: H256;
        readonly who: AccountId32;
        readonly finder: AccountId32;
        readonly deposit: u128;
        readonly closes: Option<u32>;
        readonly tips: Vec<ITuple<[AccountId32, u128]>>;
        readonly findersFee: bool;
    }
    /** @name PalletTipsError (410) */
    interface PalletTipsError extends Enum {
        readonly isReasonTooBig: boolean;
        readonly isAlreadyKnown: boolean;
        readonly isUnknownTip: boolean;
        readonly isNotFinder: boolean;
        readonly isStillOpen: boolean;
        readonly isPremature: boolean;
        readonly type:
            | "ReasonTooBig"
            | "AlreadyKnown"
            | "UnknownTip"
            | "NotFinder"
            | "StillOpen"
            | "Premature";
    }
    /** @name PalletIdentityRegistration (411) */
    interface PalletIdentityRegistration extends Struct {
        readonly judgements: Vec<ITuple<[u32, PalletIdentityJudgement]>>;
        readonly deposit: u128;
        readonly info: PalletIdentityIdentityInfo;
    }
    /** @name PalletIdentityRegistrarInfo (418) */
    interface PalletIdentityRegistrarInfo extends Struct {
        readonly account: AccountId32;
        readonly fee: u128;
        readonly fields: PalletIdentityBitFlags;
    }
    /** @name PalletIdentityError (420) */
    interface PalletIdentityError extends Enum {
        readonly isTooManySubAccounts: boolean;
        readonly isNotFound: boolean;
        readonly isNotNamed: boolean;
        readonly isEmptyIndex: boolean;
        readonly isFeeChanged: boolean;
        readonly isNoIdentity: boolean;
        readonly isStickyJudgement: boolean;
        readonly isJudgementGiven: boolean;
        readonly isInvalidJudgement: boolean;
        readonly isInvalidIndex: boolean;
        readonly isInvalidTarget: boolean;
        readonly isTooManyFields: boolean;
        readonly isTooManyRegistrars: boolean;
        readonly isAlreadyClaimed: boolean;
        readonly isNotSub: boolean;
        readonly isNotOwned: boolean;
        readonly isJudgementForDifferentIdentity: boolean;
        readonly isJudgementPaymentFailed: boolean;
        readonly type:
            | "TooManySubAccounts"
            | "NotFound"
            | "NotNamed"
            | "EmptyIndex"
            | "FeeChanged"
            | "NoIdentity"
            | "StickyJudgement"
            | "JudgementGiven"
            | "InvalidJudgement"
            | "InvalidIndex"
            | "InvalidTarget"
            | "TooManyFields"
            | "TooManyRegistrars"
            | "AlreadyClaimed"
            | "NotSub"
            | "NotOwned"
            | "JudgementForDifferentIdentity"
            | "JudgementPaymentFailed";
    }
    /** @name PolkadotPrimitivesV2UpgradeRestriction (422) */
    interface PolkadotPrimitivesV2UpgradeRestriction extends Enum {
        readonly isPresent: boolean;
        readonly type: "Present";
    }
    /** @name CumulusPalletParachainSystemRelayStateSnapshotMessagingStateSnapshot (423) */
    interface CumulusPalletParachainSystemRelayStateSnapshotMessagingStateSnapshot extends Struct {
        readonly dmqMqcHead: H256;
        readonly relayDispatchQueueSize: ITuple<[u32, u32]>;
        readonly ingressChannels: Vec<ITuple<[u32, PolkadotPrimitivesV2AbridgedHrmpChannel]>>;
        readonly egressChannels: Vec<ITuple<[u32, PolkadotPrimitivesV2AbridgedHrmpChannel]>>;
    }
    /** @name PolkadotPrimitivesV2AbridgedHrmpChannel (426) */
    interface PolkadotPrimitivesV2AbridgedHrmpChannel extends Struct {
        readonly maxCapacity: u32;
        readonly maxTotalSize: u32;
        readonly maxMessageSize: u32;
        readonly msgCount: u32;
        readonly totalSize: u32;
        readonly mqcHead: Option<H256>;
    }
    /** @name PolkadotPrimitivesV2AbridgedHostConfiguration (427) */
    interface PolkadotPrimitivesV2AbridgedHostConfiguration extends Struct {
        readonly maxCodeSize: u32;
        readonly maxHeadDataSize: u32;
        readonly maxUpwardQueueCount: u32;
        readonly maxUpwardQueueSize: u32;
        readonly maxUpwardMessageSize: u32;
        readonly maxUpwardMessageNumPerCandidate: u32;
        readonly hrmpMaxMessageNumPerCandidate: u32;
        readonly validationUpgradeCooldown: u32;
        readonly validationUpgradeDelay: u32;
    }
    /** @name PolkadotCorePrimitivesOutboundHrmpMessage (433) */
    interface PolkadotCorePrimitivesOutboundHrmpMessage extends Struct {
        readonly recipient: u32;
        readonly data: Bytes;
    }
    /** @name CumulusPalletParachainSystemError (434) */
    interface CumulusPalletParachainSystemError extends Enum {
        readonly isOverlappingUpgrades: boolean;
        readonly isProhibitedByPolkadot: boolean;
        readonly isTooBig: boolean;
        readonly isValidationDataNotAvailable: boolean;
        readonly isHostConfigurationNotAvailable: boolean;
        readonly isNotScheduled: boolean;
        readonly isNothingAuthorized: boolean;
        readonly isUnauthorized: boolean;
        readonly type:
            | "OverlappingUpgrades"
            | "ProhibitedByPolkadot"
            | "TooBig"
            | "ValidationDataNotAvailable"
            | "HostConfigurationNotAvailable"
            | "NotScheduled"
            | "NothingAuthorized"
            | "Unauthorized";
    }
    /** @name SpCoreCryptoKeyTypeId (438) */
    interface SpCoreCryptoKeyTypeId extends U8aFixed {}
    /** @name PalletSessionError (439) */
    interface PalletSessionError extends Enum {
        readonly isInvalidProof: boolean;
        readonly isNoAssociatedValidatorId: boolean;
        readonly isDuplicatedKey: boolean;
        readonly isNoKeys: boolean;
        readonly isNoAccount: boolean;
        readonly type:
            | "InvalidProof"
            | "NoAssociatedValidatorId"
            | "DuplicatedKey"
            | "NoKeys"
            | "NoAccount";
    }
    /** @name PalletParachainStakingParachainBondConfig (443) */
    interface PalletParachainStakingParachainBondConfig extends Struct {
        readonly account: AccountId32;
        readonly percent: Percent;
    }
    /** @name PalletParachainStakingRoundInfo (444) */
    interface PalletParachainStakingRoundInfo extends Struct {
        readonly current: u32;
        readonly first: u32;
        readonly length: u32;
    }
    /** @name PalletParachainStakingDelegator (445) */
    interface PalletParachainStakingDelegator extends Struct {
        readonly id: AccountId32;
        readonly delegations: PalletParachainStakingSetOrderedSet;
        readonly total: u128;
        readonly lessTotal: u128;
        readonly status: PalletParachainStakingDelegatorStatus;
    }
    /** @name PalletParachainStakingSetOrderedSet (446) */
    interface PalletParachainStakingSetOrderedSet extends Vec<PalletParachainStakingBond> {}
    /** @name PalletParachainStakingBond (447) */
    interface PalletParachainStakingBond extends Struct {
        readonly owner: AccountId32;
        readonly amount: u128;
    }
    /** @name PalletParachainStakingDelegatorStatus (449) */
    interface PalletParachainStakingDelegatorStatus extends Enum {
        readonly isActive: boolean;
        readonly type: "Active";
    }
    /** @name PalletParachainStakingCandidateMetadata (450) */
    interface PalletParachainStakingCandidateMetadata extends Struct {
        readonly bond: u128;
        readonly delegationCount: u32;
        readonly totalCounted: u128;
        readonly lowestTopDelegationAmount: u128;
        readonly highestBottomDelegationAmount: u128;
        readonly lowestBottomDelegationAmount: u128;
        readonly topCapacity: PalletParachainStakingCapacityStatus;
        readonly bottomCapacity: PalletParachainStakingCapacityStatus;
        readonly request: Option<PalletParachainStakingCandidateBondLessRequest>;
        readonly status: PalletParachainStakingCollatorStatus;
    }
    /** @name PalletParachainStakingCapacityStatus (451) */
    interface PalletParachainStakingCapacityStatus extends Enum {
        readonly isFull: boolean;
        readonly isEmpty: boolean;
        readonly isPartial: boolean;
        readonly type: "Full" | "Empty" | "Partial";
    }
    /** @name PalletParachainStakingCandidateBondLessRequest (453) */
    interface PalletParachainStakingCandidateBondLessRequest extends Struct {
        readonly amount: u128;
        readonly whenExecutable: u32;
    }
    /** @name PalletParachainStakingCollatorStatus (454) */
    interface PalletParachainStakingCollatorStatus extends Enum {
        readonly isActive: boolean;
        readonly isIdle: boolean;
        readonly isLeaving: boolean;
        readonly asLeaving: u32;
        readonly type: "Active" | "Idle" | "Leaving";
    }
    /** @name PalletParachainStakingDelegationRequestsScheduledRequest (456) */
    interface PalletParachainStakingDelegationRequestsScheduledRequest extends Struct {
        readonly delegator: AccountId32;
        readonly whenExecutable: u32;
        readonly action: PalletParachainStakingDelegationRequestsDelegationAction;
    }
    /** @name PalletParachainStakingAutoCompoundAutoCompoundConfig (458) */
    interface PalletParachainStakingAutoCompoundAutoCompoundConfig extends Struct {
        readonly delegator: AccountId32;
        readonly value: Percent;
    }
    /** @name PalletParachainStakingDelegations (459) */
    interface PalletParachainStakingDelegations extends Struct {
        readonly delegations: Vec<PalletParachainStakingBond>;
        readonly total: u128;
    }
    /** @name PalletParachainStakingCollatorSnapshot (461) */
    interface PalletParachainStakingCollatorSnapshot extends Struct {
        readonly bond: u128;
        readonly delegations: Vec<PalletParachainStakingBondWithAutoCompound>;
        readonly total: u128;
    }
    /** @name PalletParachainStakingBondWithAutoCompound (463) */
    interface PalletParachainStakingBondWithAutoCompound extends Struct {
        readonly owner: AccountId32;
        readonly amount: u128;
        readonly autoCompound: Percent;
    }
    /** @name PalletParachainStakingDelayedPayout (464) */
    interface PalletParachainStakingDelayedPayout extends Struct {
        readonly roundIssuance: u128;
        readonly totalStakingReward: u128;
        readonly collatorCommission: Perbill;
    }
    /** @name PalletParachainStakingInflationInflationInfo (465) */
    interface PalletParachainStakingInflationInflationInfo extends Struct {
        readonly expect: {
            readonly min: u128;
            readonly ideal: u128;
            readonly max: u128;
        } & Struct;
        readonly annual: {
            readonly min: Perbill;
            readonly ideal: Perbill;
            readonly max: Perbill;
        } & Struct;
        readonly round: {
            readonly min: Perbill;
            readonly ideal: Perbill;
            readonly max: Perbill;
        } & Struct;
    }
    /** @name PalletParachainStakingError (466) */
    interface PalletParachainStakingError extends Enum {
        readonly isDelegatorDNE: boolean;
        readonly isDelegatorDNEinTopNorBottom: boolean;
        readonly isDelegatorDNEInDelegatorSet: boolean;
        readonly isCandidateDNE: boolean;
        readonly isDelegationDNE: boolean;
        readonly isDelegatorExists: boolean;
        readonly isCandidateExists: boolean;
        readonly isCandidateBondBelowMin: boolean;
        readonly isInsufficientBalance: boolean;
        readonly isDelegatorBondBelowMin: boolean;
        readonly isDelegationBelowMin: boolean;
        readonly isAlreadyOffline: boolean;
        readonly isAlreadyActive: boolean;
        readonly isDelegatorAlreadyLeaving: boolean;
        readonly isDelegatorNotLeaving: boolean;
        readonly isDelegatorCannotLeaveYet: boolean;
        readonly isCannotDelegateIfLeaving: boolean;
        readonly isCandidateAlreadyLeaving: boolean;
        readonly isCandidateNotLeaving: boolean;
        readonly isCandidateCannotLeaveYet: boolean;
        readonly isCannotGoOnlineIfLeaving: boolean;
        readonly isExceedMaxDelegationsPerDelegator: boolean;
        readonly isAlreadyDelegatedCandidate: boolean;
        readonly isInvalidSchedule: boolean;
        readonly isCannotSetBelowMin: boolean;
        readonly isRoundLengthMustBeGreaterThanTotalSelectedCollators: boolean;
        readonly isNoWritingSameValue: boolean;
        readonly isTooLowCandidateCountWeightHintCancelLeaveCandidates: boolean;
        readonly isTooLowCandidateDelegationCountToLeaveCandidates: boolean;
        readonly isPendingCandidateRequestsDNE: boolean;
        readonly isPendingCandidateRequestAlreadyExists: boolean;
        readonly isPendingCandidateRequestNotDueYet: boolean;
        readonly isPendingDelegationRequestDNE: boolean;
        readonly isPendingDelegationRequestAlreadyExists: boolean;
        readonly isPendingDelegationRequestNotDueYet: boolean;
        readonly isCannotDelegateLessThanOrEqualToLowestBottomWhenFull: boolean;
        readonly isPendingDelegationRevoke: boolean;
        readonly isCandidateUnauthorized: boolean;
        readonly type:
            | "DelegatorDNE"
            | "DelegatorDNEinTopNorBottom"
            | "DelegatorDNEInDelegatorSet"
            | "CandidateDNE"
            | "DelegationDNE"
            | "DelegatorExists"
            | "CandidateExists"
            | "CandidateBondBelowMin"
            | "InsufficientBalance"
            | "DelegatorBondBelowMin"
            | "DelegationBelowMin"
            | "AlreadyOffline"
            | "AlreadyActive"
            | "DelegatorAlreadyLeaving"
            | "DelegatorNotLeaving"
            | "DelegatorCannotLeaveYet"
            | "CannotDelegateIfLeaving"
            | "CandidateAlreadyLeaving"
            | "CandidateNotLeaving"
            | "CandidateCannotLeaveYet"
            | "CannotGoOnlineIfLeaving"
            | "ExceedMaxDelegationsPerDelegator"
            | "AlreadyDelegatedCandidate"
            | "InvalidSchedule"
            | "CannotSetBelowMin"
            | "RoundLengthMustBeGreaterThanTotalSelectedCollators"
            | "NoWritingSameValue"
            | "TooLowCandidateCountWeightHintCancelLeaveCandidates"
            | "TooLowCandidateDelegationCountToLeaveCandidates"
            | "PendingCandidateRequestsDNE"
            | "PendingCandidateRequestAlreadyExists"
            | "PendingCandidateRequestNotDueYet"
            | "PendingDelegationRequestDNE"
            | "PendingDelegationRequestAlreadyExists"
            | "PendingDelegationRequestNotDueYet"
            | "CannotDelegateLessThanOrEqualToLowestBottomWhenFull"
            | "PendingDelegationRevoke"
            | "CandidateUnauthorized";
    }
    /** @name CumulusPalletXcmpQueueInboundChannelDetails (468) */
    interface CumulusPalletXcmpQueueInboundChannelDetails extends Struct {
        readonly sender: u32;
        readonly state: CumulusPalletXcmpQueueInboundState;
        readonly messageMetadata: Vec<ITuple<[u32, PolkadotParachainPrimitivesXcmpMessageFormat]>>;
    }
    /** @name CumulusPalletXcmpQueueInboundState (469) */
    interface CumulusPalletXcmpQueueInboundState extends Enum {
        readonly isOk: boolean;
        readonly isSuspended: boolean;
        readonly type: "Ok" | "Suspended";
    }
    /** @name PolkadotParachainPrimitivesXcmpMessageFormat (472) */
    interface PolkadotParachainPrimitivesXcmpMessageFormat extends Enum {
        readonly isConcatenatedVersionedXcm: boolean;
        readonly isConcatenatedEncodedBlob: boolean;
        readonly isSignals: boolean;
        readonly type: "ConcatenatedVersionedXcm" | "ConcatenatedEncodedBlob" | "Signals";
    }
    /** @name CumulusPalletXcmpQueueOutboundChannelDetails (475) */
    interface CumulusPalletXcmpQueueOutboundChannelDetails extends Struct {
        readonly recipient: u32;
        readonly state: CumulusPalletXcmpQueueOutboundState;
        readonly signalsExist: bool;
        readonly firstIndex: u16;
        readonly lastIndex: u16;
    }
    /** @name CumulusPalletXcmpQueueOutboundState (476) */
    interface CumulusPalletXcmpQueueOutboundState extends Enum {
        readonly isOk: boolean;
        readonly isSuspended: boolean;
        readonly type: "Ok" | "Suspended";
    }
    /** @name CumulusPalletXcmpQueueQueueConfigData (478) */
    interface CumulusPalletXcmpQueueQueueConfigData extends Struct {
        readonly suspendThreshold: u32;
        readonly dropThreshold: u32;
        readonly resumeThreshold: u32;
        readonly thresholdWeight: SpWeightsWeightV2Weight;
        readonly weightRestrictDecay: SpWeightsWeightV2Weight;
        readonly xcmpMaxIndividualWeight: SpWeightsWeightV2Weight;
    }
    /** @name CumulusPalletXcmpQueueError (480) */
    interface CumulusPalletXcmpQueueError extends Enum {
        readonly isFailedToSend: boolean;
        readonly isBadXcmOrigin: boolean;
        readonly isBadXcm: boolean;
        readonly isBadOverweightIndex: boolean;
        readonly isWeightOverLimit: boolean;
        readonly type:
            | "FailedToSend"
            | "BadXcmOrigin"
            | "BadXcm"
            | "BadOverweightIndex"
            | "WeightOverLimit";
    }
    /** @name PalletXcmQueryStatus (481) */
    interface PalletXcmQueryStatus extends Enum {
        readonly isPending: boolean;
        readonly asPending: {
            readonly responder: XcmVersionedMultiLocation;
            readonly maybeMatchQuerier: Option<XcmVersionedMultiLocation>;
            readonly maybeNotify: Option<ITuple<[u8, u8]>>;
            readonly timeout: u32;
        } & Struct;
        readonly isVersionNotifier: boolean;
        readonly asVersionNotifier: {
            readonly origin: XcmVersionedMultiLocation;
            readonly isActive: bool;
        } & Struct;
        readonly isReady: boolean;
        readonly asReady: {
            readonly response: XcmVersionedResponse;
            readonly at: u32;
        } & Struct;
        readonly type: "Pending" | "VersionNotifier" | "Ready";
    }
    /** @name XcmVersionedResponse (485) */
    interface XcmVersionedResponse extends Enum {
        readonly isV2: boolean;
        readonly asV2: XcmV2Response;
        readonly isV3: boolean;
        readonly asV3: XcmV3Response;
        readonly type: "V2" | "V3";
    }
    /** @name PalletXcmVersionMigrationStage (491) */
    interface PalletXcmVersionMigrationStage extends Enum {
        readonly isMigrateSupportedVersion: boolean;
        readonly isMigrateVersionNotifiers: boolean;
        readonly isNotifyCurrentTargets: boolean;
        readonly asNotifyCurrentTargets: Option<Bytes>;
        readonly isMigrateAndNotifyOldTargets: boolean;
        readonly type:
            | "MigrateSupportedVersion"
            | "MigrateVersionNotifiers"
            | "NotifyCurrentTargets"
            | "MigrateAndNotifyOldTargets";
    }
    /** @name XcmVersionedAssetId (493) */
    interface XcmVersionedAssetId extends Enum {
        readonly isV3: boolean;
        readonly asV3: XcmV3MultiassetAssetId;
        readonly type: "V3";
    }
    /** @name PalletXcmRemoteLockedFungibleRecord (494) */
    interface PalletXcmRemoteLockedFungibleRecord extends Struct {
        readonly amount: u128;
        readonly owner: XcmVersionedMultiLocation;
        readonly locker: XcmVersionedMultiLocation;
        readonly users: u32;
    }
    /** @name PalletXcmError (498) */
    interface PalletXcmError extends Enum {
        readonly isUnreachable: boolean;
        readonly isSendFailure: boolean;
        readonly isFiltered: boolean;
        readonly isUnweighableMessage: boolean;
        readonly isDestinationNotInvertible: boolean;
        readonly isEmpty: boolean;
        readonly isCannotReanchor: boolean;
        readonly isTooManyAssets: boolean;
        readonly isInvalidOrigin: boolean;
        readonly isBadVersion: boolean;
        readonly isBadLocation: boolean;
        readonly isNoSubscription: boolean;
        readonly isAlreadySubscribed: boolean;
        readonly isInvalidAsset: boolean;
        readonly isLowBalance: boolean;
        readonly isTooManyLocks: boolean;
        readonly isAccountNotSovereign: boolean;
        readonly isFeesNotMet: boolean;
        readonly isLockNotFound: boolean;
        readonly isInUse: boolean;
        readonly type:
            | "Unreachable"
            | "SendFailure"
            | "Filtered"
            | "UnweighableMessage"
            | "DestinationNotInvertible"
            | "Empty"
            | "CannotReanchor"
            | "TooManyAssets"
            | "InvalidOrigin"
            | "BadVersion"
            | "BadLocation"
            | "NoSubscription"
            | "AlreadySubscribed"
            | "InvalidAsset"
            | "LowBalance"
            | "TooManyLocks"
            | "AccountNotSovereign"
            | "FeesNotMet"
            | "LockNotFound"
            | "InUse";
    }
    /** @name CumulusPalletXcmError (499) */
    type CumulusPalletXcmError = Null;
    /** @name CumulusPalletDmpQueueConfigData (500) */
    interface CumulusPalletDmpQueueConfigData extends Struct {
        readonly maxIndividual: SpWeightsWeightV2Weight;
    }
    /** @name CumulusPalletDmpQueuePageIndexData (501) */
    interface CumulusPalletDmpQueuePageIndexData extends Struct {
        readonly beginUsed: u32;
        readonly endUsed: u32;
        readonly overweightCount: u64;
    }
    /** @name CumulusPalletDmpQueueError (504) */
    interface CumulusPalletDmpQueueError extends Enum {
        readonly isUnknown: boolean;
        readonly isOverLimit: boolean;
        readonly type: "Unknown" | "OverLimit";
    }
    /** @name OrmlXtokensModuleError (505) */
    interface OrmlXtokensModuleError extends Enum {
        readonly isAssetHasNoReserve: boolean;
        readonly isNotCrossChainTransfer: boolean;
        readonly isInvalidDest: boolean;
        readonly isNotCrossChainTransferableCurrency: boolean;
        readonly isUnweighableMessage: boolean;
        readonly isXcmExecutionFailed: boolean;
        readonly isCannotReanchor: boolean;
        readonly isInvalidAncestry: boolean;
        readonly isInvalidAsset: boolean;
        readonly isDestinationNotInvertible: boolean;
        readonly isBadVersion: boolean;
        readonly isDistinctReserveForAssetAndFee: boolean;
        readonly isZeroFee: boolean;
        readonly isZeroAmount: boolean;
        readonly isTooManyAssetsBeingSent: boolean;
        readonly isAssetIndexNonExistent: boolean;
        readonly isFeeNotEnough: boolean;
        readonly isNotSupportedMultiLocation: boolean;
        readonly isMinXcmFeeNotDefined: boolean;
        readonly type:
            | "AssetHasNoReserve"
            | "NotCrossChainTransfer"
            | "InvalidDest"
            | "NotCrossChainTransferableCurrency"
            | "UnweighableMessage"
            | "XcmExecutionFailed"
            | "CannotReanchor"
            | "InvalidAncestry"
            | "InvalidAsset"
            | "DestinationNotInvertible"
            | "BadVersion"
            | "DistinctReserveForAssetAndFee"
            | "ZeroFee"
            | "ZeroAmount"
            | "TooManyAssetsBeingSent"
            | "AssetIndexNonExistent"
            | "FeeNotEnough"
            | "NotSupportedMultiLocation"
            | "MinXcmFeeNotDefined";
    }
    /** @name OrmlTokensBalanceLock (507) */
    interface OrmlTokensBalanceLock extends Struct {
        readonly id: U8aFixed;
        readonly amount: u128;
    }
    /** @name OrmlTokensAccountData (509) */
    interface OrmlTokensAccountData extends Struct {
        readonly free: u128;
        readonly reserved: u128;
        readonly frozen: u128;
    }
    /** @name OrmlTokensReserveData (511) */
    interface OrmlTokensReserveData extends Struct {
        readonly id: U8aFixed;
        readonly amount: u128;
    }
    /** @name OrmlTokensModuleError (513) */
    interface OrmlTokensModuleError extends Enum {
        readonly isBalanceTooLow: boolean;
        readonly isAmountIntoBalanceFailed: boolean;
        readonly isLiquidityRestrictions: boolean;
        readonly isMaxLocksExceeded: boolean;
        readonly isKeepAlive: boolean;
        readonly isExistentialDeposit: boolean;
        readonly isDeadAccount: boolean;
        readonly isTooManyReserves: boolean;
        readonly type:
            | "BalanceTooLow"
            | "AmountIntoBalanceFailed"
            | "LiquidityRestrictions"
            | "MaxLocksExceeded"
            | "KeepAlive"
            | "ExistentialDeposit"
            | "DeadAccount"
            | "TooManyReserves";
    }
    /** @name PalletBridgeProposalVotes (516) */
    interface PalletBridgeProposalVotes extends Struct {
        readonly votesFor: Vec<AccountId32>;
        readonly votesAgainst: Vec<AccountId32>;
        readonly status: PalletBridgeProposalStatus;
        readonly expiry: u32;
    }
    /** @name PalletBridgeProposalStatus (517) */
    interface PalletBridgeProposalStatus extends Enum {
        readonly isInitiated: boolean;
        readonly isApproved: boolean;
        readonly isRejected: boolean;
        readonly type: "Initiated" | "Approved" | "Rejected";
    }
    /** @name PalletBridgeBridgeEvent (519) */
    interface PalletBridgeBridgeEvent extends Enum {
        readonly isFungibleTransfer: boolean;
        readonly asFungibleTransfer: ITuple<[u8, u64, U8aFixed, u128, Bytes]>;
        readonly isNonFungibleTransfer: boolean;
        readonly asNonFungibleTransfer: ITuple<[u8, u64, U8aFixed, Bytes, Bytes, Bytes]>;
        readonly isGenericTransfer: boolean;
        readonly asGenericTransfer: ITuple<[u8, u64, U8aFixed, Bytes]>;
        readonly type: "FungibleTransfer" | "NonFungibleTransfer" | "GenericTransfer";
    }
    /** @name PalletBridgeError (520) */
    interface PalletBridgeError extends Enum {
        readonly isThresholdNotSet: boolean;
        readonly isInvalidChainId: boolean;
        readonly isInvalidThreshold: boolean;
        readonly isChainNotWhitelisted: boolean;
        readonly isChainAlreadyWhitelisted: boolean;
        readonly isResourceDoesNotExist: boolean;
        readonly isRelayerAlreadyExists: boolean;
        readonly isRelayerInvalid: boolean;
        readonly isMustBeRelayer: boolean;
        readonly isRelayerAlreadyVoted: boolean;
        readonly isProposalAlreadyExists: boolean;
        readonly isProposalDoesNotExist: boolean;
        readonly isProposalNotComplete: boolean;
        readonly isProposalAlreadyComplete: boolean;
        readonly isProposalExpired: boolean;
        readonly isFeeTooExpensive: boolean;
        readonly isFeeDoesNotExist: boolean;
        readonly isInsufficientBalance: boolean;
        readonly isCannotPayAsFee: boolean;
        readonly isNonceOverFlow: boolean;
        readonly type:
            | "ThresholdNotSet"
            | "InvalidChainId"
            | "InvalidThreshold"
            | "ChainNotWhitelisted"
            | "ChainAlreadyWhitelisted"
            | "ResourceDoesNotExist"
            | "RelayerAlreadyExists"
            | "RelayerInvalid"
            | "MustBeRelayer"
            | "RelayerAlreadyVoted"
            | "ProposalAlreadyExists"
            | "ProposalDoesNotExist"
            | "ProposalNotComplete"
            | "ProposalAlreadyComplete"
            | "ProposalExpired"
            | "FeeTooExpensive"
            | "FeeDoesNotExist"
            | "InsufficientBalance"
            | "CannotPayAsFee"
            | "NonceOverFlow";
    }
    /** @name PalletBridgeTransferError (522) */
    interface PalletBridgeTransferError extends Enum {
        readonly isInvalidCommand: boolean;
        readonly isInvalidResourceId: boolean;
        readonly isReachMaximumSupply: boolean;
        readonly isOverFlow: boolean;
        readonly type: "InvalidCommand" | "InvalidResourceId" | "ReachMaximumSupply" | "OverFlow";
    }
    /** @name PalletDrop3RewardPool (523) */
    interface PalletDrop3RewardPool extends Struct {
        readonly id: u64;
        readonly name: Bytes;
        readonly owner: AccountId32;
        readonly total: u128;
        readonly remain: u128;
        readonly createAt: u32;
        readonly startAt: u32;
        readonly endAt: u32;
        readonly started: bool;
        readonly approved: bool;
    }
    /** @name PalletDrop3Error (525) */
    interface PalletDrop3Error extends Enum {
        readonly isRequireAdmin: boolean;
        readonly isRequireRewardPoolOwner: boolean;
        readonly isRequireAdminOrRewardPoolOwner: boolean;
        readonly isNoSuchRewardPool: boolean;
        readonly isInsufficientReservedBalance: boolean;
        readonly isInvalidTotalBalance: boolean;
        readonly isInsufficientRemain: boolean;
        readonly isInvalidProposedBlock: boolean;
        readonly isRewardPoolUnapproved: boolean;
        readonly isRewardPoolAlreadyApproved: boolean;
        readonly isRewardPoolStopped: boolean;
        readonly isRewardPoolRanTooEarly: boolean;
        readonly isRewardPoolRanTooLate: boolean;
        readonly isUnexpectedUnMovedAmount: boolean;
        readonly isNoVacantPoolId: boolean;
        readonly type:
            | "RequireAdmin"
            | "RequireRewardPoolOwner"
            | "RequireAdminOrRewardPoolOwner"
            | "NoSuchRewardPool"
            | "InsufficientReservedBalance"
            | "InvalidTotalBalance"
            | "InsufficientRemain"
            | "InvalidProposedBlock"
            | "RewardPoolUnapproved"
            | "RewardPoolAlreadyApproved"
            | "RewardPoolStopped"
            | "RewardPoolRanTooEarly"
            | "RewardPoolRanTooLate"
            | "UnexpectedUnMovedAmount"
            | "NoVacantPoolId";
    }
    /** @name PalletExtrinsicFilterError (526) */
    interface PalletExtrinsicFilterError extends Enum {
        readonly isCannotBlock: boolean;
        readonly isCannotConvertToString: boolean;
        readonly isExtrinsicAlreadyBlocked: boolean;
        readonly isExtrinsicNotBlocked: boolean;
        readonly type:
            | "CannotBlock"
            | "CannotConvertToString"
            | "ExtrinsicAlreadyBlocked"
            | "ExtrinsicNotBlocked";
    }
    /** @name PalletIdentityManagementError (527) */
    interface PalletIdentityManagementError extends Enum {
        readonly isDelegateeNotExist: boolean;
        readonly isUnauthorizedUser: boolean;
        readonly type: "DelegateeNotExist" | "UnauthorizedUser";
    }
    /** @name PalletAssetManagerError (528) */
    interface PalletAssetManagerError extends Enum {
        readonly isAssetAlreadyExists: boolean;
        readonly isAssetTypeDoesNotExist: boolean;
        readonly isAssetIdDoesNotExist: boolean;
        readonly isDefaultAssetTypeRemoved: boolean;
        readonly isAssetIdLimitReached: boolean;
        readonly type:
            | "AssetAlreadyExists"
            | "AssetTypeDoesNotExist"
            | "AssetIdDoesNotExist"
            | "DefaultAssetTypeRemoved"
            | "AssetIdLimitReached";
    }
    /** @name PalletVcManagementVcContext (529) */
    interface PalletVcManagementVcContext extends Struct {
        readonly subject: AccountId32;
        readonly assertion: CorePrimitivesAssertion;
        readonly hash_: H256;
        readonly status: PalletVcManagementVcContextStatus;
    }
    /** @name PalletVcManagementVcContextStatus (530) */
    interface PalletVcManagementVcContextStatus extends Enum {
        readonly isActive: boolean;
        readonly isDisabled: boolean;
        readonly type: "Active" | "Disabled";
    }
    /** @name PalletVcManagementSchemaVcSchema (531) */
    interface PalletVcManagementSchemaVcSchema extends Struct {
        readonly id: Bytes;
        readonly author: AccountId32;
        readonly content: Bytes;
        readonly status: PalletVcManagementVcContextStatus;
    }
    /** @name PalletVcManagementError (534) */
    interface PalletVcManagementError extends Enum {
        readonly isDelegateeNotExist: boolean;
        readonly isUnauthorizedUser: boolean;
        readonly isVcAlreadyExists: boolean;
        readonly isVcNotExist: boolean;
        readonly isVcSubjectMismatch: boolean;
        readonly isVcAlreadyDisabled: boolean;
        readonly isRequireAdmin: boolean;
        readonly isSchemaNotExists: boolean;
        readonly isSchemaAlreadyDisabled: boolean;
        readonly isSchemaAlreadyActivated: boolean;
        readonly isSchemaIndexOverFlow: boolean;
        readonly isLengthMismatch: boolean;
        readonly type:
            | "DelegateeNotExist"
            | "UnauthorizedUser"
            | "VcAlreadyExists"
            | "VcNotExist"
            | "VcSubjectMismatch"
            | "VcAlreadyDisabled"
            | "RequireAdmin"
            | "SchemaNotExists"
            | "SchemaAlreadyDisabled"
            | "SchemaAlreadyActivated"
            | "SchemaIndexOverFlow"
            | "LengthMismatch";
    }
    /** @name PalletGroupError (535) */
    interface PalletGroupError extends Enum {
        readonly isGroupMemberAlreadyExists: boolean;
        readonly isGroupMemberInvalid: boolean;
        readonly type: "GroupMemberAlreadyExists" | "GroupMemberInvalid";
    }
    /** @name TeerexPrimitivesEnclave (537) */
    interface TeerexPrimitivesEnclave extends Struct {
        readonly pubkey: AccountId32;
        readonly mrEnclave: U8aFixed;
        readonly timestamp: u64;
        readonly url: Bytes;
        readonly shieldingKey: Option<Bytes>;
        readonly vcPubkey: Option<Bytes>;
        readonly sgxMode: TeerexPrimitivesSgxBuildMode;
        readonly sgxMetadata: TeerexPrimitivesSgxEnclaveMetadata;
    }
    /** @name TeerexPrimitivesSgxBuildMode (538) */
    interface TeerexPrimitivesSgxBuildMode extends Enum {
        readonly isDebug: boolean;
        readonly isProduction: boolean;
        readonly type: "Debug" | "Production";
    }
    /** @name TeerexPrimitivesSgxEnclaveMetadata (539) */
    interface TeerexPrimitivesSgxEnclaveMetadata extends Struct {
        readonly quote: Bytes;
        readonly quoteSig: Bytes;
        readonly quoteCert: Bytes;
    }
    /** @name TeerexPrimitivesQuotingEnclave (540) */
    interface TeerexPrimitivesQuotingEnclave extends Struct {
        readonly issueDate: u64;
        readonly nextUpdate: u64;
        readonly miscselect: U8aFixed;
        readonly miscselectMask: U8aFixed;
        readonly attributes: U8aFixed;
        readonly attributesMask: U8aFixed;
        readonly mrsigner: U8aFixed;
        readonly isvprodid: u16;
        readonly tcb: Vec<TeerexPrimitivesQeTcb>;
    }
    /** @name TeerexPrimitivesQeTcb (542) */
    interface TeerexPrimitivesQeTcb extends Struct {
        readonly isvsvn: u16;
    }
    /** @name TeerexPrimitivesTcbInfoOnChain (543) */
    interface TeerexPrimitivesTcbInfoOnChain extends Struct {
        readonly issueDate: u64;
        readonly nextUpdate: u64;
        readonly tcbLevels: Vec<TeerexPrimitivesTcbVersionStatus>;
    }
    /** @name TeerexPrimitivesTcbVersionStatus (545) */
    interface TeerexPrimitivesTcbVersionStatus extends Struct {
        readonly cpusvn: U8aFixed;
        readonly pcesvn: u16;
    }
    /** @name PalletTeerexError (546) */
    interface PalletTeerexError extends Enum {
        readonly isRequireAdmin: boolean;
        readonly isEnclaveSignerDecodeError: boolean;
        readonly isSenderIsNotAttestedEnclave: boolean;
        readonly isRemoteAttestationVerificationFailed: boolean;
        readonly isRemoteAttestationTooOld: boolean;
        readonly isSgxModeNotAllowed: boolean;
        readonly isEnclaveIsNotRegistered: boolean;
        readonly isWrongMrenclaveForBondingAccount: boolean;
        readonly isWrongMrenclaveForShard: boolean;
        readonly isEnclaveUrlTooLong: boolean;
        readonly isRaReportTooLong: boolean;
        readonly isEmptyEnclaveRegistry: boolean;
        readonly isScheduledEnclaveNotExist: boolean;
        readonly isEnclaveNotInSchedule: boolean;
        readonly isCollateralInvalid: boolean;
        readonly isTooManyTopics: boolean;
        readonly isDataTooLong: boolean;
        readonly type:
            | "RequireAdmin"
            | "EnclaveSignerDecodeError"
            | "SenderIsNotAttestedEnclave"
            | "RemoteAttestationVerificationFailed"
            | "RemoteAttestationTooOld"
            | "SgxModeNotAllowed"
            | "EnclaveIsNotRegistered"
            | "WrongMrenclaveForBondingAccount"
            | "WrongMrenclaveForShard"
            | "EnclaveUrlTooLong"
            | "RaReportTooLong"
            | "EmptyEnclaveRegistry"
            | "ScheduledEnclaveNotExist"
            | "EnclaveNotInSchedule"
            | "CollateralInvalid"
            | "TooManyTopics"
            | "DataTooLong";
    }
    /** @name SidechainPrimitivesSidechainBlockConfirmation (547) */
    interface SidechainPrimitivesSidechainBlockConfirmation extends Struct {
        readonly blockNumber: u64;
        readonly blockHeaderHash: H256;
    }
    /** @name PalletSidechainError (548) */
    interface PalletSidechainError extends Enum {
        readonly isReceivedUnexpectedSidechainBlock: boolean;
        readonly isInvalidNextFinalizationCandidateBlockNumber: boolean;
        readonly type:
            | "ReceivedUnexpectedSidechainBlock"
            | "InvalidNextFinalizationCandidateBlockNumber";
    }
    /** @name PalletTeeracleError (551) */
    interface PalletTeeracleError extends Enum {
        readonly isInvalidCurrency: boolean;
        readonly isReleaseWhitelistOverflow: boolean;
        readonly isReleaseNotWhitelisted: boolean;
        readonly isReleaseAlreadyWhitelisted: boolean;
        readonly isTradingPairStringTooLong: boolean;
        readonly isOracleDataNameStringTooLong: boolean;
        readonly isDataSourceStringTooLong: boolean;
        readonly isOracleBlobTooBig: boolean;
        readonly type:
            | "InvalidCurrency"
            | "ReleaseWhitelistOverflow"
            | "ReleaseNotWhitelisted"
            | "ReleaseAlreadyWhitelisted"
            | "TradingPairStringTooLong"
            | "OracleDataNameStringTooLong"
            | "DataSourceStringTooLong"
            | "OracleBlobTooBig";
    }
    /** @name PalletSudoError (552) */
    interface PalletSudoError extends Enum {
        readonly isRequireSudo: boolean;
        readonly type: "RequireSudo";
    }
    /** @name SpRuntimeMultiSignature (554) */
    interface SpRuntimeMultiSignature extends Enum {
        readonly isEd25519: boolean;
        readonly asEd25519: SpCoreEd25519Signature;
        readonly isSr25519: boolean;
        readonly asSr25519: SpCoreSr25519Signature;
        readonly isEcdsa: boolean;
        readonly asEcdsa: SpCoreEcdsaSignature;
        readonly type: "Ed25519" | "Sr25519" | "Ecdsa";
    }
    /** @name SpCoreEd25519Signature (555) */
    interface SpCoreEd25519Signature extends U8aFixed {}
    /** @name SpCoreSr25519Signature (557) */
    interface SpCoreSr25519Signature extends U8aFixed {}
    /** @name SpCoreEcdsaSignature (558) */
    interface SpCoreEcdsaSignature extends U8aFixed {}
    /** @name FrameSystemExtensionsCheckNonZeroSender (561) */
    type FrameSystemExtensionsCheckNonZeroSender = Null;
    /** @name FrameSystemExtensionsCheckSpecVersion (562) */
    type FrameSystemExtensionsCheckSpecVersion = Null;
    /** @name FrameSystemExtensionsCheckTxVersion (563) */
    type FrameSystemExtensionsCheckTxVersion = Null;
    /** @name FrameSystemExtensionsCheckGenesis (564) */
    type FrameSystemExtensionsCheckGenesis = Null;
    /** @name FrameSystemExtensionsCheckNonce (567) */
    interface FrameSystemExtensionsCheckNonce extends Compact<u32> {}
    /** @name FrameSystemExtensionsCheckWeight (568) */
    type FrameSystemExtensionsCheckWeight = Null;
    /** @name PalletTransactionPaymentChargeTransactionPayment (569) */
    interface PalletTransactionPaymentChargeTransactionPayment extends Compact<u128> {}
}
//# sourceMappingURL=types-lookup.d.ts.map<|MERGE_RESOLUTION|>--- conflicted
+++ resolved
@@ -2827,12 +2827,9 @@
         readonly isA13: boolean;
         readonly asA13: AccountId32;
         readonly isA14: boolean;
-<<<<<<< HEAD
-=======
         readonly isAchainable: boolean;
         readonly asAchainable: CorePrimitivesAssertionAchainableParams;
         readonly isA20: boolean;
->>>>>>> d4643228
         readonly type:
             | "A1"
             | "A2"
@@ -2845,13 +2842,9 @@
             | "A10"
             | "A11"
             | "A13"
-<<<<<<< HEAD
-            | "A14";
-=======
             | "A14"
             | "Achainable"
             | "A20";
->>>>>>> d4643228
     }
     /** @name CorePrimitivesNetworkWeb3Network (149) */
     interface CorePrimitivesNetworkWeb3Network extends Enum {
