import { Bytes } from "@polkadot/types-codec";

export default {
    types: {
        WorkerRpcReturnValue: {
            value: "Vec<u8>",
            do_watch: "bool",
            status: "DirectRequestStatus",
        },
        TrustedOperation: {
            _enum: {
                indirect_call: "(TrustedCallSigned)",
                direct_call: "(TrustedCallSigned)",
                get: "(Getter)",
            },
        },
        TrustedCallSigned: {
            call: "TrustedCall",
            index: "u32",
            signature: "LitentryMultiSignature",
        },
        Getter: {
            _enum: {
                public: "(PublicGetter)",
                trusted: "(TrustedGetterSigned)",
            },
        },
        PublicGetter: {
            _enum: {
                some_value: "u32",
                nonce: "(LitentryIdentity)",
            },
        },
        TrustedGetterSigned: {
            getter: "TrustedGetter",
            signature: "LitentryMultiSignature",
        },

        //important
        TrustedGetter: {
            _enum: {
                free_balance: "(LitentryIdentity)",
                reserved_balance: "(LitentryIdentity)",
                user_shielding_key: "(LitentryIdentity)",
                id_graph: "(LitentryIdentity)",
                id_graph_stats: "(LitentryIdentity)",
            },
        },
        //important
        TrustedCall: {
            _enum: {
                balance_set_balance: "(LitentryIdentity, LitentryIdentity, Balance, Balance)",
                balance_transfer: "(LitentryIdentity, LitentryIdentity, Balance)",
                balance_unshield: "(LitentryIdentity, LitentryIdentity, Balance, ShardIdentifier)",
                balance_shield: "(LitentryIdentity, LitentryIdentity, Balance)",
                set_user_shielding_key:
                    "(LitentryIdentity, LitentryIdentity, UserShieldingKeyType, H256)",
                link_identity:
                    "(LitentryIdentity, LitentryIdentity, LitentryIdentity, LitentryValidationData, Vec<Web3Network>, UserShieldingKeyNonceType, H256)",
                deactivate_identity: "(LitentryIdentity, LitentryIdentity, LitentryIdentity, H256)",
                activate_identity: "(LitentryIdentity, LitentryIdentity, LitentryIdentity, H256)",
                request_vc: "(LitentryIdentity, LitentryIdentity, Assertion, H256)",
                set_identity_networks:
                    "(LitentryIdentity, LitentryIdentity, LitentryIdentity, Vec<Web3Network>, H256)",
            },
        },
        UserShieldingKeyType: "[u8; 32]",
        UserShieldingKeyNonceType: "[u8; 12]",
        DirectRequestStatus: {
            _enum: {
                Ok: null,
                TrustedOperationStatus: "(TrustedOperationStatus, H256)",
                Error: null,
            },
        },
        TrustedOperationStatus: {
            _enum: {
                Submitted: null,
                Future: null,
                Ready: null,
                Broadcast: null,
                InSidechainBlock: "H256",
                Retracted: null,
                FinalityTimeout: null,
                Finalized: null,
                Usurped: null,
                Dropped: null,
                Invalid: null,
            },
        },

        // identity management
        LitentryIdentity: {
            _enum: {
                Twitter: "IdentityString",
                Discord: "IdentityString",
                Github: "IdentityString",
                Substrate: "Address32",
                Evm: "Address20",
            },
        },
        Address32: "[u8;32]",
        Address20: "[u8;20]",
        IdentityString: "Vec<u8>",
        Web3Network: {
            _enum: [
                "Polkadot",
                "Kusama",
                "Litentry",
                "Litmus",
                "LitentryRococo",
                "Khala",
                "SubstrateTestnet",
                "Ethereum",
                "Polygon",
                "BSC",
            ],
        },
        LitentryValidationData: {
            _enum: {
                Web2Validation: "Web2ValidationData",
                Web3Validation: "Web3ValidationData",
            },
        },
        Web2ValidationData: {
            _enum: {
                Twitter: "TwitterValidationData",
                Discord: "DiscordValidationData",
            },
        },
        TwitterValidationData: {
            tweet_id: "Vec<u8>",
        },
        DiscordValidationData: {
            channel_id: "Vec<u8>",
            message_id: "Vec<u8>",
            guild_id: "Vec<u8>",
        },
        Web3ValidationData: {
            _enum: {
                Substrate: "Web3CommonValidationData",
                Evm: "Web3CommonValidationData",
            },
        },
        Web3CommonValidationData: {
            message: "Vec<u8>",
            signature: "LitentryMultiSignature",
        },

        LitentryMultiSignature: {
            _enum: {
                Ed25519: "ed25519::Signature",
                Sr25519: "sr25519::Signature",
                Ecdsa: "ecdsa::Signature",
                Ethereum: "EthereumSignature",
            },
        },
        EthereumSignature: "([u8; 65])",

        IdentityGenericEvent: {
            who: "AccountId",
            identity: "LitentryIdentity",
            id_graph: "Vec<(LitentryIdentity, IdentityContext)>",
        },

        IdentityStatus: {
            _enum: ["Active", "Inactive"],
        },

        IdentityContext: {
            link_block: "BlockNumber",
            web3networks: "BoundedWeb3Network",
            status: "IdentityStatus",
        },
        BoundedWeb3Network: "BoundedVec<Web3Network, ConstU32<128>>",

        // teerex
        ShardIdentifier: "H256",
        Request: {
            shard: "ShardIdentifier",
            cyphertext: "Vec<u8>",
        },

        // vc management
        VCRequested: {
            account: "AccountId",
            mrEnclave: "ShardIdentifier",
            assertion: "Assertion",
        },
        Assertion: {
            _enum: {
                A1: "Null",
                A2: "Bytes",
                A3: "(Bytes,Bytes,Bytes)",
                A4: "u128",
                A5: "(Bytes,Bytes)",
                A6: "Null",
                A7: "u128",
                A8: "Vec<Bytes>",
                A9: "Null",
                A10: "u128",
                A11: "u128",
                A13: "u32",
            },
        },
        GenericEventWithAccount: {
            account: "AccountId",
        },
        SetUserShieldingKeyResponse: {
            account: "AccountId",
            id_graph: "AesOutput",
            req_ext_hash: "H256",
        },
        LinkIdentityResponse: {
            account: "AccountId",
            identity: "AesOutput",
            id_graph: "AesOutput",
            req_ext_hash: "H256",
        },
        DeactivateIdentityResponse: {
            account: "AccountId",
            identity: "AesOutput",
            req_ext_hash: "H256",
        },
        ActivateIdentityResponse: {
            account: "AccountId",
            identity: "AesOutput",
            req_ext_hash: "H256",
        },
        SetIdentityNetworksResponse: {
            req_ext_hash: "H256",
        },
<<<<<<< HEAD
        ErrorDetail: {
            _enum: {
                ImportError: "Null",
                UnauthorizedSigner: "Null",
                StfError: "(Bytes)",
                SendStfRequestFailed: "Null",
                UserShieldingKeyNotFound: "Null",
                ParseError: "Null",
                DataProviderError: "(Bytes)",
                InvalidIdentity: "Null",
                WrongWeb2Handle: "Null",
                UnexpectedMessage: "Null",
                WrongSignatureType: "Null",
                VerifySubstrateSignatureFailed: "Null",
                VerifyEvmSignatureFailed: "Null",
                RecoverEvmAddressFailed: "Null",
                Web3NetworkOutOfBounds: "Null",
            },
        },
        StfError: {
            _enum: {
                MissingPrivileges: "(LitentryIdentity)",
                RequireEnclaveSignerAccount: "Null",
                Dispatch: "(String)",
                MissingFunds: "Null",
                InvalidNonce: "(Index, Index)",
                StorageHashMismatch: "Null",
                InvalidStorageDiff: "Null",
                InvalidMetadata: "Null",
                SetUserShieldingKeyFailed: "(ErrorDetail)",
                LinkIdentityFailed: "(ErrorDetail)",
                DeactivateIdentityFailed: "(ErrorDetail)",
                ActivateIdentityFailed: "(ErrorDetail)",
                RequestVCFailed: "(Assertion, ErrorDetail)",
                SetScheduledMrEnclaveFailed: "Null",
                SetIdentityNetworksFailed: "(ErrorDetail)",
                InvalidAccount: "Null",
                UnclassifiedError: "Null",
            },
        },
        ErrorResponse: {
            req_ext_hash: "H256",
            error: "StfError",
=======
        RequestVCResponse: {
            account: "AccountId",
            assertion: "Assertion",
            vc_index: "H256",
            vc_hash: "H256",
            vc_payload: "AesOutput",
            req_ext_hash: "H256",
>>>>>>> 055b19d3
        },
        AesOutput: {
            ciphertext: "Vec<u8>",
            aad: "Vec<u8>",
            nonce: "[u8; 12]",
        },
    },
};<|MERGE_RESOLUTION|>--- conflicted
+++ resolved
@@ -230,7 +230,14 @@
         SetIdentityNetworksResponse: {
             req_ext_hash: "H256",
         },
-<<<<<<< HEAD
+        RequestVCResponse: {
+            account: "AccountId",
+            assertion: "Assertion",
+            vc_index: "H256",
+            vc_hash: "H256",
+            vc_payload: "AesOutput",
+            req_ext_hash: "H256",
+        },
         ErrorDetail: {
             _enum: {
                 ImportError: "Null",
@@ -274,15 +281,6 @@
         ErrorResponse: {
             req_ext_hash: "H256",
             error: "StfError",
-=======
-        RequestVCResponse: {
-            account: "AccountId",
-            assertion: "Assertion",
-            vc_index: "H256",
-            vc_hash: "H256",
-            vc_payload: "AesOutput",
-            req_ext_hash: "H256",
->>>>>>> 055b19d3
         },
         AesOutput: {
             ciphertext: "Vec<u8>",
