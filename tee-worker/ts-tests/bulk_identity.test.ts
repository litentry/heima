import { step } from 'mocha-steps';
import {
    buildValidations,
    describeLitentry,
    buildIdentityTxs,
    buildIdentityHelper,
    assertIdentityCreated,
    assertIdentityRemoved,
    assertIdentityVerified,
    assertInitialIDGraphCreated,
} from './common/utils';
import { KeyringPair } from '@polkadot/keyring/types';
import { ethers } from 'ethers';
import { BatchCall, IdentityGenericEvent } from './common/type-definitions';
import type { LitentryPrimitivesIdentity } from '@polkadot/types/lookup';
import type { LitentryValidationData } from './parachain-interfaces/identity/types';
import { handleIdentityEvents } from './common/utils';
<<<<<<< HEAD
import { assert } from 'chai';
import { listenEvent, multiAccountTxSender } from './common/transactions';
import { u8aToHex } from '@polkadot/util';
import { Call } from '@polkadot/types/interfaces/types';
import { Vec } from '@polkadot/types';
=======
import { multiAccountTxSender } from './common/transactions';
import { SubmittableResult } from '@polkadot/api';

>>>>>>> 48f097e4
//Explain how to use this test, which has two important parameters:
//1.The "number" parameter in describeLitentry represents the number of accounts generated, including Substrate wallets and Ethereum wallets.If you want to use a large number of accounts for testing, you can modify this parameter.
//2.Each time the test code is executed, new wallet account will be used.

describeLitentry('multiple accounts test', 2, async (context) => {
    const aesKey = '0x22fc82db5b606998ad45099b7978b5b4f9dd4ea6017e57370ac56141caaabd12';
    var substrateSigners: KeyringPair[] = [];
    var ethereumSigners: ethers.Wallet[] = [];
    var web3Validations: LitentryValidationData[] = [];
    var identities: LitentryPrimitivesIdentity[] = [];
    step('setup signers', async () => {
        substrateSigners = context.web3Signers.map((web3Signer) => {
            return web3Signer.substrateWallet;
        });
        ethereumSigners = context.web3Signers.map((web3Signer) => {
            return web3Signer.ethereumWallet;
        });
    });
    step('send test token to each account', async () => {
<<<<<<< HEAD
        const txs: BatchCall = [];
        for (let i = 0; i < substraetSigners.length; i++) {
=======
        const txs: any = [];
        for (let i = 0; i < substrateSigners.length; i++) {
>>>>>>> 48f097e4
            //1 token
            const tx = context.api.tx.balances.transfer(substrateSigners[i].address, '1000000000000');
            txs.push(tx);
        }
<<<<<<< HEAD
        await context.api.tx.utility.batch(txs as Vec<Call>).signAndSend(context.substrateWallet.alice);
        await listenEvent(context.api, 'balances', ['Transfer'], txs.length, [
            u8aToHex(context.substrateWallet.alice.addressRaw),
        ]);
=======
        await new Promise((resolve, reject) => {
            context.api.tx.utility
                .batch(txs)
                .signAndSend(context.substrateWallet.alice, (result: SubmittableResult) => {
                    console.log(`Current status is ${result.status}`);
                    if (result.status.isFinalized) {
                        resolve(result.status);
                    } else if (result.status.isInvalid) {
                        console.log(`Transaction is ${result.status}`);
                        reject(result.status);
                    }
                });
        });
>>>>>>> 48f097e4
    });

    //test with multiple accounts
    step('test set usershieldingkey with multiple accounts', async () => {
        let txs = await buildIdentityTxs(context, substrateSigners, [], 'setUserShieldingKey');
        const resp_events = await multiAccountTxSender(context, txs, substrateSigners, 'identityManagement', [
            'UserShieldingKeySet',
        ]);

        const event_datas = await handleIdentityEvents(context, aesKey, resp_events, 'UserShieldingKeySet');
        event_datas.forEach(async (data: any, index: number) => {
            await assertInitialIDGraphCreated(context.api, substrateSigners[index], data);
        });
    });

    //test identity with multiple accounts
    step('test createIdentity with multiple accounts', async () => {
        for (let index = 0; index < ethereumSigners.length; index++) {
            let identity = await buildIdentityHelper(ethereumSigners[index].address, 'Ethereum', 'Evm', context);
            identities.push(identity);
        }

        let txs = await buildIdentityTxs(context, substrateSigners, identities, 'createIdentity');

        const resp_events = await multiAccountTxSender(context, txs, substrateSigners, 'identityManagement', [
            'IdentityCreated',
        ]);
        const resp_events_datas = (await handleIdentityEvents(
            context,
            aesKey,
            resp_events,
            'IdentityCreated'
        )) as IdentityGenericEvent[];

        for (let index = 0; index < resp_events_datas.length; index++) {
            console.log('createIdentity', index);
            assertIdentityCreated(substrateSigners[index], resp_events_datas[index]);
        }
        const validations = await buildValidations(
            context,
            resp_events_datas,
            identities,
            'ethereum',
            substrateSigners,
            ethereumSigners
        );

        web3Validations = [...validations];
    });

    step('test verifyIdentity with multiple accounts', async () => {
        let txs = await buildIdentityTxs(context, substrateSigners, identities, 'verifyIdentity', web3Validations);
        const resp_events = await multiAccountTxSender(context, txs, substrateSigners, 'identityManagement', [
            'IdentityVerified',
        ]);
<<<<<<< HEAD
        assert.equal(resp_events.length, txs.length, 'verify identities with multiple accounts check fail');
        const [resp_events_datas] = (await handleIdentityEvents(
            context,
            aesKey,
            resp_events,
            'IdentityVerified'
        )) as IdentityGenericEvent[];
        for (let index = 0; index < [resp_events_datas].length; index++) {
            console.log('verifyIdentity', index);
            assertIdentityVerified(substraetSigners[index], [resp_events_datas]);
=======
        const [resp_events_datas] = await handleIdentityEvents(context, aesKey, resp_events, 'IdentityVerified');
        for (let index = 0; index < resp_events_datas.length; index++) {
            console.log('verifyIdentity', index);
            assertIdentityVerified(substrateSigners[index], resp_events_datas);
>>>>>>> 48f097e4
        }
    });

    step('test removeIdentity with multiple accounts', async () => {
        let txs = await buildIdentityTxs(context, substrateSigners, identities, 'removeIdentity');

        const resp_events = await multiAccountTxSender(context, txs, substrateSigners, 'identityManagement', [
            'IdentityRemoved',
        ]);
<<<<<<< HEAD
        assert.equal(resp_events.length, txs.length, 'remove identities with multiple accounts check fail');
        const [resp_events_datas] = (await handleIdentityEvents(
            context,
            aesKey,
            resp_events,
            'IdentityRemoved'
        )) as IdentityGenericEvent[];
        for (let index = 0; index < [resp_events_datas].length; index++) {
=======
        const [resp_events_datas] = await handleIdentityEvents(context, aesKey, resp_events, 'IdentityRemoved');
        for (let index = 0; index < resp_events_datas.length; index++) {
>>>>>>> 48f097e4
            console.log('verifyIdentity', index);
            assertIdentityRemoved(substrateSigners[index], resp_events_datas);
        }
    });
});<|MERGE_RESOLUTION|>--- conflicted
+++ resolved
@@ -15,17 +15,12 @@
 import type { LitentryPrimitivesIdentity } from '@polkadot/types/lookup';
 import type { LitentryValidationData } from './parachain-interfaces/identity/types';
 import { handleIdentityEvents } from './common/utils';
-<<<<<<< HEAD
 import { assert } from 'chai';
 import { listenEvent, multiAccountTxSender } from './common/transactions';
 import { u8aToHex } from '@polkadot/util';
 import { Call } from '@polkadot/types/interfaces/types';
 import { Vec } from '@polkadot/types';
-=======
-import { multiAccountTxSender } from './common/transactions';
 import { SubmittableResult } from '@polkadot/api';
-
->>>>>>> 48f097e4
 //Explain how to use this test, which has two important parameters:
 //1.The "number" parameter in describeLitentry represents the number of accounts generated, including Substrate wallets and Ethereum wallets.If you want to use a large number of accounts for testing, you can modify this parameter.
 //2.Each time the test code is executed, new wallet account will be used.
@@ -45,26 +40,15 @@
         });
     });
     step('send test token to each account', async () => {
-<<<<<<< HEAD
         const txs: BatchCall = [];
-        for (let i = 0; i < substraetSigners.length; i++) {
-=======
-        const txs: any = [];
         for (let i = 0; i < substrateSigners.length; i++) {
->>>>>>> 48f097e4
             //1 token
             const tx = context.api.tx.balances.transfer(substrateSigners[i].address, '1000000000000');
             txs.push(tx);
         }
-<<<<<<< HEAD
-        await context.api.tx.utility.batch(txs as Vec<Call>).signAndSend(context.substrateWallet.alice);
-        await listenEvent(context.api, 'balances', ['Transfer'], txs.length, [
-            u8aToHex(context.substrateWallet.alice.addressRaw),
-        ]);
-=======
         await new Promise((resolve, reject) => {
             context.api.tx.utility
-                .batch(txs)
+                .batch(txs as Vec<Call>)
                 .signAndSend(context.substrateWallet.alice, (result: SubmittableResult) => {
                     console.log(`Current status is ${result.status}`);
                     if (result.status.isFinalized) {
@@ -75,7 +59,6 @@
                     }
                 });
         });
->>>>>>> 48f097e4
     });
 
     //test with multiple accounts
@@ -87,7 +70,7 @@
 
         const event_datas = await handleIdentityEvents(context, aesKey, resp_events, 'UserShieldingKeySet');
         event_datas.forEach(async (data: any, index: number) => {
-            await assertInitialIDGraphCreated(context.api, substrateSigners[index], data);
+            await assertInitialIDGraphCreated(context, substrateSigners[index], data);
         });
     });
 
@@ -131,7 +114,6 @@
         const resp_events = await multiAccountTxSender(context, txs, substrateSigners, 'identityManagement', [
             'IdentityVerified',
         ]);
-<<<<<<< HEAD
         assert.equal(resp_events.length, txs.length, 'verify identities with multiple accounts check fail');
         const [resp_events_datas] = (await handleIdentityEvents(
             context,
@@ -141,13 +123,7 @@
         )) as IdentityGenericEvent[];
         for (let index = 0; index < [resp_events_datas].length; index++) {
             console.log('verifyIdentity', index);
-            assertIdentityVerified(substraetSigners[index], [resp_events_datas]);
-=======
-        const [resp_events_datas] = await handleIdentityEvents(context, aesKey, resp_events, 'IdentityVerified');
-        for (let index = 0; index < resp_events_datas.length; index++) {
-            console.log('verifyIdentity', index);
-            assertIdentityVerified(substrateSigners[index], resp_events_datas);
->>>>>>> 48f097e4
+            assertIdentityVerified(substrateSigners[index], [resp_events_datas]);
         }
     });
 
@@ -157,7 +133,6 @@
         const resp_events = await multiAccountTxSender(context, txs, substrateSigners, 'identityManagement', [
             'IdentityRemoved',
         ]);
-<<<<<<< HEAD
         assert.equal(resp_events.length, txs.length, 'remove identities with multiple accounts check fail');
         const [resp_events_datas] = (await handleIdentityEvents(
             context,
@@ -166,10 +141,6 @@
             'IdentityRemoved'
         )) as IdentityGenericEvent[];
         for (let index = 0; index < [resp_events_datas].length; index++) {
-=======
-        const [resp_events_datas] = await handleIdentityEvents(context, aesKey, resp_events, 'IdentityRemoved');
-        for (let index = 0; index < resp_events_datas.length; index++) {
->>>>>>> 48f097e4
             console.log('verifyIdentity', index);
             assertIdentityRemoved(substrateSigners[index], resp_events_datas);
         }
