--- conflicted
+++ resolved
@@ -183,20 +183,12 @@
         parachainApi,
         [
             'link_identity',
-<<<<<<< HEAD
-            '(LitentryMultiAddress, LitentryMultiAddress, LitentryIdentity, LitentryValidationData, UserShieldingKeyNonceType, H256)',
-=======
-            '(AccountId, AccountId, LitentryIdentity, LitentryValidationData, Vec<Web3Network>, UserShieldingKeyNonceType, H256)',
->>>>>>> 501c8d6d
+            '(LitentryMultiAddress, LitentryMultiAddress, LitentryIdentity, LitentryValidationData, Vec<Web3Network>, UserShieldingKeyNonceType, H256)',
         ],
         who,
         mrenclave,
         nonce,
-<<<<<<< HEAD
-        [address, address, identity, validationData, keyNonce, hash]
-=======
-        [who.address, who.address, identity, validationData, web3networks, keyNonce, hash]
->>>>>>> 501c8d6d
+        [address, address, identity, validationData, web3networks, keyNonce, hash]
     );
 }
 
