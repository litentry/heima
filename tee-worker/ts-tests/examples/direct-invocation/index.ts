import { cryptoWaitReady } from '@polkadot/util-crypto';
import { KeyringPair } from '@polkadot/keyring/types';
import { ApiPromise, Keyring, WsProvider } from '@polkadot/api';
import { default as teeTypes } from '../../parachain-interfaces/identity/definitions';
import { HexString } from '@polkadot/util/types';
import {
    createSignedTrustedCallSetUserShieldingKey,
    sendRequestFromTrustedCall,
    getTEEShieldingKey,
    createSignedTrustedCallLinkIdentity,
    createSignedTrustedGetterUserShieldingKey,
    sendRequestFromGetter,
    createPublicGetterAccountNonce,
    decodeNonce,
} from './util';
<<<<<<< HEAD
import { getEnclave, sleep, buildIdentityHelper } from '../../common/utils';
import { aesKey, keyNonce } from '../../common/call';
=======
import { getEnclave, sleep, buildIdentityHelper, initIntegrationTestContext } from '../../common/utils';
import { Metadata, TypeRegistry } from '@polkadot/types';
import sidechainMetaData from '../../litentry-sidechain-metadata.json';
>>>>>>> 97f80f71
import { hexToU8a, compactStripLength, u8aToString } from '@polkadot/util';
import { assert } from 'chai';

// in order to handle self-signed certificates we need to turn off the validation
// TODO add self signed certificate
process.env.NODE_TLS_REJECT_UNAUTHORIZED = '0';

const WebSocketAsPromised = require('websocket-as-promised');
const WebSocket = require('ws');
const keyring = new Keyring({ type: 'sr25519' });

const PARACHAIN_WS_ENDPINT = 'ws://localhost:9944';
const WORKER_TRUSTED_WS_ENDPOINT = 'wss://localhost:2000';

async function runDirectCall() {
    const parachain_ws = new WsProvider(PARACHAIN_WS_ENDPINT);
    const sidechainRegistry = new TypeRegistry();
    const metaData = new Metadata(sidechainRegistry, sidechainMetaData.result as HexString);
    sidechainRegistry.setMetadata(metaData);
    const { types } = teeTypes;
    const parachain_api = await ApiPromise.create({
        provider: parachain_ws,
        types,
    });
    const context = await initIntegrationTestContext(WORKER_TRUSTED_WS_ENDPOINT, PARACHAIN_WS_ENDPINT, 0);

    await cryptoWaitReady();
    const wsp = new WebSocketAsPromised(WORKER_TRUSTED_WS_ENDPOINT, {
        createWebSocket: (url: any) => new WebSocket(url),
        extractMessageData: (event: any) => event,
        packMessage: (data: any) => JSON.stringify(data),
        unpackMessage: (data: string) => JSON.parse(data),
        attachRequestId: (data: any, requestId: string | number) => Object.assign({ id: requestId }, data),
        extractRequestId: (data: any) => data && data.id,
    });
    await wsp.open();

    let key = await getTEEShieldingKey(wsp, parachain_api);

    const alice: KeyringPair = keyring.addFromUri('//Alice', { name: 'Alice' });
    const bob: KeyringPair = keyring.addFromUri('//Bob', { name: 'Bob' });
    const mrenclave = (await getEnclave(parachain_api)).mrEnclave;

    const NonceGetter = createPublicGetterAccountNonce(parachain_api, alice);
    const noncex = await sendRequestFromGetter(wsp, parachain_api, mrenclave, key, NonceGetter);
    const NonceValue = decodeNonce(noncex.value.toHex());
    let nonce = parachain_api.createType('Index', NonceValue);

    // similar to `reqExtHash` in indirect calls, we need some "identifiers" to pair the response
    // with the request. Ideally it's the hash of the trusted operation, but we need it before constructing
    // a trusted call, hence a random number is used here - better ideas are welcome
    let hash = `0x${require('crypto').randomBytes(32).toString('hex')}`;
    console.log('Send direct setUserShieldingKey call... hash:', hash);
    let setUserShieldingKeyCall = createSignedTrustedCallSetUserShieldingKey(
        parachain_api,
        mrenclave,
        nonce,
        alice,
        aesKey,
        hash
    );
    let res = await sendRequestFromTrustedCall(wsp, parachain_api, mrenclave, key, setUserShieldingKeyCall);
    console.log('setUserShieldingKey call returned', res.toHuman());

    sleep(10);

    hash = `0x${require('crypto').randomBytes(32).toString('hex')}`;

    const noncex1 = await sendRequestFromGetter(wsp, parachain_api, mrenclave, key, NonceGetter);
    const NonceValue1 = decodeNonce(noncex1.value.toHex());

    nonce = parachain_api.createType('Index', NonceValue1);
<<<<<<< HEAD
    console.log('Send direct linkIdentity call... hash:', hash);
    const twitter_identity = await buildIdentityHelper('mock_user', 'Twitter', 'Web2');
    let linkIdentityCall = createSignedTrustedCallLinkIdentity(
=======
    console.log('Send direct createIdentity call... hash:', hash);
    const twitter_identity = await buildIdentityHelper('mock_user', 'Twitter', 'Web2', context);
    let createIdentityCall = createSignedTrustedCallCreateIdentity(
>>>>>>> 97f80f71
        parachain_api,
        mrenclave,
        nonce,
        alice,
<<<<<<< HEAD
        parachain_api.createType('LitentryIdentity', twitter_identity).toHex(),
        parachain_api
            .createType('LitentryValidationData', {
                Web2Validation: {
                    Twitter: {
                        tweet_id: `0x${Buffer.from('100', 'utf8').toString('hex')}`,
                    },
                },
            })
            .toHex(),
        keyNonce,
=======
        sidechainRegistry.createType('LitentryPrimitivesIdentity', twitter_identity).toHex(),
        '0x',
        parachain_api.createType('u32', 1).toHex(),
>>>>>>> 97f80f71
        hash
    );
    res = await sendRequestFromTrustedCall(wsp, parachain_api, mrenclave, key, linkIdentityCall);
    console.log('linkIdentity call returned', res.toHuman());

    sleep(10);

    console.log('Send UserShieldingKey getter for alice ...');
    let UserShieldingKeyGetter = createSignedTrustedGetterUserShieldingKey(parachain_api, alice);
    res = await sendRequestFromGetter(wsp, parachain_api, mrenclave, key, UserShieldingKeyGetter);
    console.log('UserShieldingKey getter returned', res.toHuman());
    // the returned res.value of the trustedGetter is of Option<> type
    // res.value should be `0x018022fc82db5b606998ad45099b7978b5b4f9dd4ea6017e57370ac56141caaabd12`
    // TODO: why `createType` must accept an Uint8Array here? The following still prints the unwrapped value
    //       let k = parachain_api.createType('Option<Bytes>', res.value.toHex());
    //       console.log("k.isSome", k.isSome); // true
    //       console.log("k.unwrap", k.unwrap().toHex()); // still 0x018022fc82db5b606998ad45099b7978b5b4f9dd4ea6017e57370ac56141caaabd12
    let k = parachain_api.createType('Option<Bytes>', hexToU8a(res.value.toHex()));
    assert.isTrue(k.isSome);
    assert.equal(k.unwrap().toHex(), aesKey);

    // bob's shielding key should be none
    console.log('Send UserShieldingKey getter for bob ...');
    UserShieldingKeyGetter = createSignedTrustedGetterUserShieldingKey(parachain_api, bob);
    res = await sendRequestFromGetter(wsp, parachain_api, mrenclave, key, UserShieldingKeyGetter);
    console.log('UserShieldingKey getter returned', res.toHuman());
    k = parachain_api.createType('Option<Bytes>', hexToU8a(res.value.toHex()));
    assert.isTrue(k.isNone);
}

(async () => {
    await runDirectCall().catch((e) => {
        console.error(e);
    });
    process.exit(0);
})();<|MERGE_RESOLUTION|>--- conflicted
+++ resolved
@@ -13,14 +13,10 @@
     createPublicGetterAccountNonce,
     decodeNonce,
 } from './util';
-<<<<<<< HEAD
-import { getEnclave, sleep, buildIdentityHelper } from '../../common/utils';
+import { getEnclave, sleep, buildIdentityHelper, initIntegrationTestContext } from '../../common/utils';
 import { aesKey, keyNonce } from '../../common/call';
-=======
-import { getEnclave, sleep, buildIdentityHelper, initIntegrationTestContext } from '../../common/utils';
 import { Metadata, TypeRegistry } from '@polkadot/types';
 import sidechainMetaData from '../../litentry-sidechain-metadata.json';
->>>>>>> 97f80f71
 import { hexToU8a, compactStripLength, u8aToString } from '@polkadot/util';
 import { assert } from 'chai';
 
@@ -93,21 +89,14 @@
     const NonceValue1 = decodeNonce(noncex1.value.toHex());
 
     nonce = parachain_api.createType('Index', NonceValue1);
-<<<<<<< HEAD
     console.log('Send direct linkIdentity call... hash:', hash);
-    const twitter_identity = await buildIdentityHelper('mock_user', 'Twitter', 'Web2');
+    const twitter_identity = await buildIdentityHelper('mock_user', 'Twitter', 'Web2', context);
     let linkIdentityCall = createSignedTrustedCallLinkIdentity(
-=======
-    console.log('Send direct createIdentity call... hash:', hash);
-    const twitter_identity = await buildIdentityHelper('mock_user', 'Twitter', 'Web2', context);
-    let createIdentityCall = createSignedTrustedCallCreateIdentity(
->>>>>>> 97f80f71
         parachain_api,
         mrenclave,
         nonce,
         alice,
-<<<<<<< HEAD
-        parachain_api.createType('LitentryIdentity', twitter_identity).toHex(),
+        parachain_api.createType('LitentryPrimitivesIdentity', twitter_identity).toHex(),
         parachain_api
             .createType('LitentryValidationData', {
                 Web2Validation: {
@@ -118,11 +107,6 @@
             })
             .toHex(),
         keyNonce,
-=======
-        sidechainRegistry.createType('LitentryPrimitivesIdentity', twitter_identity).toHex(),
-        '0x',
-        parachain_api.createType('u32', 1).toHex(),
->>>>>>> 97f80f71
         hash
     );
     res = await sendRequestFromTrustedCall(wsp, parachain_api, mrenclave, key, linkIdentityCall);
