--- conflicted
+++ resolved
@@ -53,15 +53,9 @@
                 balance_shield: '(LitentryMultiAddress, AccountId, Balance)',
                 set_user_shielding_key: '(LitentryMultiAddress, LitentryMultiAddress, UserShieldingKeyType, H256)',
                 link_identity:
-<<<<<<< HEAD
-                    '(LitentryMultiAddress, LitentryMultiAddress, LitentryIdentity, LitentryValidationData, UserShieldingKeyNonceType, H256)',
+                    '(LitentryMultiAddress, LitentryMultiAddress, LitentryIdentity, LitentryValidationData, Vec<Web3Network>, UserShieldingKeyNonceType, H256)',
                 remove_identity: '(LitentryMultiAddress, LitentryMultiAddress, LitentryIdentity, H256)',
                 request_vc: '(LitentryMultiAddress, LitentryMultiAddress, Assertion, H256)',
-=======
-                    '(AccountId, AccountId, LitentryIdentity, LitentryValidationData, Vec<Web3Network>, UserShieldingKeyNonceType, H256)',
-                remove_identity: '(AccountId, AccountId, LitentryIdentity, H256)',
-                request_vc: '(AccountId, AccountId, Assertion, H256)',
->>>>>>> 501c8d6d
             },
         },
         UserShieldingKeyType: '[u8; 32]',
