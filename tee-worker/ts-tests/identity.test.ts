--- conflicted
+++ resolved
@@ -3,61 +3,34 @@
     encryptWithTeeShieldingKey,
     generateVerificationMessage,
     checkErrorDetail,
-<<<<<<< HEAD
-    checkUserShieldingKeys,
-=======
-    checkUserChallengeCode,
->>>>>>> 97f80f71
     checkIDGraph,
     buildIdentityHelper,
     buildIdentityTxs,
     handleIdentityEvents,
     buildValidations,
     assertInitialIDGraphCreated,
-<<<<<<< HEAD
-    assertIdentityLinked,
-    assertIdentityRemoved,
-} from './common/utils';
-import { aesKey } from './common/call';
-import { hexToU8a, u8aConcat, u8aToHex, u8aToU8a, stringToU8a } from '@polkadot/util';
-import { step } from 'mocha-steps';
-import { assert } from 'chai';
-import {
-    IdentityStatus,
-    LitentryIdentity,
-    LitentryValidationData,
-    SubstrateIdentity,
-    TransactionSubmit,
-} from './common/type-definitions';
-import { HexString } from '@polkadot/util/types';
-import { multiAccountTxSender, sendTxsWithUtility } from './common/transactions';
-=======
     checkUserShieldingKeys,
+    assertIdentityVerified, assertIdentityLinked, assertIdentityRemoved
 } from './common/utils';
 import { env_network } from './common/helpers';
 import { hexToU8a, u8aConcat, u8aToHex, u8aToU8a, stringToU8a } from '@polkadot/util';
 import { step } from 'mocha-steps';
 import { assert } from 'chai';
 import { multiAccountTxSender, sendTxsWithUtility } from './common/transactions';
-import { assertIdentityVerified, assertIdentityCreated, assertIdentityRemoved } from './common/utils';
 import type { LitentryPrimitivesIdentity } from '@polkadot/types/lookup';
 import type { LitentryValidationData } from './parachain-interfaces/identity/types';
 import type { TransactionSubmit } from './common/type-definitions';
 import type { HexString } from '@polkadot/util/types';
 import { Event } from '@polkadot/types/interfaces';
->>>>>>> 97f80f71
 import { ethers } from 'ethers';
+
 const substrateExtensionIdentity = {
     Substrate: {
         address: '0x8eaf04151687736326c9fea17e25fc5287613693c912909cb226aa4794f26a48', //Bob
         network: 'Litentry',
     },
-<<<<<<< HEAD
-};
-
-=======
 } as unknown as LitentryPrimitivesIdentity;
->>>>>>> 97f80f71
+
 describeLitentry('Test Identity', 0, (context) => {
     const errorAesKey = '0xError';
     const errorCiphertext = '0xError';
@@ -71,13 +44,6 @@
     const sleep = (ms: number) => new Promise((r) => setTimeout(r, ms));
 
     step('check user sidechain storage before create', async function () {
-<<<<<<< HEAD
-=======
-        const twitter_identity = await buildIdentityHelper('mock_user', 'Twitter', 'Web2', context);
-
-        const identity_hex = twitter_identity.toHex();
-
->>>>>>> 97f80f71
         const resp_shieldingKey = await checkUserShieldingKeys(
             context,
             'IdentityManagement',
@@ -88,8 +54,7 @@
     });
 
     step('Invalid user shielding key', async function () {
-<<<<<<< HEAD
-        let identity = await buildIdentityHelper(context.ethersWallet.alice.address, 'Ethereum', 'Evm');
+        let identity = await buildIdentityHelper(context.ethersWallet.alice.address, 'Ethereum', 'Evm', context);
         // use empty `alice_validations`, the `UserShieldingKeyNotFound` error should be emitted before verification
         let txs = await buildIdentityTxs(
             context,
@@ -98,10 +63,6 @@
             'linkIdentity',
             alice_validations
         );
-=======
-        let identity = await buildIdentityHelper(context.ethersWallet.alice.address, 'Ethereum', 'Evm', context);
-        let txs = await buildIdentityTxs(context, context.substrateWallet.alice, [identity], 'createIdentity');
->>>>>>> 97f80f71
 
         let resp_events = await sendTxsWithUtility(context, context.substrateWallet.alice, txs, 'identityManagement', [
             'LinkIdentityFailed',
@@ -164,40 +125,15 @@
             u8aToHex(context.substrateWallet.alice.addressRaw),
             identity_hex
         );
-<<<<<<< HEAD
-        assert.isAbove(resp_id_graph.link_block, 0, 'link_block should be greater than 0 for main address');
+        assert.isAbove(resp_id_graph.linkBlock.toHuman(), 0, 'link_block should be greater than 0 for main address');
         assert.equal(resp_id_graph.status, IdentityStatus.Active, 'status should be active for main address');
         // TODO: check IDGraph.length == 1 in the sidechain storage
     });
 
     step('link identities', async function () {
         // Alice
-        const twitter_identity = await buildIdentityHelper('mock_user', 'Twitter', 'Web2');
-        const ethereum_identity = await buildIdentityHelper(context.ethersWallet.alice.address, 'Ethereum', 'Evm');
-=======
-        assert.equal(
-            resp_id_graph.verificationRequestBlock.toHuman(),
-            0,
-            'verificationRequestBlock should be 0 for main address'
-        );
-        assert.equal(
-            resp_id_graph.creationRequestBlock.toHuman(),
-            0,
-            'creationRequestBlock should be 0 for main address'
-        );
-        assert.equal(resp_id_graph.isVerified.toHuman(), true, 'IDGraph is_verified should be true for main address');
-        // TODO: check IDGraph.length == 1 in the sidechain storage
-    });
-    step('create identities', async function () {
-        // Alice
         const twitter_identity = await buildIdentityHelper('mock_user', 'Twitter', 'Web2', context);
-        const ethereum_identity = await buildIdentityHelper(
-            context.ethersWallet.alice.address,
-            'Ethereum',
-            'Evm',
-            context
-        );
->>>>>>> 97f80f71
+        const ethereum_identity = await buildIdentityHelper(context.ethersWallet.alice.address, 'Ethereum', 'Evm', context);
         const alice_substrate_identity = await buildIdentityHelper(
             u8aToHex(context.substrateWallet.alice.addressRaw),
             'Litentry',
@@ -217,45 +153,11 @@
 
         bob_identities = [bob_substrate_identity];
 
-<<<<<<< HEAD
         // TODO: being lazy - the nonce here is hardcoded
         //       it's better to retrieve the starting nonce from the sidechain and increment
         //       it for each such request, similar to the construction of substrate tx
         //       However, beware that we should query the nonce of the enclave-signer-account
         //       not alice or bob, as it's the indirect calls are signed by the enclave signer
-=======
-        let alice_txs = await buildIdentityTxs(
-            context,
-            context.substrateWallet.alice,
-            alice_identities,
-            'createIdentity'
-        );
-
-        let alice_resp_events = await sendTxsWithUtility(
-            context,
-            context.substrateWallet.alice,
-            alice_txs,
-            'identityManagement',
-            ['IdentityCreated']
-        );
-
-        const [twitter_event_data, ethereum_event_data, substrate_event_data] = await handleIdentityEvents(
-            context,
-            aesKey,
-            alice_resp_events,
-            'IdentityCreated'
-        );
-
-        // Alice check identity
-        await assertIdentityCreated(
-            context,
-            context.substrateWallet.alice,
-            alice_resp_events,
-            aesKey,
-            alice_identities
-        );
-
->>>>>>> 97f80f71
         const alice_twitter_validations = await buildValidations(
             context,
             [twitter_identity],
@@ -305,7 +207,6 @@
 
         const alice_data = await handleIdentityEvents(context, aesKey, alice_resp_events, 'IdentityLinked');
 
-<<<<<<< HEAD
         assertIdentityLinked(context.substrateWallet.alice, alice_data);
 
         // Bob check extension substrate identity
@@ -359,49 +260,6 @@
     step('check IDGraph after LinkIdentity', async function () {
         const twitter_identity = await buildIdentityHelper('mock_user', 'Twitter', 'Web2');
         const identity_hex = context.api.createType('LitentryIdentity', twitter_identity).toHex();
-=======
-        // Bob check identity
-        await assertIdentityCreated(context, context.substrateWallet.bob, bob_resp_events, aesKey, bob_identities);
-
-        if (resp_extension_data) {
-            console.log('substrateExtensionIdentity challengeCode: ', resp_extension_data.challengeCode);
-            const substrateExtensionValidationData = {
-                Web3Validation: {
-                    Substrate: {
-                        message: `0x${Buffer.from('mock_message', 'utf8').toString('hex')}`,
-                        signature: {
-                            Sr25519: '' as HexString,
-                        },
-                    },
-                },
-            };
-            const msg = generateVerificationMessage(
-                context,
-                hexToU8a(resp_extension_data.challengeCode),
-                context.substrateWallet.bob.addressRaw,
-                substrateExtensionIdentity
-            );
-            console.log('post verification msg to substrate: ', msg);
-            substrateExtensionValidationData.Web3Validation.Substrate.message = msg;
-            // sign the wrapped version as in polkadot-extension
-            signature_substrate = context.substrateWallet.bob.sign(
-                u8aConcat(stringToU8a('<Bytes>'), u8aToU8a(msg), stringToU8a('</Bytes>'))
-            );
-            substrateExtensionValidationData!.Web3Validation.Substrate.signature.Sr25519 =
-                u8aToHex(signature_substrate);
-            assert.isNotEmpty(resp_extension_data.challengeCode, 'challengeCode empty');
-            const encode_verifyIdentity_validation = context.api.createType(
-                'LitentryValidationData',
-                substrateExtensionValidationData
-            ) as unknown as LitentryValidationData;
-            bob_validations = [encode_verifyIdentity_validation];
-        }
-    });
-
-    step('check IDGraph before verifyIdentity and after createIdentity', async function () {
-        const twitter_identity = await buildIdentityHelper('mock_user', 'Twitter', 'Web2', context);
-        const identity_hex = twitter_identity.toHex();
->>>>>>> 97f80f71
 
         const resp_id_graph = await checkIDGraph(
             context,
@@ -410,29 +268,16 @@
             u8aToHex(context.substrateWallet.alice.addressRaw),
             identity_hex
         );
-<<<<<<< HEAD
         assert.isAbove(resp_id_graph.link_block, 0, 'link_block should be greater than 0');
         assert.equal(resp_id_graph.status, IdentityStatus.Active, 'status should be active');
-=======
-        assert.notEqual(
-            resp_id_graph.creationRequestBlock.toHuman(),
-            0,
-            'creationRequestBlock should not be 0 after createIdentity'
-        );
-        assert.equal(resp_id_graph.isVerified.toHuman(), false, 'is_verified should be false before verifyIdentity');
->>>>>>> 97f80f71
     });
 
     step('link invalid identities', async function () {
         const twitter_identity = alice_identities[0];
         const ethereum_validation = alice_validations[1];
 
-<<<<<<< HEAD
         // link twitter identity with ethereum validation data
         // the `InvalidIdentity` error should be emitted prior to `AlreadyLinked` error
-=======
-        // verify twitter identity with ethereum validation
->>>>>>> 97f80f71
         let alice_txs = await buildIdentityTxs(
             context,
             context.substrateWallet.alice,
@@ -453,14 +298,9 @@
     step('link identities with wrong signature', async function () {
         const ethereum_identity = alice_identities[1];
 
-<<<<<<< HEAD
         // link eth identity with wrong validation data
         // the `VerifyEvmSignatureFailed` error should be emitted prior to `AlreadyLinked` error
-        const signature_ethereum = (await context.ethersWallet.alice!.signMessage(
-=======
-        // use wrong signature
         const signature_ethereum = (await context.ethersWallet.alice.signMessage(
->>>>>>> 97f80f71
             ethers.utils.arrayify(wrong_msg)
         )) as HexString;
 
@@ -474,7 +314,7 @@
                 },
             },
         };
-        const encode_verifyIdentity_validation: LitentryValidationData = context.api.createType(
+        const ethereum_validation_data: LitentryValidationData = context.api.createType(
             'LitentryValidationData',
             ethereumValidationData
         ) as unknown as LitentryValidationData;
@@ -483,13 +323,8 @@
             context,
             context.substrateWallet.alice,
             [ethereum_identity],
-<<<<<<< HEAD
             'linkIdentity',
-            [ethereumValidationData]
-=======
-            'verifyIdentity',
-            [encode_verifyIdentity_validation]
->>>>>>> 97f80f71
+            [ethereum_validation_data]
         );
         let alice_resp_events = await sendTxsWithUtility(
             context,
@@ -501,110 +336,8 @@
 
         await checkErrorDetail(alice_resp_events, 'VerifyEvmSignatureFailed');
     });
-<<<<<<< HEAD
 
     // TODO: testcase for linking prime address and already linked address
-=======
-    step('verify identities', async function () {
-        // Alice verify all identities
-        let alice_txs = await buildIdentityTxs(
-            context,
-            context.substrateWallet.alice,
-            alice_identities,
-            'verifyIdentity',
-            alice_validations
-        );
-        let alice_resp_events = await sendTxsWithUtility(
-            context,
-            context.substrateWallet.alice,
-            alice_txs,
-            'identityManagement',
-            ['IdentityVerified']
-        );
-        let bob_txs = await buildIdentityTxs(
-            context,
-            context.substrateWallet.bob,
-            bob_identities,
-            'verifyIdentity',
-            bob_validations
-        );
-
-        let bob_resp_events = await sendTxsWithUtility(
-            context,
-            context.substrateWallet.bob,
-            bob_txs,
-            'identityManagement',
-            ['IdentityVerified']
-        );
-
-        // Alice
-        await assertIdentityVerified(
-            context,
-            context.substrateWallet.alice,
-            alice_resp_events,
-            aesKey,
-            alice_identities
-        );
-
-        // Bob
-        assertIdentityVerified(context, context.substrateWallet.bob, bob_resp_events, aesKey, bob_identities);
-    });
-
-    step('check IDGraph after verifyIdentity', async function () {
-        const twitter_identity = await buildIdentityHelper('mock_user', 'Twitter', 'Web2', context);
-        const identity_hex = twitter_identity.toHex();
-
-        const resp_id_graph = await checkIDGraph(
-            context,
-            'IdentityManagement',
-            'IDGraphs',
-            u8aToHex(context.substrateWallet.alice.addressRaw),
-            identity_hex
-        );
-        assert.notEqual(
-            resp_id_graph.verificationRequestBlock.toHuman(),
-            0,
-            'verificationRequestBlock should not be 0 after verifyIdentity'
-        );
-        assert.isTrue(resp_id_graph.isVerified.toHuman(), 'is_verified should be true after verifyIdentity');
-    });
-
-    step('verify error identities', async function () {
-        // verify same identities(alice) to one account
-        let alice_txs = await buildIdentityTxs(
-            context,
-            context.substrateWallet.alice,
-            alice_identities,
-            'verifyIdentity',
-            alice_validations
-        );
-        let alice_resp_same_verify_events = await sendTxsWithUtility(
-            context,
-            context.substrateWallet.alice,
-            alice_txs,
-            'identityManagement',
-            ['VerifyIdentityFailed']
-        );
-        await checkErrorDetail(alice_resp_same_verify_events, 'ChallengeCodeNotFound');
-
-        //verify an identity(charlie) to an account but it isn't created before
-        let charlie_txs = await buildIdentityTxs(
-            context,
-            context.substrateWallet.charlie,
-            alice_identities,
-            'verifyIdentity',
-            alice_validations
-        );
-        let charlie_resp_same_verify_events = await sendTxsWithUtility(
-            context,
-            context.substrateWallet.charlie,
-            charlie_txs,
-            'identityManagement',
-            ['VerifyIdentityFailed']
-        );
-        await checkErrorDetail(charlie_resp_same_verify_events, 'ChallengeCodeNotFound');
-    });
->>>>>>> 97f80f71
 
     step('remove identities', async function () {
         // Alice remove all identities
@@ -637,7 +370,6 @@
             bob_resp_remove_events,
             'IdentityRemoved'
         );
-<<<<<<< HEAD
         assertIdentityRemoved(context.substrateWallet.alice, twitter_identity_removed);
         assertIdentityRemoved(context.substrateWallet.alice, ethereum_identity_removed);
         assertIdentityRemoved(context.substrateWallet.alice, substrate_identity_removed);
@@ -645,91 +377,12 @@
         assertIdentityRemoved(context.substrateWallet.bob, substrate_extension_identity_removed);
     });
 
-=======
-        // Alice check identity
-        assertIdentityRemoved(context, context.substrateWallet.alice, alice_resp_remove_events);
-
-        // Bob check identity
-        assertIdentityRemoved(context, context.substrateWallet.bob, alice_resp_remove_events);
-    });
-
-    step('check challengeCode from storage after removeIdentity', async function () {
-        const twitter_identity = await buildIdentityHelper('mock_user', 'Twitter', 'Web2', context);
-        const identity_hex = twitter_identity.toHex();
-        const resp_challengecode = await checkUserChallengeCode(
-            context,
-            'IdentityManagement',
-            'ChallengeCodes',
-            u8aToHex(context.substrateWallet.alice.addressRaw),
-            identity_hex
-        );
-        assert.equal(resp_challengecode, '0x', 'challengecode should be empty after removeIdentity');
-    });
-
->>>>>>> 97f80f71
     step('check IDGraph after removeIdentity', async function () {
         const twitter_identity = await buildIdentityHelper('mock_user', 'Twitter', 'Web2', context);
         const identity_hex = twitter_identity.toHex();
 
-<<<<<<< HEAD
         // TODO: we should verify the IDGraph is empty
     });
-=======
-        const resp_id_graph = await checkIDGraph(
-            context,
-            'IdentityManagement',
-            'IDGraphs',
-            u8aToHex(context.substrateWallet.alice.addressRaw),
-            identity_hex
-        );
-        assert.equal(
-            resp_id_graph.verificationRequestBlock.toHuman(),
-            null,
-            'verificationRequestBlock should be null after removeIdentity'
-        );
-        assert.equal(
-            resp_id_graph.creationRequestBlock.toHuman(),
-            null,
-            'creationRequestBlock should be null after removeIdentity'
-        );
-        assert.equal(resp_id_graph.isVerified.toHuman(), false, 'isVerified should be false after removeIdentity');
-    });
-    step('remove prime identity NOT allowed', async function () {
-        // create substrate identity
-        const alice_substrate_identity = await buildIdentityHelper(
-            u8aToHex(context.substrateWallet.alice.addressRaw),
-            'Litentry',
-            'Substrate',
-            context
-        );
-        let alice_create_txs = await buildIdentityTxs(
-            context,
-            context.substrateWallet.alice,
-            [alice_substrate_identity],
-            'createIdentity'
-        );
-        let alice_resp_create__events = await sendTxsWithUtility(
-            context,
-            context.substrateWallet.alice,
-            alice_create_txs,
-            'identityManagement',
-            ['IdentityCreated']
-        );
-        assertIdentityCreated(context, context.substrateWallet.alice, alice_resp_create__events, aesKey, [
-            alice_substrate_identity,
-        ]);
-
-        // remove substrate identity
-        let alice_remove_txs = await buildIdentityTxs(
-            context,
-            context.substrateWallet.alice,
-            [alice_substrate_identity],
-            'removeIdentity'
-        );
-        await sendTxsWithUtility(context, context.substrateWallet.alice, alice_remove_txs, 'identityManagement', [
-            'IdentityRemoved',
-        ]);
->>>>>>> 97f80f71
 
     step('remove prime identity is disallowed', async function () {
         // remove prime identity
@@ -814,71 +467,8 @@
         await checkErrorDetail(resp_error_events, 'ImportError');
     });
 
-<<<<<<< HEAD
     step('exceeding IDGraph limit not allowed', async function () {
         // TODO: this needs to be reworked
         //       we have to provide validation data when linking
-=======
-    step('create error identities', async function () {
-        const error_tx = context.api.tx.identityManagement.createIdentity(
-            context.mrEnclave,
-            context.substrateWallet.alice.address,
-            errorCiphertext,
-            null
-        );
-        let resp_error_events = await sendTxsWithUtility(
-            context,
-            context.substrateWallet.alice,
-            [{ tx: error_tx }] as any,
-            'identityManagement',
-            ['CreateIdentityFailed']
-        );
-        await checkErrorDetail(resp_error_events, 'ImportError');
-    });
-
-    step('exceeding IDGraph limit not allowed', async function () {
-        let [setUserShieldingKeyTx] = await buildIdentityTxs(
-            context,
-            [context.substrateWallet.eve],
-            [],
-            'setUserShieldingKey'
-        );
-
-        let resp_events = await sendTxsWithUtility(
-            context,
-            context.substrateWallet.eve,
-            [setUserShieldingKeyTx],
-            'identityManagement',
-            ['UserShieldingKeySet']
-        );
-        await assertInitialIDGraphCreated(context, [context.substrateWallet.eve], resp_events, aesKey);
-
-        let identities: LitentryPrimitivesIdentity[] = [];
-        for (let i = 0; i < 64; i++) {
-            let identity = await buildIdentityHelper('mock_user', 'Twitter', 'Web2', context);
-            identities.push(identity);
-        }
-        let txs = await buildIdentityTxs(context, context.substrateWallet.eve, identities, 'createIdentity');
-        resp_events = await sendTxsWithUtility(context, context.substrateWallet.eve, txs, 'identityManagement', [
-            'IdentityCreated',
-            'CreateIdentityFailed',
-        ]);
-
-        let identity_created_events_raw = resp_events.filter((e) => e.method === 'IdentityCreated');
-        let create_identity_failed_events_raw = resp_events.filter((e) => e.method === 'CreateIdentityFailed');
-
-        //limit is 64, we allow for creation of additional 63 identities + 1 prime identity
-        assert.equal(identity_created_events_raw.length, 63);
-        assert.equal(create_identity_failed_events_raw.length, 1);
-
-        let identity_created_events = await handleIdentityEvents(
-            context,
-            aesKey,
-            identity_created_events_raw,
-            'IdentityCreated'
-        );
-        assertIdentityCreated(context, context.substrateWallet.eve, identity_created_events, aesKey, identities);
-        await checkErrorDetail(create_identity_failed_events_raw, 'IDGraphLenLimitReached');
->>>>>>> 97f80f71
     });
 });