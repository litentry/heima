--- conflicted
+++ resolved
@@ -161,11 +161,7 @@
         );
         await sendTxUntilInBlock(context.api, tx, context.substrateWallet.alice);
 
-<<<<<<< HEAD
-        const events = await listenEvent(context.api, 'identityManagement', ['StfError'], 1);
-=======
-        const events = await listenEvent(context.api, 'identityManagement', ['CreateIdentityFailed']);
->>>>>>> cb88533d
+        const events = await listenEvent(context.api, 'identityManagement', ['CreateIdentityFailed'], 1);
         expect(events.length).to.be.equal(1);
 
         await checkErrorDetail(events, 'InvalidUserShieldingKey', true);
@@ -473,11 +469,7 @@
         const tx = context.api.tx.identityManagement.removeIdentity(context.mrEnclave, `0x${ciphertext}`);
         await sendTxUntilInBlock(context.api, tx, context.substrateWallet.alice);
 
-<<<<<<< HEAD
-        const events = await listenEvent(context.api, 'identityManagement', ['StfError'], 1);
-=======
-        const events = await listenEvent(context.api, 'identityManagement', ['RemoveIdentityFailed']);
->>>>>>> cb88533d
+        const events = await listenEvent(context.api, 'identityManagement', ['RemoveIdentityFailed'], 1);
         expect(events.length).to.be.equal(1);
 
         await checkErrorDetail(events, 'RemovePrimeIdentityDisallowed', true);
