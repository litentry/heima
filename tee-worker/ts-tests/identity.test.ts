--- conflicted
+++ resolved
@@ -1,14 +1,11 @@
-<<<<<<< HEAD
 import {
     describeLitentry,
     encryptWithTeeShieldingKey,
     generateVerificationMessage,
     listenEvent,
     sendTxUntilInBlock,
+    checkFailReason,
 } from './utils';
-=======
-import { describeLitentry, encryptWithTeeShieldingKey, generateVerificationMessage, listenEvent, sendTxUntilInBlock, checkFailReason } from './utils';
->>>>>>> f4d95724
 import { hexToU8a, u8aConcat, u8aToHex, u8aToU8a, stringToU8a } from '@polkadot/util';
 import {
     setUserShieldingKey,
