--- conflicted
+++ resolved
@@ -304,10 +304,9 @@
         assertIdentityRemoved(context.defaultSigner[1], substrate_extension_identity_removed);
     });
 
-<<<<<<< HEAD
     step('remove prime identity NOT allowed', async function () {
         // create substrate identity
-        const resp_substrate = await createIdentity(context, context.defaultSigner[0], aesKey, true, substrateIdentity);
+        const [resp_substrate] = (await createIdentities(context, context.defaultSigner[0], aesKey, true, [substrateIdentity])) as IdentityGenericEvent[];
         assertIdentityCreated(context.defaultSigner[0], resp_substrate);
 
         if (resp_substrate) {
@@ -327,13 +326,13 @@
         }
 
         // remove substrate identity
-        const substrate_identity_removed = await removeIdentity(
+        const [substrate_identity_removed] = (await removeIdentities(
             context,
             context.defaultSigner[0],
             aesKey,
             true,
-            substrateIdentity
-        );
+            [substrateIdentity]
+        )) as IdentityGenericEvent[];
         assertIdentityRemoved(context.defaultSigner[0], substrate_identity_removed);
 
         // remove prime identity
@@ -352,7 +351,8 @@
         const events = await listenEvent(context.substrate, 'identityManagement', ['StfError']);
         expect(events.length).to.be.equal(1);
         const result = events[0].method as string;
-=======
+    });
+
     step('remove error identities', async function () {
         //remove a nonexistent identity from an account
         const resp_not_exist_identities = (await removeErrorIdentities(context, context.defaultSigner[0], true, [
@@ -383,7 +383,6 @@
                 'remove twitter should fail with reason `IdentityNotExist`'
             );
         });
->>>>>>> 14f2091b
     });
 
     step('set error user shielding key', async function () {
