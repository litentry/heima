--- conflicted
+++ resolved
@@ -13,12 +13,8 @@
     assertIdentityLinked,
     assertIdentityRemoved,
 } from './common/utils';
-<<<<<<< HEAD
-import { env_network } from './common/helpers';
 import { aesKey } from './common/call';
-=======
 import { SubstrateNetworkMapping } from './common/helpers';
->>>>>>> 84df1c6b
 import { hexToU8a, u8aConcat, u8aToHex, u8aToU8a, stringToU8a } from '@polkadot/util';
 import { step } from 'mocha-steps';
 import { assert } from 'chai';
