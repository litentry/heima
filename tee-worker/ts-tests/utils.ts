--- conflicted
+++ resolved
@@ -1,7 +1,9 @@
 import "./config";
+import WebSocketAsPromised = require("websocket-as-promised");
+import WebSocket = require("ws");
 import Options from "websocket-as-promised/types/options";
-import {ApiPromise, WsProvider} from "@polkadot/api";
-import {StorageKey, Vec} from "@polkadot/types";
+import { ApiPromise, Keyring, WsProvider } from "@polkadot/api";
+import { StorageKey, Vec } from "@polkadot/types";
 import {
     AESOutput,
     IntegrationTestContext,
@@ -11,23 +13,6 @@
     WorkerRpcReturnString,
     WorkerRpcReturnValue,
 } from "./type-definitions";
-<<<<<<< HEAD
-import {blake2AsHex, cryptoWaitReady} from "@polkadot/util-crypto";
-import {KeyringPair} from "@polkadot/keyring/types";
-import {Codec} from "@polkadot/types/types";
-import {HexString,} from "@polkadot/util/types";
-import {ApiTypes, SubmittableExtrinsic} from '@polkadot/api/types';
-import {hexToU8a, u8aToHex} from "@polkadot/util";
-import {KeyObject} from "crypto";
-import {EventRecord} from "@polkadot/types/interfaces";
-import {after, before, describe} from "mocha";
-import {generateChallengeCode, getSigner} from "./web3/setup";
-import {ethers} from "ethers";
-import {Web3Provider} from "@ethersproject/providers";
-import {generateTestKeys} from "./web3/functions";
-import WebSocketAsPromised = require("websocket-as-promised");
-import WebSocket = require("ws");
-=======
 import { blake2AsHex, cryptoWaitReady } from "@polkadot/util-crypto";
 import { KeyringPair } from "@polkadot/keyring/types";
 import { Codec } from "@polkadot/types/types";
@@ -41,7 +26,6 @@
 import { ethers } from "ethers";
 import { Web3Provider } from "@ethersproject/providers";
 import { generateTestKeys } from "./web3/functions";
->>>>>>> b7345723
 
 const base58 = require("micro-base58");
 const crypto = require("crypto");
@@ -60,7 +44,7 @@
     request: any,
     api: ApiPromise
 ): Promise<WorkerRpcReturnValue> {
-    const resp = await wsClient.sendRequest(request, {requestId: 1, timeout: 6000});
+    const resp = await wsClient.sendRequest(request, { requestId: 1, timeout: 6000 });
     const resp_json = api
         .createType("WorkerRpcReturnValue", resp.result)
         .toJSON() as WorkerRpcReturnValue;
@@ -71,7 +55,7 @@
     wsClient: WebSocketAsPromised,
     api: ApiPromise
 ): Promise<KeyObject> {
-    let request = {jsonrpc: "2.0", method: "author_getShieldingKey", params: [], id: 1};
+    let request = { jsonrpc: "2.0", method: "author_getShieldingKey", params: [], id: 1 };
     let respJSON = await sendRequest(wsClient, request, api);
 
     const pubKeyHex = api
@@ -133,7 +117,7 @@
         packMessage: (data: any) => JSON.stringify(data),
         unpackMessage: (data: string | ArrayBuffer | Blob) => JSON.parse(data.toString()),
         attachRequestId: (data: any, requestId: string | number) =>
-            Object.assign({id: requestId}, data),
+            Object.assign({ id: requestId }, data),
         extractRequestId: (data: any) => data && data.id, // read requestId from message `id` field
     }));
     await wsp.open();
@@ -148,22 +132,6 @@
         ethersProvider,
         ethersWallet,
     };
-}
-
-export async function sendTxUntilInBlock(api: ApiPromise, tx: SubmittableExtrinsic<ApiTypes>, signer: KeyringPair) {
-    return new Promise<{ block: string }>(async (resolve, reject) => {
-        const nonce = await api.rpc.system.accountNextIndex(signer.address);
-        await tx.signAndSend(signer, {nonce}, (result) => {
-            if (result.status.isInBlock) {
-                console.log(`Transaction included at blockHash ${result.status.asInBlock}`);
-                resolve({
-                    block: result.status.asInBlock.toString(),
-                });
-            } else if (result.status.isInvalid) {
-                reject(`Transaction is ${result.status}`);
-            }
-        });
-    });
 }
 
 export async function listenEncryptedEvents(
@@ -197,7 +165,7 @@
                     return;
                 }
                 allEvents
-                    .filter(({phase, event}) => {
+                    .filter(({ phase, event }) => {
                         return (
                             phase.isApplyExtrinsic &&
                             phase.asApplyExtrinsic.eq(index) &&
@@ -205,14 +173,14 @@
                             event.method == filterObj.event
                         );
                     })
-                    .forEach(({event}) => {
+                    .forEach(({ event }) => {
                         // const eventData = event.data as AESOutput;
                         const data = event.data as AESOutput[];
                         const eventData: HexString[] = [];
                         for (let i = 0; i < data.length; i++) {
                             eventData.push(decryptWithAES(aesKey, data[i]));
                         }
-                        resolve({eventData});
+                        resolve({ eventData });
                         unsubscribe();
                         return;
                     });
@@ -351,8 +319,7 @@
             context.ethersWallet = tmp.ethersWallet;
         });
 
-        after(async function () {
-        });
+        after(async function () {});
 
         cb(context);
     });
