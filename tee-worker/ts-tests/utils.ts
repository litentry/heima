--- conflicted
+++ resolved
@@ -2,8 +2,8 @@
 import WebSocketAsPromised = require('websocket-as-promised');
 import WebSocket = require('ws');
 import Options from 'websocket-as-promised/types/options';
-import {ApiPromise, Keyring, WsProvider} from '@polkadot/api';
-import {StorageKey, Vec} from '@polkadot/types';
+import { ApiPromise, Keyring, WsProvider } from '@polkadot/api';
+import { StorageKey, Vec } from '@polkadot/types';
 import {
     AESOutput,
     IntegrationTestContext,
@@ -13,7 +13,6 @@
     WorkerRpcReturnString,
     WorkerRpcReturnValue,
 } from './type-definitions';
-<<<<<<< HEAD
 import { blake2AsHex, cryptoWaitReady } from '@polkadot/util-crypto';
 import { KeyringPair } from '@polkadot/keyring/types';
 import { Codec } from '@polkadot/types/types';
@@ -26,22 +25,6 @@
 import { generateChallengeCode, getSigner } from './web3/setup';
 import { ethers } from 'ethers';
 import { generateTestKeys } from './web3/functions';
-=======
-import {blake2AsHex, cryptoWaitReady} from '@polkadot/util-crypto';
-import {KeyringPair} from '@polkadot/keyring/types';
-import {Codec} from '@polkadot/types/types';
-import {ApiTypes, SubmittableExtrinsic} from '@polkadot/api/types';
-import {HexString} from '@polkadot/util/types';
-import {hexToU8a, u8aToHex} from '@polkadot/util';
-import {KeyObject} from 'crypto';
-import {EventRecord} from '@polkadot/types/interfaces';
-import {after, before, describe} from 'mocha';
-import {randomAsHex} from '@polkadot/util-crypto';
-import {generateChallengeCode, getSigner} from './web3/setup';
-import {ethers} from 'ethers';
-import {Web3Provider} from '@ethersproject/providers';
-import {generateTestKeys} from './web3/functions';
->>>>>>> 106164bc
 
 const base58 = require('micro-base58');
 const crypto = require('crypto');
@@ -60,13 +43,13 @@
     request: any,
     api: ApiPromise
 ): Promise<WorkerRpcReturnValue> {
-    const resp = await wsClient.sendRequest(request, {requestId: 1, timeout: 6000});
+    const resp = await wsClient.sendRequest(request, { requestId: 1, timeout: 6000 });
     const resp_json = api.createType('WorkerRpcReturnValue', resp.result).toJSON() as WorkerRpcReturnValue;
     return resp_json;
 }
 
 export async function getTEEShieldingKey(wsClient: WebSocketAsPromised, api: ApiPromise): Promise<KeyObject> {
-    let request = {jsonrpc: '2.0', method: 'author_getShieldingKey', params: [], id: 1};
+    let request = { jsonrpc: '2.0', method: 'author_getShieldingKey', params: [], id: 1 };
     let respJSON = await sendRequest(wsClient, request, api);
 
     const pubKeyHex = api.createType('WorkerRpcReturnString', respJSON.value).toJSON() as WorkerRpcReturnString;
@@ -86,17 +69,16 @@
 }
 
 export async function initWorkerConnection(endpoint: string): Promise<WebSocketAsPromised> {
-    const wsp = new WebSocketAsPromised(endpoint, <Options>({
+    const wsp = new WebSocketAsPromised(endpoint, <Options>(<unknown>{
         createWebSocket: (url: any) => new WebSocket(url),
         extractMessageData: (event: any) => event,
         packMessage: (data: any) => JSON.stringify(data),
         unpackMessage: (data: string | ArrayBuffer | Blob) => JSON.parse(data.toString()),
-        attachRequestId: (data: any, requestId: string | number) =>
-            Object.assign({id: requestId}, data),
+        attachRequestId: (data: any, requestId: string | number) => Object.assign({ id: requestId }, data),
         extractRequestId: (data: any) => data && data.id, // read requestId from message `id` field
     }));
     await wsp.open();
-    return wsp
+    return wsp;
 }
 
 export async function initIntegrationTestContext(
@@ -145,7 +127,7 @@
 export async function sendTxUntilInBlock(api: ApiPromise, tx: SubmittableExtrinsic<ApiTypes>, signer: KeyringPair) {
     return new Promise<{ block: string }>(async (resolve, reject) => {
         const nonce = await api.rpc.system.accountNextIndex(signer.address);
-        await tx.signAndSend(signer, {nonce}, (result) => {
+        await tx.signAndSend(signer, { nonce }, (result) => {
             if (result.status.isInBlock) {
                 console.log(`Transaction included at blockHash ${result.status.asInBlock}`);
                 resolve({
@@ -165,15 +147,15 @@
 ) {
     return new Promise<{ eventData: HexString[] }>(async (resolve, reject) => {
         let startBlock = 0;
-        const slotDuration = await context.substrate.call.auraApi.slotDuration()
+        const slotDuration = await context.substrate.call.auraApi.slotDuration();
         const timeout = 3 * 60 * 1000; // 3 min
         let maximumWaitingBlock = timeout / parseInt(slotDuration.toString());
-        console.log('maximumWaitingBlock', maximumWaitingBlock)
+        console.log('maximumWaitingBlock', maximumWaitingBlock);
         const unsubscribe = await context.substrate.rpc.chain.subscribeNewHeads(async (header) => {
             const currentBlockNumber = header.number.toNumber();
             if (startBlock == 0) startBlock = currentBlockNumber;
             if (currentBlockNumber > startBlock + maximumWaitingBlock) {
-                reject("timeout");
+                reject('timeout');
                 return;
             }
             console.log(`Chain is at block: #${header.number}`);
@@ -185,7 +167,7 @@
                     return;
                 }
                 allEvents
-                    .filter(({phase, event}) => {
+                    .filter(({ phase, event }) => {
                         return (
                             phase.isApplyExtrinsic &&
                             phase.asApplyExtrinsic.eq(index) &&
@@ -193,13 +175,13 @@
                             event.method == filterObj.event
                         );
                     })
-                    .forEach(({event}) => {
+                    .forEach(({ event }) => {
                         const data = event.data as AESOutput[];
                         const eventData: HexString[] = [];
                         for (let i = 0; i < data.length; i++) {
                             eventData.push(decryptWithAES(aesKey, data[i]));
                         }
-                        resolve({eventData});
+                        resolve({ eventData });
                         unsubscribe();
                         return;
                     });
@@ -307,8 +289,7 @@
             context.ethersWallet = tmp.ethersWallet;
         });
 
-        after(async function () {
-        });
+        after(async function () {});
 
         cb(context);
     });
