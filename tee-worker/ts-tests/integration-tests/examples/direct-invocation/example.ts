import { cryptoWaitReady } from '@polkadot/util-crypto';
import { ApiPromise, Keyring, WsProvider } from '@polkadot/api';
import { default as teeTypes } from '../../../parachain-api/build/interfaces/identity/definitions';
import { HexString } from '@polkadot/util/types';
import {
    createSignedTrustedCallSetUserShieldingKey,
    sendRequestFromTrustedCall,
    getTeeShieldingKey,
    createSignedTrustedCallLinkIdentity,
    createSignedTrustedGetterUserShieldingKey,
    createSignedTrustedCallSetIdentityNetworks,
    createSignedTrustedGetterIdGraph,
    createSignedTrustedCallRequestVc,
    sendRequestFromGetter,
    getSidechainNonce,
    decodeIdGraph,
    getTopHash,
    parseAesOutput,
} from './util';
import {
    getEnclave,
    sleep,
    buildIdentityHelper,
    initIntegrationTestContext,
    buildValidations,
    buildIdentityFromKeypair,
    parseIdGraph,
    Signer,
    PolkadotSigner,
    EthersSigner,
} from '../../common/utils';
import { aesKey, keyNonce } from '../../common/call';
import { Metadata, TypeRegistry } from '@polkadot/types';
import sidechainMetaData from '../../../sidechain-api/prepare-build/litentry-sidechain-metadata.json' assert { type: 'json' };
import { hexToU8a, u8aToHex, u8aToString } from '@polkadot/util';
import type { LitentryPrimitivesIdentity, PalletIdentityManagementTeeIdentityContext } from 'sidechain-api';
import { assert } from 'chai';
import Options from 'websocket-as-promised/types/options';
import crypto from 'crypto';
import WebSocketAsPromised from 'websocket-as-promised';
import webSocket from 'ws';
import { decryptWithAes } from '../../common/utils';
import { SetUserShieldingKeyResponse, LinkIdentityResponse, RequestVCResponse } from 'parachain-api/build/interfaces';

// in order to handle self-signed certificates we need to turn off the validation
// TODO add self signed certificate
process.env.NODE_TLS_REJECT_UNAUTHORIZED = '0';

import { KeyringPair } from '@polkadot/keyring/types';
const substrateKeyring = new Keyring({ type: 'sr25519' });
const PARACHAIN_WS_ENDPINT = 'ws://localhost:9944';
const WORKER_TRUSTED_WS_ENDPOINT = 'wss://localhost:2000';

export type Mode = 'substrate' | 'evm';

export async function runExample(mode: Mode) {
    const parachainWs = new WsProvider(PARACHAIN_WS_ENDPINT);
    const sidechainRegistry = new TypeRegistry();
    const metaData = new Metadata(sidechainRegistry, sidechainMetaData.result as HexString);
    sidechainRegistry.setMetadata(metaData);
    const { types } = teeTypes;
    const parachainApi = await ApiPromise.create({
        provider: parachainWs,
        types,
    });
    const context = await initIntegrationTestContext(WORKER_TRUSTED_WS_ENDPOINT, PARACHAIN_WS_ENDPINT, 0);

    await cryptoWaitReady();
    const wsp = new WebSocketAsPromised(WORKER_TRUSTED_WS_ENDPOINT, <Options>(<unknown>{
        createWebSocket: (url: any) => new webSocket(url),
        extractMessageData: (event: any) => event,
        packMessage: (data: any) => JSON.stringify(data),
        unpackMessage: (data: string) => JSON.parse(data),
        attachRequestId: (data: any, requestId: string | number) => Object.assign({ id: requestId }, data),
        extractRequestId: (data: any) => data && data.id,
    }));
    await wsp.open();

    const key = await getTeeShieldingKey(wsp, parachainApi);

    const alice: Signer =
        mode == 'substrate'
            ? new PolkadotSigner(context.substrateWallet['alice'])
            : new EthersSigner(context.ethersWallet['alice']);
    const bob: Signer =
        mode == 'substrate'
            ? new PolkadotSigner(context.substrateWallet['bob'])
            : new EthersSigner(context.ethersWallet['bob']);

    const bobSubstrateKey: KeyringPair = substrateKeyring.addFromUri('//Bob', { name: 'Bob' });

    const mrenclave = (await getEnclave(parachainApi)).mrEnclave;

    const aliceSubject = await buildIdentityFromKeypair(alice, context);
    const bobSubject = await buildIdentityFromKeypair(bob, context);

    // ==============================================================================
    // 1. Test set_user_shielding_key
    // ==============================================================================

    // similar to `reqExtHash` in indirect calls, we need some "identifiers" to pair the response
    // with the request. Ideally it's the hash of the trusted operation, but we need it before constructing
    // a trusted call, hence a random number is used here - better ideas are welcome
    let hash = `0x${crypto.randomBytes(32).toString('hex')}`;
    let nonce = await getSidechainNonce(wsp, parachainApi, mrenclave, key, aliceSubject);

    console.log('Send direct setUserShieldingKey call for alice ... hash:', hash);
    let setUserShieldingKeyCall = await createSignedTrustedCallSetUserShieldingKey(
        parachainApi,
        mrenclave,
        nonce,
        alice,
        aliceSubject,
        aesKey,
        hash
    );
    let res = await sendRequestFromTrustedCall(wsp, parachainApi, mrenclave, key, setUserShieldingKeyCall);
    console.log('setUserShieldingKey call returned', res.toHuman());
    assert.isTrue(res.do_watch.isFalse);
    assert.isTrue(res.status.asTrustedOperationStatus[0].isInSidechainBlock);
    assert.equal(u8aToHex(res.status.asTrustedOperationStatus[1]), getTopHash(parachainApi, setUserShieldingKeyCall));

    const setUserShieldingKeyRes = parachainApi.createType(
        'SetUserShieldingKeyResponse',
        res.value
    ) as unknown as SetUserShieldingKeyResponse;
    assert.equal(setUserShieldingKeyRes.account.toHex(), u8aToHex(alice.getAddressInSubstrateFormat()));
    assert.equal(setUserShieldingKeyRes.req_ext_hash.toHex(), hash);
    let aesOutput = parseAesOutput(parachainApi, setUserShieldingKeyRes.id_graph.toHex());
    let idgraph = parseIdGraph(sidechainRegistry, aesOutput, aesKey);
    assert.equal(idgraph.length, 1);
    assertPrimeIdentity(idgraph[0], alice);

    await sleep(10);

    // ==============================================================================
    // 2. Test link_identity (happy path)
    // ==============================================================================

    hash = `0x${crypto.randomBytes(32).toString('hex')}`;
    nonce = await getSidechainNonce(wsp, parachainApi, mrenclave, key, aliceSubject);
    console.log('Send direct linkIdentity call... hash:', hash);
    const bobSubstrateIdentity = await buildIdentityHelper(u8aToHex(bobSubstrateKey.addressRaw), 'Substrate', context);
    const [bobValidationData] = await buildValidations(
        context,
        [aliceSubject],
        [bobSubstrateIdentity],
        nonce.toNumber(),
        'substrate',
        bobSubstrateKey
    );
    let linkIdentityCall = await createSignedTrustedCallLinkIdentity(
        parachainApi,
        mrenclave,
        nonce,
        alice,
        aliceSubject,
        sidechainRegistry.createType('LitentryPrimitivesIdentity', bobSubstrateIdentity).toHex(),
        parachainApi.createType('LitentryValidationData', bobValidationData.toU8a()).toHex(),
        parachainApi.createType('Vec<Web3Network>', ['Polkadot', 'Litentry']).toHex(),
        keyNonce,
        hash
    );
    res = await sendRequestFromTrustedCall(wsp, parachainApi, mrenclave, key, linkIdentityCall);
    console.log('linkIdentity call returned', res.toHuman());
    assert.isTrue(res.do_watch.isFalse);
    assert.isTrue(res.status.asTrustedOperationStatus[0].isInSidechainBlock);
    const linkIdentityRes = parachainApi.createType(
        'LinkIdentityResponse',
        res.value
    ) as unknown as LinkIdentityResponse;
<<<<<<< HEAD
    assert.equal(linkIdentityRes.account.toHex(), u8aToHex(alice.addressRaw));
=======
    assert.equal(linkIdentityRes.account.toHex(), u8aToHex(alice.getAddressInSubstrateFormat()));
>>>>>>> 9b4168f3
    assert.equal(linkIdentityRes.req_ext_hash.toHex(), hash);
    aesOutput = parseAesOutput(parachainApi, linkIdentityRes.id_graph.toHex());
    idgraph = parseIdGraph(sidechainRegistry, aesOutput, aesKey);
    assert.equal(idgraph.length, 2);
    // the first identity is the bob substrate identity
    assertLinkedIdentity(idgraph[0], u8aToHex(bobSubstrateKey.addressRaw));
    // the second identity is the substrate identity (prime identity)
    assertPrimeIdentity(idgraph[1], alice);

    // we should have listened to the parachain event, for demo purpose we only wait for enough
    // time and check the IDGraph
    await sleep(30);

    // ==============================================================================
    // 3. Test id_graph getter
    // ==============================================================================

    console.log('Send IDGraph getter for alice ...');
    const idgraphGetter = await createSignedTrustedGetterIdGraph(parachainApi, alice, aliceSubject);
    res = await sendRequestFromGetter(wsp, parachainApi, mrenclave, key, idgraphGetter);
    console.log('IDGraph getter returned', res.toHuman());
    idgraph = decodeIdGraph(sidechainRegistry, res.value);
    assert.equal(idgraph.length, 2);
    // the first identity is the bob substrate identity
    assertLinkedIdentity(idgraph[0], u8aToHex(bobSubstrateKey.addressRaw));
    // the second identity is the substrate identity (prime identity)
    assertPrimeIdentity(idgraph[1], alice);

    // ==============================================================================
    // 4. Test user_shielding_key getter
    // ==============================================================================

    console.log('Send UserShieldingKey getter for alice ...');
    let userShieldingKeyGetter = await createSignedTrustedGetterUserShieldingKey(parachainApi, alice, aliceSubject);
    res = await sendRequestFromGetter(wsp, parachainApi, mrenclave, key, userShieldingKeyGetter);
    console.log('UserShieldingKey getter returned', res.toHuman());
    // the returned res.value of the trustedGetter is of Option<> type
    // res.value should be `0x018022fc82db5b606998ad45099b7978b5b4f9dd4ea6017e57370ac56141caaabd12`
    // TODO: why `createType` must accept an Uint8Array here? The following still prints the unwrapped value
    //       let k = parachainApi.createType('Option<Bytes>', res.value.toHex());
    //       console.log("k.isSome", k.isSome); // true
    //       console.log("k.unwrap", k.unwrap().toHex()); // still 0x018022fc82db5b606998ad45099b7978b5b4f9dd4ea6017e57370ac56141caaabd12
    let k = parachainApi.createType('Option<Bytes>', hexToU8a(res.value.toHex()));
    assert.isTrue(k.isSome);
    assert.equal(k.unwrap().toHex(), aesKey);

    // ==============================================================================
    // 5. Test link_identity (error case: IdentityAlreadyLinked)
    // ==============================================================================
    hash = `0x${crypto.randomBytes(32).toString('hex')}`;
    nonce = await getSidechainNonce(wsp, parachainApi, mrenclave, key, aliceSubject);
    console.log('Send direct linkIdentity call (error case)... hash:', hash);
    linkIdentityCall = await createSignedTrustedCallLinkIdentity(
        parachainApi,
        mrenclave,
        nonce,
        alice,
        aliceSubject,
        sidechainRegistry.createType('LitentryPrimitivesIdentity', bobSubstrateIdentity).toHex(),
        parachainApi.createType('LitentryValidationData', bobValidationData.toU8a()).toHex(),
        parachainApi.createType('Vec<Web3Network>', ['Polkadot', 'Litentry']).toHex(),
        keyNonce,
        hash
    );
    res = await sendRequestFromTrustedCall(wsp, parachainApi, mrenclave, key, linkIdentityCall);
    console.log('linkIdentity call returned', res.toHuman());
    assert.isTrue(res.do_watch.isFalse);
    assert.isTrue(res.status.asTrustedOperationStatus[0].isInvalid);

    // ==============================================================================
    // 6. Test set_identity_networks (happy path)
    // ==============================================================================

    // set web3networks to alice
    hash = `0x${crypto.randomBytes(32).toString('hex')}`;
    nonce = await getSidechainNonce(wsp, parachainApi, mrenclave, key, aliceSubject);
    console.log('Set new web3networks for alice ...');
    let setIdentityNetworksCall = await createSignedTrustedCallSetIdentityNetworks(
        parachainApi,
        mrenclave,
        nonce,
        alice,
        aliceSubject,
        bobSubstrateIdentity.toHex(),
        parachainApi.createType('Vec<Web3Network>', ['Litentry', 'Khala']).toHex(),
        hash
    );
    res = await sendRequestFromTrustedCall(wsp, parachainApi, mrenclave, key, setIdentityNetworksCall);
    console.log('setIdentityNetworks call returned', res.toHuman());
    res = await sendRequestFromGetter(wsp, parachainApi, mrenclave, key, idgraphGetter);
    idgraph = decodeIdGraph(sidechainRegistry, res.value);
    assert.equal(idgraph.length, 2);
    assert.equal(idgraph[0][1].web3networks.toHuman()?.toString(), ['Litentry', 'Khala'].toString());

    // ==============================================================================
    // 7. Test set_identity_networks (error case)
    // ==============================================================================

    // set incompatible web3networks to alice
    hash = `0x${crypto.randomBytes(32).toString('hex')}`;
    nonce = await getSidechainNonce(wsp, parachainApi, mrenclave, key, aliceSubject);
    console.log('Set incompatible web3networks for alice ...');
    setIdentityNetworksCall = await createSignedTrustedCallSetIdentityNetworks(
        parachainApi,
        mrenclave,
        nonce,
        alice,
        aliceSubject,
        bobSubstrateIdentity.toHex(),
        parachainApi.createType('Vec<Web3Network>', ['BSC', 'Ethereum']).toHex(),
        hash
    );
    res = await sendRequestFromTrustedCall(wsp, parachainApi, mrenclave, key, setIdentityNetworksCall);
    console.log('setIdentityNetworks call returned', res.toHuman());
    assert.isTrue!(res.status.isTrustedOperationStatus && res.status.asTrustedOperationStatus[0].isInvalid); // invalid status
    // idgraph should be unchanged
    res = await sendRequestFromGetter(wsp, parachainApi, mrenclave, key, idgraphGetter);
    idgraph = decodeIdGraph(sidechainRegistry, res.value);
    assert.equal(idgraph.length, 2);
    assert.equal(idgraph[0][1].web3networks.toHuman()?.toString(), ['Litentry', 'Khala'].toString());

    // ==============================================================================
    // 8. Test set_user_shielding_key with wrapped bytes
    // ==============================================================================

    // bob's shielding key should be none
    console.log('Send UserShieldingKey getter for bob ...');
    userShieldingKeyGetter = await createSignedTrustedGetterUserShieldingKey(parachainApi, bob, bobSubject);
    res = await sendRequestFromGetter(wsp, parachainApi, mrenclave, key, userShieldingKeyGetter);
    console.log('UserShieldingKey getter returned', res.toHuman());
    k = parachainApi.createType('Option<Bytes>', hexToU8a(res.value.toHex()));
    assert.isTrue(k.isNone);

    await sleep(10);

    // set bob's shielding key, with wrapped bytes
    const keyBob = '0x8378193a4ce64180814bd60591d1054a04dbc4da02afde453799cd6888ee0c6c';
    hash = `0x${crypto.randomBytes(32).toString('hex')}`;
    nonce = await getSidechainNonce(wsp, parachainApi, mrenclave, key, bobSubject);
    console.log('Send direct setUserShieldingKey call for bob, with wrapped bytes... hash:', hash);
    setUserShieldingKeyCall = await createSignedTrustedCallSetUserShieldingKey(
        parachainApi,
        mrenclave,
        nonce,
        bob,
        bobSubject,
        keyBob,
        hash,
        true // with wrapped bytes
    );
    res = await sendRequestFromTrustedCall(wsp, parachainApi, mrenclave, key, setUserShieldingKeyCall);
    console.log('setUserShieldingKey call returned', res.toHuman());

    // verify that bob's key is set
    console.log('Send UserShieldingKey getter for bob ...');
    userShieldingKeyGetter = await createSignedTrustedGetterUserShieldingKey(parachainApi, bob, bobSubject);
    res = await sendRequestFromGetter(wsp, parachainApi, mrenclave, key, userShieldingKeyGetter);
    console.log('UserShieldingKey getter returned', res.toHuman());
    k = parachainApi.createType('Option<Bytes>', hexToU8a(res.value.toHex()));
    assert.isTrue(k.isSome);
    assert.equal(k.unwrap().toHex(), keyBob);

    // ==============================================================================
    // 9. Test request_vc
    // ==============================================================================

    hash = `0x${crypto.randomBytes(32).toString('hex')}`;
    nonce = await getSidechainNonce(wsp, parachainApi, mrenclave, key, aliceSubject);
    console.log('request vc for alice ...');
    const requestVcCall = await createSignedTrustedCallRequestVc(
        parachainApi,
        mrenclave,
        nonce,
        alice,
        aliceSubject,
        parachainApi.createType('Assertion', { A1: null }).toHex(),
        hash
    );
    res = await sendRequestFromTrustedCall(wsp, parachainApi, mrenclave, key, requestVcCall);
    console.log('requestVcCall call returned', res.toHuman());
    assert.isTrue(res.do_watch.isFalse);
    assert.isTrue(res.status.asTrustedOperationStatus[0].isInSidechainBlock);
    const requestVcRes = parachainApi.createType('RequestVCResponse', res.value) as unknown as RequestVCResponse;
    assert.equal(requestVcRes.account.toHex(), u8aToHex(alice.getAddressInSubstrateFormat()));
    assert.equal(requestVcRes.req_ext_hash.toHex(), hash);
    aesOutput = parseAesOutput(parachainApi, requestVcRes.vc_payload.toHex());
    const decryptedVcPayload = u8aToString(hexToU8a(decryptWithAes(aesKey, aesOutput, 'hex')));
    console.log('decrypted vc payload:', decryptedVcPayload);
}

function assertPrimeIdentity(
    idgraph: [LitentryPrimitivesIdentity, PalletIdentityManagementTeeIdentityContext],
    signer: Signer
) {
    if (signer.type() === 'ethereum') {
        assert.isTrue(idgraph[0].isEvm);
        assert.equal(idgraph[0].asEvm.toHex(), u8aToHex(signer.getAddressRaw()));
        assert.isTrue(idgraph[1].status.isActive);
        assert.equal(idgraph[1].web3networks.toHuman()?.toString(), ['Ethereum', 'Polygon', 'BSC'].toString());
    } else {
        assert.isTrue(idgraph[0].isSubstrate);
        assert.equal(idgraph[0].asSubstrate.toHex(), u8aToHex(signer.getAddressRaw()));
        assert.isTrue(idgraph[1].status.isActive);
        assert.equal(
            idgraph[1].web3networks.toHuman()?.toString(),
            ['Polkadot', 'Kusama', 'Litentry', 'Litmus', 'LitentryRococo', 'Khala', 'SubstrateTestnet'].toString()
        );
    }
}

function assertLinkedIdentity(
    idgraph: [LitentryPrimitivesIdentity, PalletIdentityManagementTeeIdentityContext],
    address: HexString
) {
    assert.isTrue(idgraph[0].isSubstrate);
    assert.equal(idgraph[0].asSubstrate.toHex(), address);
    assert.equal(idgraph[1].web3networks.toHuman()?.toString(), ['Polkadot', 'Litentry'].toString());
    assert.isTrue(idgraph[1].status.isActive);
}<|MERGE_RESOLUTION|>--- conflicted
+++ resolved
@@ -169,11 +169,7 @@
         'LinkIdentityResponse',
         res.value
     ) as unknown as LinkIdentityResponse;
-<<<<<<< HEAD
-    assert.equal(linkIdentityRes.account.toHex(), u8aToHex(alice.addressRaw));
-=======
     assert.equal(linkIdentityRes.account.toHex(), u8aToHex(alice.getAddressInSubstrateFormat()));
->>>>>>> 9b4168f3
     assert.equal(linkIdentityRes.req_ext_hash.toHex(), hash);
     aesOutput = parseAesOutput(parachainApi, linkIdentityRes.id_graph.toHex());
     idgraph = parseIdGraph(sidechainRegistry, aesOutput, aesKey);
