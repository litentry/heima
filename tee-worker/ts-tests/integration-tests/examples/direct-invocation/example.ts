import { cryptoWaitReady } from '@polkadot/util-crypto';
import { KeyringPair } from '@polkadot/keyring/types';
import { ApiPromise, Keyring, WsProvider } from '@polkadot/api';
import { default as teeTypes } from '../../../parachain-api/build/interfaces/identity/definitions';
import { HexString } from '@polkadot/util/types';
import {
    createSignedTrustedCallSetUserShieldingKey,
    sendRequestFromTrustedCall,
    getTeeShieldingKey,
    createSignedTrustedCallLinkIdentity,
    createSignedTrustedGetterUserShieldingKey,
    createSignedTrustedCallSetIdentityNetworks,
    createSignedTrustedGetterIdGraph,
    sendRequestFromGetter,
    getSidechainNonce,
    decodeIdGraph,
    getKeyPair,
<<<<<<< HEAD
    getTopHash,
    parseAesOutput,
=======
>>>>>>> f63d9d6c
} from './util';
import {
    getEnclave,
    sleep,
    buildIdentityHelper,
    initIntegrationTestContext,
    buildValidations,
    buildIdentityFromKeypair,
<<<<<<< HEAD
    parseIdGraph
=======
>>>>>>> f63d9d6c
} from '../../common/utils';
import { aesKey, keyNonce } from '../../common/call';
import { Metadata, TypeRegistry } from '@polkadot/types';
import sidechainMetaData from '../../litentry-sidechain-metadata.json' assert { type: 'json' };
import { hexToU8a, u8aToHex } from '@polkadot/util';
import type { LitentryPrimitivesIdentity, PalletIdentityManagementTeeIdentityContext } from 'sidechain-api';
import { assert } from 'chai';
import Options from 'websocket-as-promised/types/options';
import crypto from 'crypto';
import { KeypairType } from '@polkadot/util-crypto/types';
// in order to handle self-signed certificates we need to turn off the validation
// TODO add self signed certificate
process.env.NODE_TLS_REJECT_UNAUTHORIZED = '0';

import WebSocketAsPromised from 'websocket-as-promised';
import webSocket from 'ws';
import { SetUserShieldingKeyResponse } from 'parachain-api/build/interfaces';

const substrateKeyring = new Keyring({ type: 'sr25519' });
const PARACHAIN_WS_ENDPINT = 'ws://localhost:9944';
const WORKER_TRUSTED_WS_ENDPOINT = 'wss://localhost:2000';

export async function runExample(keyPairType: KeypairType) {
    const keyring = new Keyring({ type: keyPairType });
    const parachainWs = new WsProvider(PARACHAIN_WS_ENDPINT);
    const sidechainRegistry = new TypeRegistry();
    const metaData = new Metadata(sidechainRegistry, sidechainMetaData.result as HexString);
    sidechainRegistry.setMetadata(metaData);
    const { types } = teeTypes;
    const parachainApi = await ApiPromise.create({
        provider: parachainWs,
        types,
    });
    const context = await initIntegrationTestContext(WORKER_TRUSTED_WS_ENDPOINT, PARACHAIN_WS_ENDPINT, 0);

    await cryptoWaitReady();
    const wsp = new WebSocketAsPromised(WORKER_TRUSTED_WS_ENDPOINT, <Options>(<unknown>{
        createWebSocket: (url: any) => new webSocket(url),
        extractMessageData: (event: any) => event,
        packMessage: (data: any) => JSON.stringify(data),
        unpackMessage: (data: string) => JSON.parse(data),
        attachRequestId: (data: any, requestId: string | number) => Object.assign({ id: requestId }, data),
        extractRequestId: (data: any) => data && data.id,
    }));
    await wsp.open();

    const key = await getTeeShieldingKey(wsp, parachainApi);

    const alice: KeyringPair = getKeyPair('Alice', keyring);
    const bob: KeyringPair = getKeyPair('Bob', keyring);
    const bobSubstrateKey: KeyringPair = substrateKeyring.addFromUri('//Bob', { name: 'Bob' });

    const mrenclave = (await getEnclave(parachainApi)).mrEnclave;

    const aliceSubject = await buildIdentityFromKeypair(alice, context);
    const bobSubject = await buildIdentityFromKeypair(bob, context);

    let nonce = await getSidechainNonce(wsp, parachainApi, mrenclave, key, aliceSubject);

    // similar to `reqExtHash` in indirect calls, we need some "identifiers" to pair the response
    // with the request. Ideally it's the hash of the trusted operation, but we need it before constructing
    // a trusted call, hence a random number is used here - better ideas are welcome
    let hash = `0x${crypto.randomBytes(32).toString('hex')}`;
    console.log('Send direct setUserShieldingKey call for alice ... hash:', hash);
    let setUserShieldingKeyCall = createSignedTrustedCallSetUserShieldingKey(
        parachainApi,
        mrenclave,
        nonce,
        alice,
        aliceSubject,
        aesKey,
        hash
    );
    let res = await sendRequestFromTrustedCall(wsp, parachainApi, mrenclave, key, setUserShieldingKeyCall);
    console.log('setUserShieldingKey call returned', res.toHuman());
    assert.isTrue(res.do_watch.isFalse);
    assert.isTrue(res.status.asTrustedOperationStatus[0].isInSidechainBlock);
    assert.equal(u8aToHex(res.status.asTrustedOperationStatus[1]), getTopHash(parachainApi, setUserShieldingKeyCall));

    let decodedRes = parachainApi.createType('SetUserShieldingKeyResponse', res.value) as unknown as SetUserShieldingKeyResponse;
    assert.equal(decodedRes.account.toHex(), u8aToHex(alice.addressRaw));
    assert.equal(decodedRes.req_ext_hash.toHex(), hash);
    let aesOutput = parseAesOutput(parachainApi, decodedRes.id_graph.toHex());
    let idgraph = parseIdGraph(sidechainRegistry, aesOutput, aesKey);
    assert.equal(idgraph.length, 1);
    assertPrimeIdentity(idgraph[0], alice);

    await sleep(10);

    hash = `0x${crypto.randomBytes(32).toString('hex')}`;
    nonce = await getSidechainNonce(wsp, parachainApi, mrenclave, key, aliceSubject);

    console.log('Send direct linkIdentity call... hash:', hash);
    const bobSubstrateIdentity = await buildIdentityHelper(u8aToHex(bobSubstrateKey.addressRaw), 'Substrate', context);
    const [bobValidationData] = await buildValidations(
        context,
        [aliceSubject],
        [bobSubstrateIdentity],
        nonce.toNumber(),
        'substrate',
        bobSubstrateKey
    );
    const linkIdentityCall = createSignedTrustedCallLinkIdentity(
        parachainApi,
        mrenclave,
        nonce,
        alice,
        aliceSubject,
        sidechainRegistry.createType('LitentryPrimitivesIdentity', bobSubstrateIdentity).toHex(),
        parachainApi.createType('LitentryValidationData', bobValidationData).toHex(),
        parachainApi.createType('Vec<Web3Network>', ['Polkadot', 'Litentry']).toHex(),
        keyNonce,
        hash
    );
    res = await sendRequestFromTrustedCall(wsp, parachainApi, mrenclave, key, linkIdentityCall);
    console.log('linkIdentity call returned', res.toHuman());

    // we should have listened to the parachain event, for demo purpose we only wait for enough
    // time and check the IDGraph
    await sleep(30);

    console.log('Send IDGraph getter for alice ...');
    const idgraphGetter = createSignedTrustedGetterIdGraph(parachainApi, alice, aliceSubject);
    res = await sendRequestFromGetter(wsp, parachainApi, mrenclave, key, idgraphGetter);
    console.log('IDGraph getter returned', res.toHuman());
    idgraph = decodeIdGraph(sidechainRegistry, res.value);
    assert.equal(idgraph.length, 2);
    // the first identity is the bob substrate identity
    assert.isTrue(idgraph[0][0].isSubstrate);
    assert.equal(idgraph[0][0].asSubstrate.toHex(), u8aToHex(bobSubstrateKey.publicKey));
    assert.equal(idgraph[0][1].web3networks.toHuman()?.toString(), ['Polkadot', 'Litentry'].toString());
    assert.isTrue(idgraph[0][1].status.isActive);
    // the second identity is the substrate identity (prime identity)
<<<<<<< HEAD
    assertPrimeIdentity(idgraph[1], alice);
=======
    if (alice.type === 'ethereum') {
        assert.isTrue(idgraph[1][0].isEvm);
        assert.equal(idgraph[1][0].asEvm.toHex(), u8aToHex(alice.addressRaw));
        assert.isTrue(idgraph[1][1].status.isActive);
        assert.equal(idgraph[1][1].web3networks.toHuman()?.toString(), ['Ethereum', 'Polygon', 'BSC'].toString());
    } else {
        assert.isTrue(idgraph[1][0].isSubstrate);
        assert.equal(idgraph[1][0].asSubstrate.toHex(), u8aToHex(alice.addressRaw));
        assert.isTrue(idgraph[1][1].status.isActive);
        assert.equal(
            idgraph[1][1].web3networks.toHuman()?.toString(),
            ['Polkadot', 'Kusama', 'Litentry', 'Litmus', 'LitentryRococo', 'Khala', 'SubstrateTestnet'].toString()
        );
    }
>>>>>>> f63d9d6c

    console.log('Send UserShieldingKey getter for alice ...');
    let userShieldingKeyGetter = createSignedTrustedGetterUserShieldingKey(parachainApi, alice, aliceSubject);
    res = await sendRequestFromGetter(wsp, parachainApi, mrenclave, key, userShieldingKeyGetter);
    console.log('UserShieldingKey getter returned', res.toHuman());
    // the returned res.value of the trustedGetter is of Option<> type
    // res.value should be `0x018022fc82db5b606998ad45099b7978b5b4f9dd4ea6017e57370ac56141caaabd12`
    // TODO: why `createType` must accept an Uint8Array here? The following still prints the unwrapped value
    //       let k = parachainApi.createType('Option<Bytes>', res.value.toHex());
    //       console.log("k.isSome", k.isSome); // true
    //       console.log("k.unwrap", k.unwrap().toHex()); // still 0x018022fc82db5b606998ad45099b7978b5b4f9dd4ea6017e57370ac56141caaabd12
    let k = parachainApi.createType('Option<Bytes>', hexToU8a(res.value.toHex()));
    assert.isTrue(k.isSome);
    assert.equal(k.unwrap().toHex(), aesKey);

    // set web3networks to alice
    console.log('Set new web3networks for alice ...');
    nonce = await getSidechainNonce(wsp, parachainApi, mrenclave, key, aliceSubject);
    let setIdentityNetworksCall = createSignedTrustedCallSetIdentityNetworks(
        parachainApi,
        mrenclave,
        nonce,
        alice,
        aliceSubject,
        bobSubstrateIdentity.toHex(),
        parachainApi.createType('Vec<Web3Network>', ['Litentry', 'Khala']).toHex()
    );
    res = await sendRequestFromTrustedCall(wsp, parachainApi, mrenclave, key, setIdentityNetworksCall);
    console.log('setIdentityNetworks call returned', res.toHuman());
    res = await sendRequestFromGetter(wsp, parachainApi, mrenclave, key, idgraphGetter);
    idgraph = decodeIdGraph(sidechainRegistry, res.value);
    assert.equal(idgraph.length, 2);
    assert.equal(idgraph[0][1].web3networks.toHuman()?.toString(), ['Litentry', 'Khala'].toString());

    // set incompatible web3networks to alice
    console.log('Set incompatible web3networks for alice ...');
    nonce = await getSidechainNonce(wsp, parachainApi, mrenclave, key, aliceSubject);
    setIdentityNetworksCall = createSignedTrustedCallSetIdentityNetworks(
        parachainApi,
        mrenclave,
        nonce,
        alice,
        aliceSubject,
        bobSubstrateIdentity.toHex(),
        parachainApi.createType('Vec<Web3Network>', ['BSC', 'Ethereum']).toHex()
    );
    res = await sendRequestFromTrustedCall(wsp, parachainApi, mrenclave, key, setIdentityNetworksCall);
    console.log('setIdentityNetworks call returned', res.toHuman());
    assert.isTrue!(res.status.isTrustedOperationStatus && res.status.asTrustedOperationStatus[0].isInvalid); // invalid status
    // idgraph should be unchanged
    res = await sendRequestFromGetter(wsp, parachainApi, mrenclave, key, idgraphGetter);
    idgraph = decodeIdGraph(sidechainRegistry, res.value);
    assert.equal(idgraph.length, 2);
    assert.equal(idgraph[0][1].web3networks.toHuman()?.toString(), ['Litentry', 'Khala'].toString());

    // bob's shielding key should be none
    console.log('Send UserShieldingKey getter for bob ...');
    userShieldingKeyGetter = createSignedTrustedGetterUserShieldingKey(parachainApi, bob, bobSubject);
    res = await sendRequestFromGetter(wsp, parachainApi, mrenclave, key, userShieldingKeyGetter);
    console.log('UserShieldingKey getter returned', res.toHuman());
    k = parachainApi.createType('Option<Bytes>', hexToU8a(res.value.toHex()));
    assert.isTrue(k.isNone);

    await sleep(10);

    nonce = await getSidechainNonce(wsp, parachainApi, mrenclave, key, bobSubject);

    // set bob's shielding key, with wrapped bytes
    const keyBob = '0x8378193a4ce64180814bd60591d1054a04dbc4da02afde453799cd6888ee0c6c';
    hash = `0x${crypto.randomBytes(32).toString('hex')}`;
    console.log('Send direct setUserShieldingKey call for bob, with wrapped bytes... hash:', hash);
    setUserShieldingKeyCall = createSignedTrustedCallSetUserShieldingKey(
        parachainApi,
        mrenclave,
        nonce,
        bob,
        bobSubject,
        keyBob,
        hash,
        true // with wrapped bytes
    );
    res = await sendRequestFromTrustedCall(wsp, parachainApi, mrenclave, key, setUserShieldingKeyCall);
    console.log('setUserShieldingKey call returned', res.toHuman());

    // verify that bob's key is set
    console.log('Send UserShieldingKey getter for bob ...');
    userShieldingKeyGetter = createSignedTrustedGetterUserShieldingKey(parachainApi, bob, bobSubject);
    res = await sendRequestFromGetter(wsp, parachainApi, mrenclave, key, userShieldingKeyGetter);
    console.log('UserShieldingKey getter returned', res.toHuman());
    k = parachainApi.createType('Option<Bytes>', hexToU8a(res.value.toHex()));
    assert.isTrue(k.isSome);
    assert.equal(k.unwrap().toHex(), keyBob);
}

function assertPrimeIdentity(idgraph: [LitentryPrimitivesIdentity, PalletIdentityManagementTeeIdentityContext], alice: KeyringPair) {
    if (alice.type === "ethereum") {
        assert.isTrue(idgraph[0].isEvm);
        assert.equal(idgraph[0].asEvm.toHex(), u8aToHex(alice.addressRaw));
        assert.isTrue(idgraph[1].status.isActive);
        assert.equal(
            idgraph[1].web3networks.toHuman()?.toString(),
            ['Ethereum', 'Polygon', 'BSC'].toString()
        );
    } else {
        assert.isTrue(idgraph[0].isSubstrate);
        assert.equal(idgraph[0].asSubstrate.toHex(), u8aToHex(alice.addressRaw));
        assert.isTrue(idgraph[1].status.isActive);
        assert.equal(
            idgraph[1].web3networks.toHuman()?.toString(),
            ['Polkadot', 'Kusama', 'Litentry', 'Litmus', 'LitentryRococo', 'Khala', 'SubstrateTestnet'].toString()
        );
    }
}<|MERGE_RESOLUTION|>--- conflicted
+++ resolved
@@ -15,11 +15,8 @@
     getSidechainNonce,
     decodeIdGraph,
     getKeyPair,
-<<<<<<< HEAD
     getTopHash,
     parseAesOutput,
-=======
->>>>>>> f63d9d6c
 } from './util';
 import {
     getEnclave,
@@ -28,10 +25,7 @@
     initIntegrationTestContext,
     buildValidations,
     buildIdentityFromKeypair,
-<<<<<<< HEAD
     parseIdGraph
-=======
->>>>>>> f63d9d6c
 } from '../../common/utils';
 import { aesKey, keyNonce } from '../../common/call';
 import { Metadata, TypeRegistry } from '@polkadot/types';
@@ -165,24 +159,7 @@
     assert.equal(idgraph[0][1].web3networks.toHuman()?.toString(), ['Polkadot', 'Litentry'].toString());
     assert.isTrue(idgraph[0][1].status.isActive);
     // the second identity is the substrate identity (prime identity)
-<<<<<<< HEAD
     assertPrimeIdentity(idgraph[1], alice);
-=======
-    if (alice.type === 'ethereum') {
-        assert.isTrue(idgraph[1][0].isEvm);
-        assert.equal(idgraph[1][0].asEvm.toHex(), u8aToHex(alice.addressRaw));
-        assert.isTrue(idgraph[1][1].status.isActive);
-        assert.equal(idgraph[1][1].web3networks.toHuman()?.toString(), ['Ethereum', 'Polygon', 'BSC'].toString());
-    } else {
-        assert.isTrue(idgraph[1][0].isSubstrate);
-        assert.equal(idgraph[1][0].asSubstrate.toHex(), u8aToHex(alice.addressRaw));
-        assert.isTrue(idgraph[1][1].status.isActive);
-        assert.equal(
-            idgraph[1][1].web3networks.toHuman()?.toString(),
-            ['Polkadot', 'Kusama', 'Litentry', 'Litmus', 'LitentryRococo', 'Khala', 'SubstrateTestnet'].toString()
-        );
-    }
->>>>>>> f63d9d6c
 
     console.log('Send UserShieldingKey getter for alice ...');
     let userShieldingKeyGetter = createSignedTrustedGetterUserShieldingKey(parachainApi, alice, aliceSubject);
