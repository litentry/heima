import { cryptoWaitReady } from '@polkadot/util-crypto';
import { ApiPromise, Keyring, WsProvider } from '@polkadot/api';
import { default as teeTypes } from '../../../parachain-api/build/interfaces/identity/definitions';
import { HexString } from '@polkadot/util/types';
import {
    createSignedTrustedCallSetUserShieldingKey,
    sendRequestFromTrustedCall,
    getTeeShieldingKey,
    createSignedTrustedCallLinkIdentity,
    createSignedTrustedGetterUserShieldingKey,
    createSignedTrustedCallSetIdentityNetworks,
    createSignedTrustedGetterIdGraph,
    createSignedTrustedCallRequestVc,
    sendRequestFromGetter,
    getSidechainNonce,
    decodeIdGraph,
    getTopHash,
    parseAesOutput,
} from './util';
import {
    getEnclave,
    sleep,
    buildIdentityHelper,
    initIntegrationTestContext,
    buildValidations,
    buildIdentityFromKeypair,
    parseIdGraph,
    Signer,
    PolkadotSigner,
    EthersSigner,
} from '../../common/utils';
import { aesKey, keyNonce } from '../../common/call';
import { Metadata, TypeRegistry } from '@polkadot/types';
import sidechainMetaData from '../../../sidechain-api/prepare-build/litentry-sidechain-metadata.json' assert { type: 'json' };
import { hexToU8a, u8aToHex, u8aToString } from '@polkadot/util';
import type { LitentryPrimitivesIdentity, PalletIdentityManagementTeeIdentityContext } from 'sidechain-api';
import { assert } from 'chai';
import Options from 'websocket-as-promised/types/options';
import crypto from 'crypto';
import WebSocketAsPromised from 'websocket-as-promised';
import webSocket from 'ws';
import { decryptWithAes } from '../../common/utils';
import {
    Response,
    SetUserShieldingKeyResult,
    LinkIdentityResult,
    RequestVCResult,
} from 'parachain-api/build/interfaces';

// in order to handle self-signed certificates we need to turn off the validation
// TODO add self signed certificate
process.env.NODE_TLS_REJECT_UNAUTHORIZED = '0';

import { KeyringPair } from '@polkadot/keyring/types';
const substrateKeyring = new Keyring({ type: 'sr25519' });
const PARACHAIN_WS_ENDPINT = 'ws://localhost:9944';
const WORKER_TRUSTED_WS_ENDPOINT = 'wss://localhost:2000';

export type Mode = 'substrate' | 'evm';

export async function runExample(mode: Mode) {
    const parachainWs = new WsProvider(PARACHAIN_WS_ENDPINT);
    const sidechainRegistry = new TypeRegistry();
    const metaData = new Metadata(sidechainRegistry, sidechainMetaData.result as HexString);
    sidechainRegistry.setMetadata(metaData);
    const { types } = teeTypes;
    const parachainApi = await ApiPromise.create({
        provider: parachainWs,
        types,
    });
    const context = await initIntegrationTestContext(WORKER_TRUSTED_WS_ENDPOINT, PARACHAIN_WS_ENDPINT, 0);

    await cryptoWaitReady();
    const wsp = new WebSocketAsPromised(WORKER_TRUSTED_WS_ENDPOINT, <Options>(<unknown>{
        createWebSocket: (url: any) => new webSocket(url),
        extractMessageData: (event: any) => event,
        packMessage: (data: any) => JSON.stringify(data),
        unpackMessage: (data: string) => JSON.parse(data),
        attachRequestId: (data: any, requestId: string | number) => Object.assign({ id: requestId }, data),
        extractRequestId: (data: any) => data && data.id,
    }));
    await wsp.open();

    const key = await getTeeShieldingKey(wsp, parachainApi);

    const alice: Signer =
        mode == 'substrate'
            ? new PolkadotSigner(context.substrateWallet['alice'])
            : new EthersSigner(context.ethersWallet['alice']);
    const bob: Signer =
        mode == 'substrate'
            ? new PolkadotSigner(context.substrateWallet['bob'])
            : new EthersSigner(context.ethersWallet['bob']);

    const bobSubstrateKey: KeyringPair = substrateKeyring.addFromUri('//Bob', { name: 'Bob' });

    const mrenclave = (await getEnclave(parachainApi)).mrEnclave;

    const aliceSubject = await buildIdentityFromKeypair(alice, context);
    const bobSubject = await buildIdentityFromKeypair(bob, context);

    // ==============================================================================
    // 1. Test set_user_shielding_key
    // ==============================================================================

    // similar to `reqExtHash` in indirect calls, we need some "identifiers" to pair the response
    // with the request. Ideally it's the hash of the trusted operation, but we need it before constructing
    // a trusted call, hence a random number is used here - better ideas are welcome
    let hash = `0x${crypto.randomBytes(32).toString('hex')}`;
    let nonce = await getSidechainNonce(wsp, parachainApi, mrenclave, key, aliceSubject);

    console.log('Send direct setUserShieldingKey call for alice ... hash:', hash);
    let setUserShieldingKeyCall = await createSignedTrustedCallSetUserShieldingKey(
        parachainApi,
        mrenclave,
        nonce,
        alice,
        aliceSubject,
        aesKey,
        hash
    );
    let res = await sendRequestFromTrustedCall(wsp, parachainApi, mrenclave, key, setUserShieldingKeyCall);
    console.log('setUserShieldingKey call returned', res.toHuman());
    assert.isTrue(res.do_watch.isFalse);
    assert.isTrue(res.status.asTrustedOperationStatus[0].isInSidechainBlock);
    assert.equal(u8aToHex(res.status.asTrustedOperationStatus[1]), getTopHash(parachainApi, setUserShieldingKeyCall));
<<<<<<< HEAD
    const setUserShieldingKeyResponse = parachainApi.createType('Response', res.value) as unknown as Response;
    assert.equal(setUserShieldingKeyResponse.req_ext_hash.toHex(), hash);
    const setUserShieldingKeyResult = parachainApi.createType(
        'SetUserShieldingKeyResult',
        setUserShieldingKeyResponse.value
    ) as unknown as SetUserShieldingKeyResult;
    assert.equal(setUserShieldingKeyResult.account.toHex(), u8aToHex(alice.addressRaw));
    let aesOutput = parseAesOutput(parachainApi, setUserShieldingKeyResult.id_graph.toHex());
=======

    const setUserShieldingKeyRes = parachainApi.createType(
        'SetUserShieldingKeyResponse',
        res.value
    ) as unknown as SetUserShieldingKeyResponse;
    assert.equal(setUserShieldingKeyRes.account.toHex(), u8aToHex(alice.getAddressInSubstrateFormat()));
    assert.equal(setUserShieldingKeyRes.req_ext_hash.toHex(), hash);
    let aesOutput = parseAesOutput(parachainApi, setUserShieldingKeyRes.id_graph.toHex());
>>>>>>> 9b4168f3
    let idgraph = parseIdGraph(sidechainRegistry, aesOutput, aesKey);
    assert.equal(idgraph.length, 1);
    assertPrimeIdentity(idgraph[0], alice);

    await sleep(10);

    // ==============================================================================
    // 2. Test link_identity (happy path)
    // ==============================================================================

    hash = `0x${crypto.randomBytes(32).toString('hex')}`;
    nonce = await getSidechainNonce(wsp, parachainApi, mrenclave, key, aliceSubject);
    console.log('Send direct linkIdentity call... hash:', hash);
    const bobSubstrateIdentity = await buildIdentityHelper(u8aToHex(bobSubstrateKey.addressRaw), 'Substrate', context);
    const [bobValidationData] = await buildValidations(
        context,
        [aliceSubject],
        [bobSubstrateIdentity],
        nonce.toNumber(),
        'substrate',
        bobSubstrateKey
    );
    let linkIdentityCall = await createSignedTrustedCallLinkIdentity(
        parachainApi,
        mrenclave,
        nonce,
        alice,
        aliceSubject,
        sidechainRegistry.createType('LitentryPrimitivesIdentity', bobSubstrateIdentity).toHex(),
        parachainApi.createType('LitentryValidationData', bobValidationData.toU8a()).toHex(),
        parachainApi.createType('Vec<Web3Network>', ['Polkadot', 'Litentry']).toHex(),
        keyNonce,
        hash
    );
    res = await sendRequestFromTrustedCall(wsp, parachainApi, mrenclave, key, linkIdentityCall);
    console.log('linkIdentity call returned', res.toHuman());
    assert.isTrue(res.do_watch.isFalse);
    assert.isTrue(res.status.asTrustedOperationStatus[0].isInSidechainBlock);
<<<<<<< HEAD
    const linkIdentityResponse = parachainApi.createType('Response', res.value) as unknown as Response;
    assert.equal(linkIdentityResponse.req_ext_hash.toHex(), hash);
    const linkIdentityResult = parachainApi.createType(
        'LinkIdentityResult',
        linkIdentityResponse.value
    ) as unknown as LinkIdentityResult;
    assert.equal(linkIdentityResult.account.toHex(), u8aToHex(alice.addressRaw));
    aesOutput = parseAesOutput(parachainApi, linkIdentityResult.id_graph.toHex());
=======
    const linkIdentityRes = parachainApi.createType(
        'LinkIdentityResponse',
        res.value
    ) as unknown as LinkIdentityResponse;
    assert.equal(linkIdentityRes.account.toHex(), u8aToHex(alice.getAddressInSubstrateFormat()));
    assert.equal(linkIdentityRes.req_ext_hash.toHex(), hash);
    aesOutput = parseAesOutput(parachainApi, linkIdentityRes.id_graph.toHex());
>>>>>>> 9b4168f3
    idgraph = parseIdGraph(sidechainRegistry, aesOutput, aesKey);
    assert.equal(idgraph.length, 2);
    // the first identity is the bob substrate identity
    assertLinkedIdentity(idgraph[0], u8aToHex(bobSubstrateKey.addressRaw));
    // the second identity is the substrate identity (prime identity)
    assertPrimeIdentity(idgraph[1], alice);

    // we should have listened to the parachain event, for demo purpose we only wait for enough
    // time and check the IDGraph
    await sleep(30);

    // ==============================================================================
    // 3. Test id_graph getter
    // ==============================================================================

    console.log('Send IDGraph getter for alice ...');
    const idgraphGetter = await createSignedTrustedGetterIdGraph(parachainApi, alice, aliceSubject);
    res = await sendRequestFromGetter(wsp, parachainApi, mrenclave, key, idgraphGetter);
    console.log('IDGraph getter returned', res.toHuman());
    idgraph = decodeIdGraph(sidechainRegistry, res.value);
    assert.equal(idgraph.length, 2);
    // the first identity is the bob substrate identity
    assertLinkedIdentity(idgraph[0], u8aToHex(bobSubstrateKey.addressRaw));
    // the second identity is the substrate identity (prime identity)
    assertPrimeIdentity(idgraph[1], alice);

    // ==============================================================================
    // 4. Test user_shielding_key getter
    // ==============================================================================

    console.log('Send UserShieldingKey getter for alice ...');
    let userShieldingKeyGetter = await createSignedTrustedGetterUserShieldingKey(parachainApi, alice, aliceSubject);
    res = await sendRequestFromGetter(wsp, parachainApi, mrenclave, key, userShieldingKeyGetter);
    console.log('UserShieldingKey getter returned', res.toHuman());
    // the returned res.value of the trustedGetter is of Option<> type
    // res.value should be `0x018022fc82db5b606998ad45099b7978b5b4f9dd4ea6017e57370ac56141caaabd12`
    // TODO: why `createType` must accept an Uint8Array here? The following still prints the unwrapped value
    //       let k = parachainApi.createType('Option<Bytes>', res.value.toHex());
    //       console.log("k.isSome", k.isSome); // true
    //       console.log("k.unwrap", k.unwrap().toHex()); // still 0x018022fc82db5b606998ad45099b7978b5b4f9dd4ea6017e57370ac56141caaabd12
    let k = parachainApi.createType('Option<Bytes>', hexToU8a(res.value.toHex()));
    assert.isTrue(k.isSome);
    assert.equal(k.unwrap().toHex(), aesKey);

    // ==============================================================================
    // 5. Test link_identity (error case: IdentityAlreadyLinked)
    // ==============================================================================
    hash = `0x${crypto.randomBytes(32).toString('hex')}`;
    nonce = await getSidechainNonce(wsp, parachainApi, mrenclave, key, aliceSubject);
    console.log('Send direct linkIdentity call (error case)... hash:', hash);
    linkIdentityCall = await createSignedTrustedCallLinkIdentity(
        parachainApi,
        mrenclave,
        nonce,
        alice,
        aliceSubject,
        sidechainRegistry.createType('LitentryPrimitivesIdentity', bobSubstrateIdentity).toHex(),
        parachainApi.createType('LitentryValidationData', bobValidationData.toU8a()).toHex(),
        parachainApi.createType('Vec<Web3Network>', ['Polkadot', 'Litentry']).toHex(),
        keyNonce,
        hash
    );
    res = await sendRequestFromTrustedCall(wsp, parachainApi, mrenclave, key, linkIdentityCall);
    console.log('linkIdentity call returned', res.toHuman());
    assert.isTrue(res.do_watch.isFalse);
    assert.isTrue(res.status.asTrustedOperationStatus[0].isInvalid);

    // ==============================================================================
    // 6. Test set_identity_networks (happy path)
    // ==============================================================================

    // set web3networks to alice
    hash = `0x${crypto.randomBytes(32).toString('hex')}`;
    nonce = await getSidechainNonce(wsp, parachainApi, mrenclave, key, aliceSubject);
    console.log('Set new web3networks for alice ...');
    let setIdentityNetworksCall = await createSignedTrustedCallSetIdentityNetworks(
        parachainApi,
        mrenclave,
        nonce,
        alice,
        aliceSubject,
        bobSubstrateIdentity.toHex(),
        parachainApi.createType('Vec<Web3Network>', ['Litentry', 'Khala']).toHex(),
        hash
    );
    res = await sendRequestFromTrustedCall(wsp, parachainApi, mrenclave, key, setIdentityNetworksCall);
    console.log('setIdentityNetworks call returned', res.toHuman());
    res = await sendRequestFromGetter(wsp, parachainApi, mrenclave, key, idgraphGetter);
    idgraph = decodeIdGraph(sidechainRegistry, res.value);
    assert.equal(idgraph.length, 2);
    assert.equal(idgraph[0][1].web3networks.toHuman()?.toString(), ['Litentry', 'Khala'].toString());

    // ==============================================================================
    // 7. Test set_identity_networks (error case)
    // ==============================================================================

    // set incompatible web3networks to alice
    hash = `0x${crypto.randomBytes(32).toString('hex')}`;
    nonce = await getSidechainNonce(wsp, parachainApi, mrenclave, key, aliceSubject);
    console.log('Set incompatible web3networks for alice ...');
    setIdentityNetworksCall = await createSignedTrustedCallSetIdentityNetworks(
        parachainApi,
        mrenclave,
        nonce,
        alice,
        aliceSubject,
        bobSubstrateIdentity.toHex(),
        parachainApi.createType('Vec<Web3Network>', ['BSC', 'Ethereum']).toHex(),
        hash
    );
    res = await sendRequestFromTrustedCall(wsp, parachainApi, mrenclave, key, setIdentityNetworksCall);
    console.log('setIdentityNetworks call returned', res.toHuman());
    assert.isTrue!(res.status.isTrustedOperationStatus && res.status.asTrustedOperationStatus[0].isInvalid); // invalid status
    // idgraph should be unchanged
    res = await sendRequestFromGetter(wsp, parachainApi, mrenclave, key, idgraphGetter);
    idgraph = decodeIdGraph(sidechainRegistry, res.value);
    assert.equal(idgraph.length, 2);
    assert.equal(idgraph[0][1].web3networks.toHuman()?.toString(), ['Litentry', 'Khala'].toString());

    // ==============================================================================
    // 8. Test set_user_shielding_key with wrapped bytes
    // ==============================================================================

    // bob's shielding key should be none
    console.log('Send UserShieldingKey getter for bob ...');
    userShieldingKeyGetter = await createSignedTrustedGetterUserShieldingKey(parachainApi, bob, bobSubject);
    res = await sendRequestFromGetter(wsp, parachainApi, mrenclave, key, userShieldingKeyGetter);
    console.log('UserShieldingKey getter returned', res.toHuman());
    k = parachainApi.createType('Option<Bytes>', hexToU8a(res.value.toHex()));
    assert.isTrue(k.isNone);

    await sleep(10);

    // set bob's shielding key, with wrapped bytes
    const keyBob = '0x8378193a4ce64180814bd60591d1054a04dbc4da02afde453799cd6888ee0c6c';
    hash = `0x${crypto.randomBytes(32).toString('hex')}`;
    nonce = await getSidechainNonce(wsp, parachainApi, mrenclave, key, bobSubject);
    console.log('Send direct setUserShieldingKey call for bob, with wrapped bytes... hash:', hash);
    setUserShieldingKeyCall = await createSignedTrustedCallSetUserShieldingKey(
        parachainApi,
        mrenclave,
        nonce,
        bob,
        bobSubject,
        keyBob,
        hash,
        true // with wrapped bytes
    );
    res = await sendRequestFromTrustedCall(wsp, parachainApi, mrenclave, key, setUserShieldingKeyCall);
    console.log('setUserShieldingKey call returned', res.toHuman());

    // verify that bob's key is set
    console.log('Send UserShieldingKey getter for bob ...');
    userShieldingKeyGetter = await createSignedTrustedGetterUserShieldingKey(parachainApi, bob, bobSubject);
    res = await sendRequestFromGetter(wsp, parachainApi, mrenclave, key, userShieldingKeyGetter);
    console.log('UserShieldingKey getter returned', res.toHuman());
    k = parachainApi.createType('Option<Bytes>', hexToU8a(res.value.toHex()));
    assert.isTrue(k.isSome);
    assert.equal(k.unwrap().toHex(), keyBob);

    // ==============================================================================
    // 9. Test request_vc
    // ==============================================================================

    hash = `0x${crypto.randomBytes(32).toString('hex')}`;
    nonce = await getSidechainNonce(wsp, parachainApi, mrenclave, key, aliceSubject);
    console.log('request vc for alice ...');
    const requestVcCall = await createSignedTrustedCallRequestVc(
        parachainApi,
        mrenclave,
        nonce,
        alice,
        aliceSubject,
        parachainApi.createType('Assertion', { A1: null }).toHex(),
        hash
    );
    res = await sendRequestFromTrustedCall(wsp, parachainApi, mrenclave, key, requestVcCall);
    console.log('requestVcCall call returned', res.toHuman());
    assert.isTrue(res.do_watch.isFalse);
    assert.isTrue(res.status.asTrustedOperationStatus[0].isInSidechainBlock);
<<<<<<< HEAD
    const requestVcResponse = parachainApi.createType('Response', res.value) as unknown as Response;
    assert.equal(requestVcResponse.req_ext_hash.toHex(), hash);
    const requestVcResult = parachainApi.createType(
        'RequestVCResult',
        linkIdentityResponse.value
    ) as unknown as RequestVCResult;
    assert.equal(requestVcResult.account.toHex(), u8aToHex(alice.addressRaw));
    aesOutput = parseAesOutput(parachainApi, requestVcResult.vc_payload.toHex());
=======
    const requestVcRes = parachainApi.createType('RequestVCResponse', res.value) as unknown as RequestVCResponse;
    assert.equal(requestVcRes.account.toHex(), u8aToHex(alice.getAddressInSubstrateFormat()));
    assert.equal(requestVcRes.req_ext_hash.toHex(), hash);
    aesOutput = parseAesOutput(parachainApi, requestVcRes.vc_payload.toHex());
>>>>>>> 9b4168f3
    const decryptedVcPayload = u8aToString(hexToU8a(decryptWithAes(aesKey, aesOutput, 'hex')));
    console.log('decrypted vc payload:', decryptedVcPayload);
}

function assertPrimeIdentity(
    idgraph: [LitentryPrimitivesIdentity, PalletIdentityManagementTeeIdentityContext],
    signer: Signer
) {
    if (signer.type() === 'ethereum') {
        assert.isTrue(idgraph[0].isEvm);
        assert.equal(idgraph[0].asEvm.toHex(), u8aToHex(signer.getAddressRaw()));
        assert.isTrue(idgraph[1].status.isActive);
        assert.equal(idgraph[1].web3networks.toHuman()?.toString(), ['Ethereum', 'Polygon', 'BSC'].toString());
    } else {
        assert.isTrue(idgraph[0].isSubstrate);
        assert.equal(idgraph[0].asSubstrate.toHex(), u8aToHex(signer.getAddressRaw()));
        assert.isTrue(idgraph[1].status.isActive);
        assert.equal(
            idgraph[1].web3networks.toHuman()?.toString(),
            ['Polkadot', 'Kusama', 'Litentry', 'Litmus', 'LitentryRococo', 'Khala', 'SubstrateTestnet'].toString()
        );
    }
}

function assertLinkedIdentity(
    idgraph: [LitentryPrimitivesIdentity, PalletIdentityManagementTeeIdentityContext],
    address: HexString
) {
    assert.isTrue(idgraph[0].isSubstrate);
    assert.equal(idgraph[0].asSubstrate.toHex(), address);
    assert.equal(idgraph[1].web3networks.toHuman()?.toString(), ['Polkadot', 'Litentry'].toString());
    assert.isTrue(idgraph[1].status.isActive);
}<|MERGE_RESOLUTION|>--- conflicted
+++ resolved
@@ -124,25 +124,14 @@
     assert.isTrue(res.do_watch.isFalse);
     assert.isTrue(res.status.asTrustedOperationStatus[0].isInSidechainBlock);
     assert.equal(u8aToHex(res.status.asTrustedOperationStatus[1]), getTopHash(parachainApi, setUserShieldingKeyCall));
-<<<<<<< HEAD
     const setUserShieldingKeyResponse = parachainApi.createType('Response', res.value) as unknown as Response;
     assert.equal(setUserShieldingKeyResponse.req_ext_hash.toHex(), hash);
     const setUserShieldingKeyResult = parachainApi.createType(
         'SetUserShieldingKeyResult',
         setUserShieldingKeyResponse.value
     ) as unknown as SetUserShieldingKeyResult;
-    assert.equal(setUserShieldingKeyResult.account.toHex(), u8aToHex(alice.addressRaw));
+    assert.equal(setUserShieldingKeyResult.account.toHex(), u8aToHex(alice.getAddressInSubstrateFormat()));
     let aesOutput = parseAesOutput(parachainApi, setUserShieldingKeyResult.id_graph.toHex());
-=======
-
-    const setUserShieldingKeyRes = parachainApi.createType(
-        'SetUserShieldingKeyResponse',
-        res.value
-    ) as unknown as SetUserShieldingKeyResponse;
-    assert.equal(setUserShieldingKeyRes.account.toHex(), u8aToHex(alice.getAddressInSubstrateFormat()));
-    assert.equal(setUserShieldingKeyRes.req_ext_hash.toHex(), hash);
-    let aesOutput = parseAesOutput(parachainApi, setUserShieldingKeyRes.id_graph.toHex());
->>>>>>> 9b4168f3
     let idgraph = parseIdGraph(sidechainRegistry, aesOutput, aesKey);
     assert.equal(idgraph.length, 1);
     assertPrimeIdentity(idgraph[0], alice);
@@ -181,24 +170,14 @@
     console.log('linkIdentity call returned', res.toHuman());
     assert.isTrue(res.do_watch.isFalse);
     assert.isTrue(res.status.asTrustedOperationStatus[0].isInSidechainBlock);
-<<<<<<< HEAD
     const linkIdentityResponse = parachainApi.createType('Response', res.value) as unknown as Response;
     assert.equal(linkIdentityResponse.req_ext_hash.toHex(), hash);
     const linkIdentityResult = parachainApi.createType(
         'LinkIdentityResult',
         linkIdentityResponse.value
     ) as unknown as LinkIdentityResult;
-    assert.equal(linkIdentityResult.account.toHex(), u8aToHex(alice.addressRaw));
+    assert.equal(linkIdentityResult.account.toHex(), u8aToHex(alice.getAddressInSubstrateFormat()));
     aesOutput = parseAesOutput(parachainApi, linkIdentityResult.id_graph.toHex());
-=======
-    const linkIdentityRes = parachainApi.createType(
-        'LinkIdentityResponse',
-        res.value
-    ) as unknown as LinkIdentityResponse;
-    assert.equal(linkIdentityRes.account.toHex(), u8aToHex(alice.getAddressInSubstrateFormat()));
-    assert.equal(linkIdentityRes.req_ext_hash.toHex(), hash);
-    aesOutput = parseAesOutput(parachainApi, linkIdentityRes.id_graph.toHex());
->>>>>>> 9b4168f3
     idgraph = parseIdGraph(sidechainRegistry, aesOutput, aesKey);
     assert.equal(idgraph.length, 2);
     // the first identity is the bob substrate identity
@@ -379,21 +358,14 @@
     console.log('requestVcCall call returned', res.toHuman());
     assert.isTrue(res.do_watch.isFalse);
     assert.isTrue(res.status.asTrustedOperationStatus[0].isInSidechainBlock);
-<<<<<<< HEAD
     const requestVcResponse = parachainApi.createType('Response', res.value) as unknown as Response;
     assert.equal(requestVcResponse.req_ext_hash.toHex(), hash);
     const requestVcResult = parachainApi.createType(
         'RequestVCResult',
         linkIdentityResponse.value
     ) as unknown as RequestVCResult;
-    assert.equal(requestVcResult.account.toHex(), u8aToHex(alice.addressRaw));
+    assert.equal(requestVcResult.account.toHex(), u8aToHex(alice.getAddressInSubstrateFormat()));
     aesOutput = parseAesOutput(parachainApi, requestVcResult.vc_payload.toHex());
-=======
-    const requestVcRes = parachainApi.createType('RequestVCResponse', res.value) as unknown as RequestVCResponse;
-    assert.equal(requestVcRes.account.toHex(), u8aToHex(alice.getAddressInSubstrateFormat()));
-    assert.equal(requestVcRes.req_ext_hash.toHex(), hash);
-    aesOutput = parseAesOutput(parachainApi, requestVcRes.vc_payload.toHex());
->>>>>>> 9b4168f3
     const decryptedVcPayload = u8aToString(hexToU8a(decryptWithAes(aesKey, aesOutput, 'hex')));
     console.log('decrypted vc payload:', decryptedVcPayload);
 }
