--- conflicted
+++ resolved
@@ -215,28 +215,6 @@
     );
 }
 
-<<<<<<< HEAD
-export function createSignedTrustedCallRemoveIdentity(
-    parachainApi: ApiPromise,
-    mrenclave: string,
-    nonce: Codec,
-    signer: KeyringPair,
-    subject: LitentryPrimitivesIdentity,
-    identity: string,
-    hash: string
-) {
-    return createSignedTrustedCall(
-        parachainApi,
-        ['remove_identity', '(LitentryIdentity, LitentryIdentity, LitentryIdentity, H256)'],
-        signer,
-        mrenclave,
-        nonce,
-        [subject.toHuman(), subject.toHuman(), identity, hash]
-    );
-}
-
-=======
->>>>>>> 7e096092
 export function createSignedTrustedGetterUserShieldingKey(
     parachainApi: ApiPromise,
     signer: KeyringPair,
