import { randomBytes, KeyObject } from 'crypto';
import { step } from 'mocha-steps';
import { assert } from 'chai';
import { u8aToHex, bufferToU8a } from '@polkadot/util';
import { buildIdentityFromKeypair, initIntegrationTestContext, PolkadotSigner } from './common/utils';
import { assertIsInSidechainBlock, assertVc } from './common/utils/assertion';
import {
    getSidechainNonce,
    createSignedTrustedCallLinkIdentity,
    getTeeShieldingKey,
    sendRequestFromTrustedCall,
    createSignedTrustedCallRequestVc,
    createSignedTrustedCallRequestBatchVc,
} from './common/di-utils'; // @fixme move to a better place
import { buildIdentityHelper, buildValidations } from './common/utils';
import type { IntegrationTestContext } from './common/common-types';
import { aesKey } from './common/call';
import { CorePrimitivesIdentity, WorkerRpcReturnValue } from 'parachain-api';
import { subscribeToEventsWithExtHash } from './common/transactions';
<<<<<<< HEAD
import { defaultBatchAssertion } from './common/utils/vc-helper';
=======
import { mockAssertions } from './common/utils/vc-helper';
>>>>>>> e5617576
import { LitentryValidationData, Web3Network } from 'parachain-api';
import { Vec, Bytes } from '@polkadot/types';

describe('Test Vc (direct request)', function () {
    let context: IntegrationTestContext = undefined as any;
    let teeShieldingKey: KeyObject = undefined as any;
    let aliceSubstrateIdentity: CorePrimitivesIdentity = undefined as any;

    // Alice links:
    // - a `mock_user` twitter
    // - alice's evm identity
    // - alice's bitcoin identity]
    //
    // We need this linking to not have empty eligible identities for any vc request
    const linkIdentityRequestParams: {
        nonce: number;
        identity: CorePrimitivesIdentity;
        validation: LitentryValidationData;
        networks: Bytes | Vec<Web3Network>;
    }[] = [];
    this.timeout(6000000);

    before(async () => {
        context = await initIntegrationTestContext(
            process.env.WORKER_ENDPOINT!, // @fixme evil assertion; centralize env access
            process.env.NODE_ENDPOINT! // @fixme evil assertion; centralize env access
        );
        teeShieldingKey = await getTeeShieldingKey(context);
        aliceSubstrateIdentity = await buildIdentityFromKeypair(
            new PolkadotSigner(context.substrateWallet.alice),
            context
        );
    });

    step('linking identities (alice)', async function () {
        let currentNonce = (await getSidechainNonce(context, teeShieldingKey, aliceSubstrateIdentity)).toNumber();
        const getNextNonce = () => currentNonce++;

        const twitterNonce = getNextNonce();
        const twitterIdentity = await buildIdentityHelper('mock_user', 'Twitter', context);
        const [twitterValidation] = await buildValidations(
            context,
            [aliceSubstrateIdentity],
            [twitterIdentity],
            twitterNonce,
            'twitter'
        );
        const twitterNetworks = context.api.createType('Vec<Web3Network>', []);
        linkIdentityRequestParams.push({
            nonce: twitterNonce,
            identity: twitterIdentity,
            validation: twitterValidation,
            networks: twitterNetworks,
        });

        const evmNonce = getNextNonce();
        const evmIdentity = await buildIdentityHelper(context.ethersWallet.alice.address, 'Evm', context);
        const [evmValidation] = await buildValidations(
            context,
            [aliceSubstrateIdentity],
            [evmIdentity],
            evmNonce,
            'ethereum',
            undefined,
            [context.ethersWallet.alice]
        );
        const evmNetworks = context.api.createType('Vec<Web3Network>', ['Ethereum', 'Bsc']);
        linkIdentityRequestParams.push({
            nonce: evmNonce,
            identity: evmIdentity,
            validation: evmValidation,
            networks: evmNetworks,
        });

        const bitcoinNonce = getNextNonce();
        const bitcoinIdentity = await buildIdentityHelper(
            u8aToHex(bufferToU8a(context.bitcoinWallet.alice.toPublicKey().toBuffer())),
            'Bitcoin',
            context
        );
        console.log('bitcoin id: ', bitcoinIdentity.toHuman());
        const [bitcoinValidation] = await buildValidations(
            context,
            [aliceSubstrateIdentity],
            [bitcoinIdentity],
            bitcoinNonce,
            'bitcoin',
            undefined,
            undefined,
            context.bitcoinWallet.alice
        );
        const bitcoinNetworks = context.api.createType('Vec<Web3Network>', ['BitcoinP2tr']);
        linkIdentityRequestParams.push({
            nonce: bitcoinNonce,
            identity: bitcoinIdentity,
            validation: bitcoinValidation,
            networks: bitcoinNetworks,
        });

        for (const { nonce, identity, validation, networks } of linkIdentityRequestParams) {
            const requestIdentifier = `0x${randomBytes(32).toString('hex')}`;
            const linkIdentityCall = await createSignedTrustedCallLinkIdentity(
                context.api,
                context.mrEnclave,
                context.api.createType('Index', nonce),
                new PolkadotSigner(context.substrateWallet.alice),
                aliceSubstrateIdentity,
                identity.toHex(),
                validation.toHex(),
                networks.toHex(),
                context.api.createType('Option<RequestAesKey>', aesKey).toHex(),
                requestIdentifier
            );

            const res = await sendRequestFromTrustedCall(context, teeShieldingKey, linkIdentityCall);
            await assertIsInSidechainBlock('linkIdentityCall', res);
        }
    });

<<<<<<< HEAD
    defaultBatchAssertion.forEach(({ description, assertion }) => {
        step(`request vc direct ${Object.keys(assertion)[0]} (alice)`, async function () {
=======
    mockAssertions.forEach(({ description, assertion }) => {
        step(`request vc payload: ${JSON.stringify(assertion)} (alice)`, async function () {
>>>>>>> e5617576
            let currentNonce = (await getSidechainNonce(context, teeShieldingKey, aliceSubstrateIdentity)).toNumber();
            const getNextNonce = () => currentNonce++;
            const nonce = getNextNonce();
            const requestIdentifier = `0x${randomBytes(32).toString('hex')}`;
            console.log(
                `request vc direct ${Object.keys(assertion)[0]} for Alice ... Assertion description: ${description}`
            );
            const eventsPromise = subscribeToEventsWithExtHash(requestIdentifier, context);

            let requestVcCall;
            if (Array.isArray(assertion)) {
                requestVcCall = await createSignedTrustedCallRequestBatchVc(
                    context.api,
                    context.mrEnclave,
                    context.api.createType('Index', nonce),
                    new PolkadotSigner(context.substrateWallet.alice),
                    aliceSubstrateIdentity,
                    context.api.createType('Vec<Assertion>', assertion).toHex(),
                    context.api.createType('Option<RequestAesKey>', aesKey).toHex(),
                    requestIdentifier
                );
            } else {
                requestVcCall = await createSignedTrustedCallRequestVc(
                    context.api,
                    context.mrEnclave,
                    context.api.createType('Index', nonce),
                    new PolkadotSigner(context.substrateWallet.alice),
                    aliceSubstrateIdentity,
                    context.api.createType('Assertion', assertion).toHex(),
                    context.api.createType('Option<RequestAesKey>', aesKey).toHex(),
                    requestIdentifier
                );
            }

            const isVcDirect = true;
            // Instead of waiting for final response we will listen all responses from the call
            const onMessageReceived = async (res: WorkerRpcReturnValue) => {
                // if response is a A1 or A2, etc....
                const vcresponse = context.api.createType('RequestVcResultOrError', res.value);
                console.log(`vcresponse len: ${vcresponse.len}, idx: ${vcresponse.idx}`);
                if (!vcresponse.is_error) await assertVc(context, aliceSubstrateIdentity, vcresponse.payload);
            };

            // the +res+ below is the last message with "do_watch: false" property and we may not need it at all
            const res = await sendRequestFromTrustedCall(
                context,
                teeShieldingKey,
                requestVcCall,
                isVcDirect,
                onMessageReceived
            );
            const events = await eventsPromise;
            const vcIssuedEvents = events
                .map(({ event }) => event)
                .filter(({ section, method }) => section === 'vcManagement' && method === 'VCIssued');

            assert.equal(
                vcIssuedEvents.length,
                Array.isArray(assertion) ? assertion.length : 1,
                `vcIssuedEvents.length != 1, please check the ${Object.keys(assertion)[0]} call`
            );
        });
    });
});<|MERGE_RESOLUTION|>--- conflicted
+++ resolved
@@ -17,11 +17,7 @@
 import { aesKey } from './common/call';
 import { CorePrimitivesIdentity, WorkerRpcReturnValue } from 'parachain-api';
 import { subscribeToEventsWithExtHash } from './common/transactions';
-<<<<<<< HEAD
-import { defaultBatchAssertion } from './common/utils/vc-helper';
-=======
 import { mockAssertions } from './common/utils/vc-helper';
->>>>>>> e5617576
 import { LitentryValidationData, Web3Network } from 'parachain-api';
 import { Vec, Bytes } from '@polkadot/types';
 
@@ -141,13 +137,8 @@
         }
     });
 
-<<<<<<< HEAD
-    defaultBatchAssertion.forEach(({ description, assertion }) => {
-        step(`request vc direct ${Object.keys(assertion)[0]} (alice)`, async function () {
-=======
     mockAssertions.forEach(({ description, assertion }) => {
         step(`request vc payload: ${JSON.stringify(assertion)} (alice)`, async function () {
->>>>>>> e5617576
             let currentNonce = (await getSidechainNonce(context, teeShieldingKey, aliceSubstrateIdentity)).toNumber();
             const getNextNonce = () => currentNonce++;
             const nonce = getNextNonce();
