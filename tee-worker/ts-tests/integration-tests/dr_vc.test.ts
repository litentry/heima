--- conflicted
+++ resolved
@@ -173,32 +173,4 @@
             await assertVc(context, aliceSubstrateIdentity, res.value);
         });
     });
-<<<<<<< HEAD
-    // unconfiguredAssertions.forEach(({ description, assertion }) => {
-    //     it(`request vc ${Object.keys(assertion)[0]} (alice)`, async function () {
-    //         let currentNonce = (await getSidechainNonce(context, teeShieldingKey, aliceSubstrateIdentity)).toNumber();
-    //         const getNextNonce = () => currentNonce++;
-    //         const nonce = getNextNonce();
-    //         const requestIdentifier = `0x${randomBytes(32).toString('hex')}`;
-    //         console.log(`request vc ${Object.keys(assertion)[0]} for Alice ... Assertion description: ${description}`);
-    //         subscribeToEventsWithExtHash(requestIdentifier, context);
-
-    //         const requestVcCall = await createSignedTrustedCallRequestVc(
-    //             context.api,
-    //             context.mrEnclave,
-    //             context.api.createType('Index', nonce),
-    //             new PolkadotSigner(context.substrateWallet.alice),
-    //             aliceSubstrateIdentity,
-    //             context.api.createType('Assertion', assertion).toHex(),
-    //             context.api.createType('Option<RequestAesKey>', aesKey).toHex(),
-    //             requestIdentifier
-    //         );
-
-    //         await sendRequestFromTrustedCall(context, teeShieldingKey, requestVcCall);
-    //         // pending test
-    //         this.skip();
-    //     });
-    // });
-=======
->>>>>>> b4135b61
 });