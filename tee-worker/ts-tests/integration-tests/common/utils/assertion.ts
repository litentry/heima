import { Event } from '@polkadot/types/interfaces';
import { hexToU8a, u8aToHex } from '@polkadot/util';
<<<<<<< HEAD
import { assert, expect } from 'chai';
=======
import Ajv from 'ajv';
import { assert } from 'chai';
>>>>>>> 6ad83aa7
import * as ed from '@noble/ed25519';
import { parseIdGraph } from './identity-helper';
import { CorePrimitivesIdentity } from 'parachain-api';
import type { IntegrationTestContext } from '../common-types';
import { getIdGraphHash } from '../di-utils';
import type { HexString } from '@polkadot/util/types';
import { aesKey } from '../call';
import colors from 'colors';
import { WorkerRpcReturnValue, StfError } from 'parachain-api';
import { Bytes } from '@polkadot/types-codec';
import { Signer, decryptWithAes } from './crypto';
import { blake2AsHex } from '@polkadot/util-crypto';
import { validateVcSchema } from '@litentry/vc-schema-validator'
import { PalletIdentityManagementTeeIdentityContext } from 'sidechain-api';
import { KeyObject } from 'crypto';
import * as base58 from 'micro-base58';

<<<<<<< HEAD
export async function assertFailedEvent(
    context: IntegrationTestContext,
    events: FrameSystemEventRecord[],
    eventType: 'LinkIdentityFailed' | 'DeactivateIdentityFailed',
    expectedEvent: CorePrimitivesErrorErrorDetail['type'] | PalletIdentityManagementTeeError['type']
) {
    const failedType = context.api.events.identityManagement[eventType];
    const isFailed = failedType.is.bind(failedType);
    type EventLike = Parameters<typeof isFailed>[0];
    const ievents: EventLike[] = events.map(({ event }) => event);
    const failedEvent = ievents.filter(isFailed);
    /*
      @fix Why this type don't work?????? https://github.com/litentry/litentry-parachain/issues/1917
    */
    const eventData = failedEvent[0].data[1] as CorePrimitivesErrorErrorDetail;
    assert.lengthOf(failedEvent, 1);
    if (eventData.isStfError) {
        assert.equal(
            eventData.asStfError.toHuman(),
            expectedEvent,
            `check event detail is ${expectedEvent}, but is ${eventData.asStfError.toHuman()}`
        );
    } else {
        assert.equal(
            eventData.type,
            expectedEvent,
            `check event detail is  ${expectedEvent}, but is ${eventData.type}`
        );
    }
}

=======
>>>>>>> 6ad83aa7
export function assertIdGraph(
    actual: [CorePrimitivesIdentity, PalletIdentityManagementTeeIdentityContext][],
    expected: [CorePrimitivesIdentity, boolean][]
) {
    assert.equal(actual.length, expected.length);
    expected.forEach((expected, i) => {
        assert.deepEqual(
            actual[i][0].toJSON(),
            expected[0].toJSON(),
            'event idGraph identity should be equal expectedIdentity'
        );

        const idGraphContext = actual[0][1];
        assert.isTrue(idGraphContext.linkBlock.toNumber() > 0, 'link_block should be greater than 0');
        assert.equal(idGraphContext.status.isActive, expected[1], 'isActive should be ' + expected[1]);
    });
}

export async function assertIdentityDeactivated(context: IntegrationTestContext, signer: Signer, events: any[]) {
    for (let index = 0; index < events.length; index++) {
        const eventData = events[index].data;
        const who = eventData.primeIdentity;
        const signerIdentity = await signer.getIdentity(context);
        assert.deepEqual(
            who.toHuman(),
            signerIdentity.toHuman(),
            'Check IdentityDeactivated error: signer should be equal to who'
        );
    }

    console.log(colors.green('assertIdentityDeactivated complete'));
}

export async function assertIdentityActivated(context: IntegrationTestContext, signer: Signer, events: any[]) {
    for (let index = 0; index < events.length; index++) {
        const eventData = events[index].data;
        const who = eventData.primeIdentity;
        const signerIdentity = await signer.getIdentity(context);
        assert.deepEqual(
            who.toHuman(),
            signerIdentity.toHuman(),
            'Check IdentityActivated error: signer should be equal to who'
        );
    }

    console.log(colors.green('assertIdentityActivated complete'));
}

export async function assertIsInSidechainBlock(callType: string, res: WorkerRpcReturnValue) {
    assert.isTrue(
        res.status.isTrustedOperationStatus,
        `${callType} should be trusted operation status, but is ${res.status.type}`
    );
    const status = res.status.asTrustedOperationStatus;
    console.log(res.toHuman());

    assert.isTrue(
        status[0].isSubmitted || status[0].isInSidechainBlock,
        `${callType} should be submitted or in sidechain block, but is ${status[0].type}`
    );
}

export async function checkErrorDetail(events: Event[], expectedDetail: string) {
    // TODO: sometimes `item.data.detail.toHuman()` or `item` is treated as object (why?)
    //       I have to JSON.stringify it to assign it to a string
    events.map((item: any) => {
        console.log('error detail: ', item.data.detail.toHuman());
        const detail = JSON.stringify(item.data.detail.toHuman());

        assert.isTrue(
            detail.includes(expectedDetail),
            `check error detail failed, expected detail is ${expectedDetail}, but got ${detail}`
        );
    });
}

// for IdGraph mutation, assert the corresponding event is emitted for the given signer and the id_graph_hash matches
export async function assertIdGraphMutationEvent(
    context: IntegrationTestContext,
    signer: Signer,
    events: any[],
    idGraphHashResults: any[] | undefined,
    expectedLength: number
) {
    assert.equal(events.length, expectedLength);
    if (idGraphHashResults != undefined) {
        assert.equal(idGraphHashResults!.length, expectedLength);
    }

    const signerIdentity = await signer.getIdentity(context);
    events.forEach((e, i) => {
        assert.deepEqual(signerIdentity.toHuman(), e.data.primeIdentity.toHuman());
        if (idGraphHashResults != undefined) {
            assert.equal(idGraphHashResults![i], e.data.idGraphHash.toHex());
        }
    });
    console.log(colors.green('assertIdGraphMutationEvent passed'));
}

export function assertWorkerError(
    context: IntegrationTestContext,
    check: (returnValue: StfError) => void,
    returnValue: WorkerRpcReturnValue
) {
    const errValueDecoded = context.api.createType('StfError', returnValue.value);
    check(errValueDecoded);
}

// a common assertion for all DI requests that might mutate the IdGraph
// returns the `id_graph_hash` in the `returnValue`
export async function assertIdGraphMutationResult(
    context: IntegrationTestContext,
    teeShieldingKey: KeyObject,
    identity: CorePrimitivesIdentity,
    returnValue: WorkerRpcReturnValue,
    resultType:
        | 'LinkIdentityResult'
        | 'DeactivateIdentityResult'
        | 'ActivateIdentityResult'
        | 'SetIdentityNetworksResult',
    expectedIdGraph: [CorePrimitivesIdentity, boolean][]
): Promise<HexString> {
    const decodedResult = context.api.createType(resultType, returnValue.value);
    assert.isNotNull(decodedResult.mutated_id_graph);
    const idGraph = parseIdGraph(context.sidechainRegistry, decodedResult.mutated_id_graph, aesKey);
    assertIdGraph(idGraph, expectedIdGraph);
    const queriedIdGraphHash = (await getIdGraphHash(context, teeShieldingKey, identity)).toHex();
    assert.equal(u8aToHex(decodedResult.id_graph_hash), queriedIdGraphHash);

    console.log(colors.green('assertIdGraphMutationResult passed'));
    return u8aToHex(decodedResult.id_graph_hash);
}

/*
    assert vc
    steps:
    1. check vc status should be Active
    2. compare vc payload hash(blake vc payload) with vc hash
    3. check subject
    4. compare vc index with vcPayload id
    5. check vc signature
    6. check vc schema

    TODO: This is incomplete; we still need to further check: https://github.com/litentry/litentry-parachain/issues/1873
*/

export async function assertVc(context: IntegrationTestContext, subject: CorePrimitivesIdentity, data: Bytes) {
    const results = context.api.createType('RequestVCResult', data);
    // step 1
    // decryptWithAes function added 0x prefix
    const vcPayload = results.vc_payload;
    const decryptVcPayload = decryptWithAes(aesKey, vcPayload, 'utf-8').replace('0x', '');

    /* DID format
    did:litentry:substrate:0x12345...
    did:litentry:evm:0x123456...
    did:litentry:twitter:my_twitter_handle
    */

    // step 2
    // check credential subject's DID
    const credentialSubjectId = JSON.parse(decryptVcPayload).credentialSubject.id;
    const expectSubject = Object.entries(JSON.parse(subject.toString()));

    // step 3
    // convert to DID format
    const expectDid = 'did:litentry:' + expectSubject[0][0] + ':' + expectSubject[0][1];
    assert.equal(
        expectDid,
        credentialSubjectId,
        'Check credentialSubject error: expectDid should be equal to credentialSubject id'
    );

    // step 4
    // extrac proof and vc without proof json
    const vcPayloadJson = JSON.parse(decryptVcPayload);
    console.log('credential: ', JSON.stringify(vcPayloadJson, null, 2));
    const { proof, ...vcWithoutProof } = vcPayloadJson;

    // step 5
    // prepare teebag enclave registry data for further checks
    const parachainBlockHash = await context.api.query.system.blockHash(vcPayloadJson.parachainBlockNumber);
    const apiAtVcIssuedBlock = await context.api.at(parachainBlockHash);
    const enclaveIdentifier = await apiAtVcIssuedBlock.query.teebag.enclaveIdentifier('Identity');
    const lastRegisteredEnclave = (
        await apiAtVcIssuedBlock.query.teebag.enclaveRegistry(enclaveIdentifier[enclaveIdentifier.length - 1])
    ).unwrap();

    // step 6
    // check vc signature
    const signature = Buffer.from(hexToU8a(`0x${proof.proofValue}`));
    const message = Buffer.from(JSON.stringify(vcWithoutProof));
    const vcPubkeyBytes = context.api.createType('Option<Bytes>', lastRegisteredEnclave.vcPubkey).unwrap();
    const vcPubkey = Buffer.from(hexToU8a(vcPubkeyBytes.toHex()));
    const signatureStatus = await ed.verify(signature, message, vcPubkey);

    assert.isTrue(signatureStatus, 'Check Vc signature error: signature should be valid');

    // step 7
    // check VC mrenclave with enclave's mrenclave from registry
    assert.equal(
        base58.encode(lastRegisteredEnclave.mrenclave),
        vcPayloadJson.issuer.mrenclave,
        'Check VC mrenclave: it should equals enclaves mrenclave from parachains enclave registry'
    );

    // step 8
    // check vc issuer id
    assert.equal(
        `did:litentry:substrate:${vcPubkeyBytes.toHex()}`,
        vcPayloadJson.issuer.id,
        'Check VC id: it should equals enclaves pubkey from parachains enclave registry'
    );

    // step 9
    // validate VC aganist schema

    const schemaResult = await validateVcSchema(vcPayloadJson);

    if (schemaResult.errors) console.log("Schema Validation errors: ", schemaResult.errors)

    assert.isTrue(schemaResult.isValid, 'Check Vc payload error: vcPayload should be valid');

    assert.equal(
        vcWithoutProof.type[0],
        'VerifiableCredential',
        'Check Vc payload type error: vcPayload type should be VerifiableCredential'
    );
    assert.equal(
        proof.type,
        'Ed25519Signature2020',
        'Check Vc proof type error: proof type should be Ed25519Signature2020'
    );
}

export async function assertIdGraphHash(
    context: IntegrationTestContext,
    teeShieldingKey: KeyObject,
    identity: CorePrimitivesIdentity,
    idGraph: [CorePrimitivesIdentity, PalletIdentityManagementTeeIdentityContext][]
) {
    const idGraphType = context.sidechainRegistry.createType(
        'Vec<(CorePrimitivesIdentity, PalletIdentityManagementTeeIdentityContext)>',
        idGraph
    );
    const computedIdGraphHash = blake2AsHex(idGraphType.toU8a());
    console.log('computed id graph hash: ', computedIdGraphHash);

    const queriedIdGraphHash = (await getIdGraphHash(context, teeShieldingKey, identity)).toHex();
    console.log('queried id graph hash: ', queriedIdGraphHash);
    assert.equal(computedIdGraphHash, queriedIdGraphHash);
}<|MERGE_RESOLUTION|>--- conflicted
+++ resolved
@@ -1,11 +1,6 @@
 import { Event } from '@polkadot/types/interfaces';
 import { hexToU8a, u8aToHex } from '@polkadot/util';
-<<<<<<< HEAD
-import { assert, expect } from 'chai';
-=======
-import Ajv from 'ajv';
 import { assert } from 'chai';
->>>>>>> 6ad83aa7
 import * as ed from '@noble/ed25519';
 import { parseIdGraph } from './identity-helper';
 import { CorePrimitivesIdentity } from 'parachain-api';
@@ -23,40 +18,6 @@
 import { KeyObject } from 'crypto';
 import * as base58 from 'micro-base58';
 
-<<<<<<< HEAD
-export async function assertFailedEvent(
-    context: IntegrationTestContext,
-    events: FrameSystemEventRecord[],
-    eventType: 'LinkIdentityFailed' | 'DeactivateIdentityFailed',
-    expectedEvent: CorePrimitivesErrorErrorDetail['type'] | PalletIdentityManagementTeeError['type']
-) {
-    const failedType = context.api.events.identityManagement[eventType];
-    const isFailed = failedType.is.bind(failedType);
-    type EventLike = Parameters<typeof isFailed>[0];
-    const ievents: EventLike[] = events.map(({ event }) => event);
-    const failedEvent = ievents.filter(isFailed);
-    /*
-      @fix Why this type don't work?????? https://github.com/litentry/litentry-parachain/issues/1917
-    */
-    const eventData = failedEvent[0].data[1] as CorePrimitivesErrorErrorDetail;
-    assert.lengthOf(failedEvent, 1);
-    if (eventData.isStfError) {
-        assert.equal(
-            eventData.asStfError.toHuman(),
-            expectedEvent,
-            `check event detail is ${expectedEvent}, but is ${eventData.asStfError.toHuman()}`
-        );
-    } else {
-        assert.equal(
-            eventData.type,
-            expectedEvent,
-            `check event detail is  ${expectedEvent}, but is ${eventData.type}`
-        );
-    }
-}
-
-=======
->>>>>>> 6ad83aa7
 export function assertIdGraph(
     actual: [CorePrimitivesIdentity, PalletIdentityManagementTeeIdentityContext][],
     expected: [CorePrimitivesIdentity, boolean][]
