export async function handleVcEvents(events: any[], method: 'VCIssued' | 'Failed'): Promise<any> {
    const results: any = [];
    for (let k = 0; k < events.length; k++) {
        switch (method) {
            case 'VCIssued':
                results.push({
                    identity: events[k].data.identity.toHex(),
                    index: events[k].data.index.toHex(),
                });
                break;
            case 'Failed':
                results.push(events[k].data.detail.toHuman());
                break;
            default:
                break;
        }
    }
    return [...results];
}

<<<<<<< HEAD
export const defaultBatchAssertion = [
    {
        description: 'request_batch_vc trial test',
        assertion: [{ A7: '5' }, { A8: ['Litentry'] }, { A20: 'A20' }],
    },
    {
        description: 'Have identified at least one account/address in both Web2 and Web3.',
        assertion: {
            A1: 'A1',
        },
    },
    {
        description: 'The user is a member of Litentry Discord.',
        assertion: {
            A2: '807161594245152800',
        },
    },

    {
        description:
            'Have commented in Litentry Discord #🪂id-hubber channel. Channel link: https://discord.com/channels/807161594245152800/1093886939746291882',
        assertion: {
            A3: ['A3', 'A3', 'A3'],
        },
    },
    {
        description: 'The length of time a user continues to hold LIT token',
        assertion: {
            A4: '10',
        },
    },
];

// https://github.com/litentry/litentry-parachain/tree/dev/tee-worker/litentry/core/assertion-build/src
export const defaultAssertions = [
=======
// @todo move to a better place, and make it more generic, at least define the type
export const mockAssertions = [
>>>>>>> e5617576
    {
        description: 'Have identified at least one account/address in both Web2 and Web3.',
        assertion: {
            A1: 'A1',
        },
    },
    {
        description: 'The user is a member of Litentry Discord.',
        assertion: {
            A2: '807161594245152800',
        },
    },

    {
        description:
            'Have commented in Litentry Discord #🪂id-hubber channel. Channel link: https://discord.com/channels/807161594245152800/1093886939746291882',
        assertion: {
            A3: ['A3', 'A3', 'A3'],
        },
    },
<<<<<<< HEAD
    {
        description: 'The length of time a user continues to hold LIT token',
        assertion: {
            A4: '10',
        },
    },
    {
        description: 'The length of time a user continues to hold DOT token',
        assertion: {
            A7: '5',
        },
    },
    {
        description:
            'The range of number of transactions a user has made for a specific token on all supported networks(Litentry)',
        assertion: {
            A8: ['Litentry'],
        },
    },
=======

    // litentry-archive
>>>>>>> e5617576
    {
        description:
            'The user is an early bird user of the IdentityHub EVM version and has generated at least 1 credential during 2023 Aug 14th ~ Aug 21st.',
        assertion: {
            A20: 'A20',
        },
    },

    // Achainable
    {
        description: `A trader or liquidity provider of Uniswap V2 or V3
                      Uniswap V2 Factory Contract: 0x5c69bee701ef814a2b6a3edd4b1652cb9cc5aa6f
                      Uniswap V3 Factory Contract: 0x1f98431c8ad98523631ae4a59f267346ea31f984`,
        assertion: {
            Achainable: {
                Basic: {
                    name: 'Uniswap V2/V3 user',
                    chain: ['Ethereum'],
                },
            },
        },
    },
    {
        description: 'The number of ETH tokens hold > 0',
        assertion: {
            Achainable: {
                Amount: {
                    name: 'Balance over {amount}',
                    chain: ['Ethereum'],
                    amount: '0',
                },
            },
        },
    },
    {
        description: 'The class of year that Ethereum account was created (must have on-chain records)',
        assertion: {
            Achainable: {
                ClassOfYear: {
                    name: 'Account created between {dates}',
                    chain: ['Ethereum'],
                },
            },
        },
    },
    {
        description: 'A deployer of a smart contract on Ethereum',
        assertion: {
            Achainable: {
                Amount: {
                    name: 'Created over {amount} contracts',
                    chain: ['Ethereum'],
                    amount: '0',
                },
            },
        },
    },
    {
        description: 'The length of time a user continues to hold LIT token',
        assertion: {
            A4: '10',
        },
    },
    {
        description: 'The length of time a user continues to hold DOT token',
        assertion: {
            A7: '5',
        },
    },
    {
        description:
            'The range of number of transactions a user has made for a specific token on all supported networks(Litentry)',
        assertion: {
            A8: ['Litentry'],
        },
    },

    // SORA
    {
        description:
            'Congratulations on your participation in our first quiz in collaboration with our partner, SORA. You have embarked on an exciting educational journey, exploring the world of DeFi & Web3 Identity, we truly appreciate your curiosity and dedication.',
        assertion: {
            GenericDiscordRole: {
                SoraQuiz: 'Attendee',
            },
        },
    },
    // VIP3
    {
        description: 'VIP3 Silver Card Holder',
        assertion: {
            VIP3MembershipCard: 'Silver',
        },
    },
    // BNB domain-nodereal
    {
        description: 'Holding a certain amount of bnb domain names',
        assertion: {
            BnbDomainHolding: 'BnbDomainHolding',
        },
    },
    {
        description: 'Holding a certain amount of 000-999.bnb domain names',
        assertion: {
            BnbDigitDomainClub: 'Bnb999ClubMember',
        },
    },
    // OneBlock
    {
        description: 'A participant to the course co-created by OneBlock+ and Parity',
        assertion: {
            Oneblock: 'CourseCompletion',
        },
    },
    // Geniidata
    {
        description: 'NFT holder',
        assertion: {
            Brc20AmountHolder: [],
        },
    },

    // nodereal_jsonrpc
    {
        description: 'You are a holder of a certain kind of NFT',
        assertion: {
            NftHolder: 'WeirdoGhostGang',
        },
    },
    {
        description: 'The amount of TRX you are holding',
        assertion: {
            TokenHoldingAmount: 'TRX',
        },
    },

    {
        description: 'The amount of LIT you are staking',
        assertion: {
            LITStaking: 'LITStaking',
        },
    },
    {
        description: 'The amount of a Ton you are holding',
        assertion: {
            EVMAmountHolding: 'Ton',
        },
    },
    //karat_dao
    {
        description: 'You are a user of a certain platform',
        assertion: {
            PlatformUser: 'KaratDaoUser',
        },
    },
];<|MERGE_RESOLUTION|>--- conflicted
+++ resolved
@@ -18,7 +18,6 @@
     return [...results];
 }
 
-<<<<<<< HEAD
 export const defaultBatchAssertion = [
     {
         description: 'request_batch_vc trial test',
@@ -53,11 +52,7 @@
 ];
 
 // https://github.com/litentry/litentry-parachain/tree/dev/tee-worker/litentry/core/assertion-build/src
-export const defaultAssertions = [
-=======
-// @todo move to a better place, and make it more generic, at least define the type
 export const mockAssertions = [
->>>>>>> e5617576
     {
         description: 'Have identified at least one account/address in both Web2 and Web3.',
         assertion: {
@@ -78,30 +73,8 @@
             A3: ['A3', 'A3', 'A3'],
         },
     },
-<<<<<<< HEAD
-    {
-        description: 'The length of time a user continues to hold LIT token',
-        assertion: {
-            A4: '10',
-        },
-    },
-    {
-        description: 'The length of time a user continues to hold DOT token',
-        assertion: {
-            A7: '5',
-        },
-    },
-    {
-        description:
-            'The range of number of transactions a user has made for a specific token on all supported networks(Litentry)',
-        assertion: {
-            A8: ['Litentry'],
-        },
-    },
-=======
 
     // litentry-archive
->>>>>>> e5617576
     {
         description:
             'The user is an early bird user of the IdentityHub EVM version and has generated at least 1 credential during 2023 Aug 14th ~ Aug 21st.',
