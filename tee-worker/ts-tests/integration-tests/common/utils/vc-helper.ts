--- conflicted
+++ resolved
@@ -27,7 +27,6 @@
     return [...results];
 }
 
-<<<<<<< HEAD
 // https://github.com/litentry/litentry-parachain/tree/dev/tee-worker/litentry/core/assertion-build/src
 export const defaultAssertions = [
     {
@@ -158,7 +157,7 @@
 // In both cases as below, it's sufficient to check if the condition is valid, should be invalid.
 // For the 'oneblock' assertion, need to configure the Polkadot/Kusma address,
 // and for 'bnb,' need to configure the NODEREAL_API_KEY
-// We cannot submit these two types of data involving privacy(cc @zhouhui), so we only need to test that their DI response is invalid and that the RequestVCFailed event is received, which should be tested separately from the defaultAssertions.
+// We cannot submit these two types of data involving privacy(from @zhouhui), so we only need to test that their DI response is invalid and that the RequestVCFailed event is received, which should be tested separately from the defaultAssertions.
 export const configurableAssertions = [
     // Oneblock
     {
@@ -181,88 +180,4 @@
             BnbDigitDomainClub: 'Bnb999ClubMember',
         },
     },
-];
-=======
-export const jsonSchema = {
-    type: 'object',
-    properties: {
-        id: {
-            type: 'string',
-        },
-        type: {
-            type: 'array',
-        },
-        issuer: {
-            type: 'object',
-            properties: {
-                id: {
-                    type: 'string',
-                },
-                name: {
-                    type: 'string',
-                },
-                shard: {
-                    type: 'string',
-                },
-            },
-        },
-        issuanceDate: {
-            type: 'string',
-        },
-        credentialSubject: {
-            type: 'object',
-            properties: {
-                id: {
-                    type: 'string',
-                },
-                description: {
-                    type: 'string',
-                },
-                type: {
-                    type: 'string',
-                },
-                tag: {
-                    type: 'array',
-                },
-                assertions: {
-                    type: 'array',
-                    items: {
-                        type: 'object',
-                    },
-                },
-                values: {
-                    type: 'array',
-                    items: {
-                        type: 'boolean',
-                    },
-                },
-                endpoint: {
-                    type: 'string',
-                },
-            },
-            required: ['id', 'description', 'type', 'assertions', 'values', 'endpoint'],
-        },
-        proof: {
-            type: 'object',
-            properties: {
-                created: {
-                    type: 'string',
-                },
-                type: {
-                    enum: ['Ed25519Signature2020'],
-                },
-                proofPurpose: {
-                    enum: ['assertionMethod'],
-                },
-                proofValue: {
-                    type: 'string',
-                },
-                verificationMethod: {
-                    type: 'string',
-                },
-            },
-        },
-    },
-    required: ['id', 'type', 'credentialSubject', 'issuer', 'issuanceDate', 'proof'],
-};
->>>>>>> 91109f2f
+];