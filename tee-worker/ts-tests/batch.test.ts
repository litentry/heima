--- conflicted
+++ resolved
@@ -7,9 +7,7 @@
     checkErrorDetail,
     checkIDGraph,
 } from './common/utils';
-
 import { aesKey } from './common/call';
-
 import { u8aToHex } from '@polkadot/util';
 import { step } from 'mocha-steps';
 import { assert } from 'chai';
@@ -18,13 +16,9 @@
 import { ethers } from 'ethers';
 import type { LitentryPrimitivesIdentity } from '@polkadot/types/lookup';
 import type { LitentryValidationData } from './parachain-interfaces/identity/types';
+
 describeLitentry('Test Batch Utility', 0, (context) => {
-<<<<<<< HEAD
-    let identities: LitentryIdentity[] = [];
-=======
-    const aesKey = '0x22fc82db5b606998ad45099b7978b5b4f9dd4ea6017e57370ac56141caaabd12';
     let identities: LitentryPrimitivesIdentity[] = [];
->>>>>>> 97f80f71
     let validations: LitentryValidationData[] = [];
     var ethereumSigners: ethers.Wallet[] = [];
 
@@ -57,51 +51,8 @@
             const signer = ethereumSigners[index];
             const ethereum_identity = await buildIdentityHelper(signer.address, 'Ethereum', 'Evm', context);
             identities.push(ethereum_identity);
-<<<<<<< HEAD
-=======
-
-            //check idgraph from sidechain storage before create
-            const identity_hex = context.api.createType('LitentryIdentity', ethereum_identity).toHex();
-            const resp_id_graph = await checkIDGraph(
-                context,
-                'IdentityManagement',
-                'IDGraphs',
-                u8aToHex(context.substrateWallet.alice.addressRaw),
-                identity_hex
-            );
-            assert.equal(
-                resp_id_graph.verificationRequestBlock.toHuman(),
-                null,
-                'verificationRequestBlock should  be null before create'
-            );
-            assert.equal(
-                resp_id_graph.creationRequestBlock.toHuman(),
-                null,
-                'creationRequestBlock should  be null before create'
-            );
-
-            assert.equal(
-                resp_id_graph.isVerified.toHuman(),
-                false,
-                'IDGraph is_verified should be equal false before create'
-            );
->>>>>>> 97f80f71
         }
 
-<<<<<<< HEAD
-=======
-        const resp_events = await sendTxsWithUtility(
-            context,
-            context.substrateWallet.alice,
-            txs,
-            'identityManagement',
-            ['IdentityCreated']
-        );
-        const event_datas = await handleIdentityEvents(context, aesKey, resp_events, 'IdentityCreated');
-
-        await assertIdentityCreated(context, context.substrateWallet.alice, resp_events, aesKey, identities);
-
->>>>>>> 97f80f71
         const ethereum_validations = await buildValidations(
             context,
             identities,
@@ -112,20 +63,7 @@
         );
         validations = [...ethereum_validations];
 
-<<<<<<< HEAD
         const txs = await buildIdentityTxs(
-=======
-    step('batch test: create error identities', async function () {
-        const txs = await buildIdentityTxs(context, context.substrateWallet.bob, identities, 'createIdentity');
-
-        const resp_events = await sendTxsWithUtility(context, context.substrateWallet.bob, txs, 'identityManagement', [
-            'CreateIdentityFailed',
-        ]);
-        await checkErrorDetail(resp_events, 'UserShieldingKeyNotFound');
-    });
-    step('batch test: verify identity', async function () {
-        let txs = await buildIdentityTxs(
->>>>>>> 97f80f71
             context,
             context.substrateWallet.alice,
             identities,
@@ -135,55 +73,10 @@
         let resp_events = await sendTxsWithUtility(context, context.substrateWallet.alice, txs, 'identityManagement', [
             'IdentityLinked',
         ]);
-<<<<<<< HEAD
-        let event_datas = await handleIdentityEvents(context, aesKey, resp_events, 'IdentityLinked');
-        assertIdentityLinked(context.substrateWallet.alice, event_datas);
+        let event_data = await handleIdentityEvents(context, aesKey, resp_events, 'IdentityLinked');
+        assertIdentityLinked(context.substrateWallet.alice, event_data);
     });
 
-=======
-
-        await assertIdentityVerified(context, context.substrateWallet.alice, resp_events, aesKey, identities);
-    });
-
-    step('batch test: verify error identity', async function () {
-        let txs = await buildIdentityTxs(
-            context,
-            context.substrateWallet.alice,
-            identities,
-            'verifyIdentity',
-            validations
-        );
-        let resp_events = await sendTxsWithUtility(context, context.substrateWallet.alice, txs, 'identityManagement', [
-            'VerifyIdentityFailed',
-        ]);
-        await checkErrorDetail(resp_events, 'ChallengeCodeNotFound');
-    });
-    //query here in the hope that the status remains unchanged after verify error identity
-    step('batch test:check IDGraph after verifyIdentity', async function () {
-        for (let index = 0; index < identities.length; index++) {
-            const identity_hex = context.sidechainRegistry
-                .createType('LitentryPrimitivesIdentity', identities[index])
-                .toHex();
-            const resp_id_graph = await checkIDGraph(
-                context,
-                'IdentityManagement',
-                'IDGraphs',
-                u8aToHex(context.substrateWallet.alice.addressRaw),
-                identity_hex
-            );
-
-            assert(
-                Number(resp_id_graph.verificationRequestBlock.toHuman()) > 0,
-                'verificationRequestBlock should be greater than 0 after verifyIdentity'
-            );
-            assert(
-                Number(resp_id_graph.creationRequestBlock.toHuman()) > 0,
-                'creationRequestBlock should be greater than 0 after verifyIdentity'
-            );
-            assert.equal(resp_id_graph.isVerified.toHuman(), true, 'isVerified should be true after verifyIdentity');
-        }
-    });
->>>>>>> 97f80f71
     step('batch test: remove identities', async function () {
         let txs = await buildIdentityTxs(context, context.substrateWallet.alice, identities, 'removeIdentity');
         let resp_remove_events = await sendTxsWithUtility(
@@ -211,9 +104,6 @@
 
     // query here in the hope that the status remains unchanged after removes error identity
     step('check IDGraph after removeIdentity', async function () {
-<<<<<<< HEAD
-        // TODO: check the IDGraph is empty
-=======
         for (let index = 0; index < identities.length; index++) {
             const identity_hex = context.sidechainRegistry
                 .createType('LitentryPrimitivesIdentity', identities[index])
@@ -238,6 +128,5 @@
             );
             assert.equal(resp_id_graph.isVerified.toHuman(), false, 'isVerified should be false after removeIdentity');
         }
->>>>>>> 97f80f71
     });
 });