import { ApiPromise } from '@polkadot/api';
import { KeyObject } from 'crypto';
import { HexString } from '@polkadot/util/types';
import WebSocketAsPromised from 'websocket-as-promised';
import type { KeyringPair } from '@polkadot/keyring/types';
import { ApiTypes, SubmittableExtrinsic } from '@polkadot/api/types';
import { Metadata, Vec, TypeRegistry } from '@polkadot/types';
import { Wallet } from 'ethers';
import type { Assertion as GenericAssertion, DirectRequestStatus } from '../parachain-interfaces/identity/types';
import { default as teeTypes } from '../parachain-interfaces/identity/definitions';
import { AnyTuple, IMethod } from '@polkadot/types/types';
import { Call } from '@polkadot/types/interfaces';
import type {
<<<<<<< HEAD
    LitentryPrimitivesIdentitySubstrateNetwork,
    LitentryPrimitivesIdentityEvmNetwork,
    LitentryPrimitivesIdentityWeb2Network,
} from '@polkadot/types/lookup';
export { teeTypes };

export type Web2Network = LitentryPrimitivesIdentityWeb2Network['type'];
export type SubstrateNetwork = LitentryPrimitivesIdentitySubstrateNetwork['type'];
export type EvmNetwork = LitentryPrimitivesIdentityEvmNetwork['type'];
export type ParachainAssertion = GenericAssertion['type'];
export type WorkerRpcReturnString = {
    vec: string;
};

export type BatchCall = Vec<Call> | (string | Uint8Array | IMethod<AnyTuple, any> | Call)[];
export type WorkerRpcReturnValue = {
    value: `0x${string}`;
    do_watch: boolean;
    status: DirectRequestStatus['type'];
};
=======
    SubstrateNetwork as SubNet,
    Web2Network as Web2Net,
    EvmNetwork as EvmNet,
} from '../interfaces/identity/types';
import { default as teeTypes } from '../interfaces/identity/definitions';

export { teeTypes };

export type Web2Network = Web2Net['type'];
export type SubstrateNetwork = SubNet['type'];
export type EvmNetwork = EvmNet['type'];

>>>>>>> 7c0acdc1
export type EnclaveResult = {
    mrEnclave: `0x${string}`;
    shieldingKey: `0x${string}`;
    vcPubkey: `0x${string}`;
    sgxMetadata: {};
};
export type PubicKeyJson = {
    n: Uint8Array;
    e: Uint8Array;
};

interface EthersWalletItem {
    [key: string]: Wallet;
}
interface SubstrateWalletItem {
    [key: string]: KeyringPair;
}
export type IntegrationTestContext = {
    tee: WebSocketAsPromised;
    api: ApiPromise;
    teeShieldingKey: KeyObject;
    mrEnclave: HexString;
    ethersWallet: EthersWalletItem;
    substrateWallet: SubstrateWalletItem;
    metaData: Metadata;
    sidechainRegistry: TypeRegistry;
    web3Signers: Web3Wallets[];
};

export class AESOutput {
    ciphertext?: Uint8Array;
    aad?: Uint8Array;
    nonce?: Uint8Array;
}

//identity types
export type LitentryIdentity = {
    Substrate?: SubstrateIdentity;
    Evm?: EvmIdentity;
    Web2?: Web2Identity;
};

export type SubstrateIdentity = {
    network: SubstrateNetwork;
    address: HexString;
};

export type EvmIdentity = {
    network: EvmNetwork;
    address: HexString;
};

export type Web2Identity = {
    network: Web2Network;
    address: string;
};

export type LitentryValidationData = {
    Web2Validation?: Web2ValidationData;
    Web3Validation?: Web3ValidationData;
};

export type Web2ValidationData = {
    Twitter?: TwitterValidationData;
    Discord?: DiscordValidationData;
};

export type Web3ValidationData = {
    Substrate?: Web3CommonValidationData;
    Evm?: Web3CommonValidationData;
};

export type Web3CommonValidationData = {
    message: HexString;
    signature: IdentityMultiSignature;
};

export type IdentityMultiSignature = {
    Ethereum?: HexString;
    Ed25519?: HexString;
    Sr25519?: HexString;
};

export type Ed25519Signature = {
    Ed25519: HexString;
    Sr25519: HexString;
    Ecdsa: HexString;
    Ethereum: EthereumSignature;
};

export type EthereumSignature = HexString;

export type TwitterValidationData = {
    tweet_id: HexString;
};

export type DiscordValidationData = {
    channel_id: HexString;
    message_id: HexString;
    guild_id: HexString;
};

export type Web3Wallets = {
    substrateWallet: KeyringPair;
    ethereumWallet: Wallet;
};

// export type DiscordValidationData = {}

export type Web3Network = {
    Substrate?: SubstrateNetwork;
    Evm?: EvmNetwork;
};

export type IdentityGenericEvent = {
    who: HexString;
    identity: LitentryIdentity;
    idGraph: [LitentryIdentity, IdentityContext][];
    challengeCode?: HexString;
};

export type IdentityContext = {
    metadata?: HexString;
    linking_request_block?: number;
    verification_request_block?: number;
    is_verified: boolean;
};

//vc types
export type VCRequested = {
    account: HexString;
    mrEnclave: HexString;
    assertion: Assertion;
};

export enum IndexingNetwork {
    Litentry = 'Litentry',
    Litmus = 'Litmus',
    Polkadot = 'Polkadot',
    Kusama = 'Kusama',
    Khala = 'Khala',
    Ethereum = 'Ethereum',
}

export type Assertion = {
    A1?: string;
    A2?: [string];
    A3?: [string, string, string];
    A4?: string;
    A5?: [string, string];
    A6?: string;
    A7?: string;
    A8?: [IndexingNetwork];
    A9?: string;
    A10?: string;
    A11?: string;
};

export type TransactionSubmit = {
    tx: SubmittableExtrinsic<ApiTypes>;
    nonce: number;
};

//call types
export type RequestBody = {
    id: number;
    jsonrpc: string;
    method: string;
};

export const JsonSchema = {
    type: 'object',
    properties: {
        id: {
            type: 'string',
        },
        type: {
            type: 'array',
        },
        issuer: {
            type: 'object',
            properties: {
                id: {
                    type: 'string',
                },
                name: {
                    type: 'string',
                },
                shard: {
                    type: 'string',
                },
            },
        },
        issuanceTimestamp: {
            type: 'integer',
        },
        credentialSubject: {
            type: 'object',
            properties: {
                id: {
                    type: 'string',
                },
                description: {
                    type: 'string',
                },
                type: {
                    type: 'string',
                },
                tag: {
                    type: 'array',
                },
                assertions: {
                    type: 'array',
                    items: {
                        type: 'object',
                    },
                },
                values: {
                    type: 'array',
                    items: {
                        type: 'boolean',
                    },
                },
                endpoint: {
                    type: 'string',
                },
            },
            required: ['id', 'description', 'type', 'assertions', 'values', 'endpoint'],
        },
        proof: {
            type: 'object',
            properties: {
                createdTimestamp: {
                    type: 'integer',
                },
                type: {
                    enum: ['Ed25519Signature2020'],
                },
                proofPurpose: {
                    enum: ['assertionMethod'],
                },
                proofValue: {
                    type: 'string',
                },
                verificationMethod: {
                    type: 'string',
                },
            },
        },
    },
    required: ['id', 'type', 'credentialSubject', 'issuer', 'issuanceTimestamp', 'proof'],
};<|MERGE_RESOLUTION|>--- conflicted
+++ resolved
@@ -11,7 +11,6 @@
 import { AnyTuple, IMethod } from '@polkadot/types/types';
 import { Call } from '@polkadot/types/interfaces';
 import type {
-<<<<<<< HEAD
     LitentryPrimitivesIdentitySubstrateNetwork,
     LitentryPrimitivesIdentityEvmNetwork,
     LitentryPrimitivesIdentityWeb2Network,
@@ -30,22 +29,8 @@
 export type WorkerRpcReturnValue = {
     value: `0x${string}`;
     do_watch: boolean;
-    status: DirectRequestStatus['type'];
-};
-=======
-    SubstrateNetwork as SubNet,
-    Web2Network as Web2Net,
-    EvmNetwork as EvmNet,
-} from '../interfaces/identity/types';
-import { default as teeTypes } from '../interfaces/identity/definitions';
-
-export { teeTypes };
-
-export type Web2Network = Web2Net['type'];
-export type SubstrateNetwork = SubNet['type'];
-export type EvmNetwork = EvmNet['type'];
-
->>>>>>> 7c0acdc1
+    status: DirectRequestStatus;
+};
 export type EnclaveResult = {
     mrEnclave: `0x${string}`;
     shieldingKey: `0x${string}`;
