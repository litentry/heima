--- conflicted
+++ resolved
@@ -707,26 +707,16 @@
         readonly isLinkPrimeIdentityDisallowed: boolean;
         readonly isRemovePrimeIdentityDisallowed: boolean;
         readonly isIdGraphLenLimitReached: boolean;
-<<<<<<< HEAD
-        readonly isWeb3NetworkLenLimitReached: boolean;
         readonly isWrongWeb3NetworkTypes: boolean;
         readonly isNotSupportedIdentity: boolean;
-=======
-        readonly isWrongWeb3NetworkTypes: boolean;
->>>>>>> e4f804b0
         readonly type:
             | 'IdentityAlreadyLinked'
             | 'IdentityNotExist'
             | 'LinkPrimeIdentityDisallowed'
             | 'RemovePrimeIdentityDisallowed'
             | 'IdGraphLenLimitReached'
-<<<<<<< HEAD
-            | 'Web3NetworkLenLimitReached'
             | 'WrongWeb3NetworkTypes'
             | 'NotSupportedIdentity';
-=======
-            | 'WrongWeb3NetworkTypes';
->>>>>>> e4f804b0
     }
 
     /** @name SpRuntimeMultiSignature (97) */
