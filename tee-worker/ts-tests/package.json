--- conflicted
+++ resolved
@@ -3,27 +3,13 @@
 	"license": "ISC",
 	"workspaces": {
 		"packages": [
-<<<<<<< HEAD
-			"integration-tests"
-		]
-	},
-	"scripts": {
-		"format": "yarn workspace integration-tests format",
-		"check-format": "yarn workspace integration-tests check-format"
-=======
-			"parachain-api",
-			"sidechain-api",
 			"integration-tests",
 			"stress"
 		]
 	},
 	"scripts": {
-		"update": "yarn workspace parachain-api update-metadata && yarn workspace sidechain-api update-metadata",
-		"build": "yarn workspace parachain-api build && yarn workspace sidechain-api build",
-		"update-build": "yarn update && yarn build",
-		"format": "yarn workspace parachain-api format && yarn workspace sidechain-api format && yarn workspace integration-tests format && yarn workspace stress format",
-		"check-format": "yarn workspace parachain-api check-format && yarn workspace sidechain-api check-format && yarn workspace integration-tests check-format && yarn workspace stress check-format"
->>>>>>> ca55fd74
+		"format": "yarn workspace integration-tests format && yarn workspace stress format",
+		"check-format": "yarn workspace integration-tests check-format && yarn workspace stress check-format"
 	},
 	"packageManager": "yarn@3.6.1"
 }