--- conflicted
+++ resolved
@@ -1,15 +1,12 @@
 import {
-    IdentityGenericEvent,
     IntegrationTestContext,
     LitentryIdentity,
     LitentryValidationData,
 } from "./type-definitions";
-import {encryptWithTeeShieldingKey, listenEncryptedEvents, sendTxUntilInBlock} from "./utils";
-import {KeyringPair} from "@polkadot/keyring/types";
-import {HexString} from "@polkadot/util/types";
-import {generateChallengeCode} from "./web3/setup";
-import {ApiPromise} from "@polkadot/api";
-
+import { encryptWithTeeShieldingKey, listenEncryptedEvents } from "./utils";
+import { KeyringPair } from "@polkadot/keyring/types";
+import { HexString } from "@polkadot/util/types";
+import { generateChallengeCode } from "./web3/setup";
 export async function setUserShieldingKey(
     context: IntegrationTestContext,
     signer: KeyringPair,
@@ -44,11 +41,7 @@
     const nonce = await context.substrate.rpc.system.accountNextIndex(signer.address);
     await context.substrate.tx.identityManagement
         .createIdentity(context.shard, `0x${ciphertext}`, null)
-<<<<<<< HEAD
-        .signAndSend(signer, {nonce});
-=======
         .signAndSend(signer, { nonce });
->>>>>>> b7345723
     if (listening) {
         const event = await listenEncryptedEvents(context, aesKey, {
             module: "identityManagement",
@@ -67,29 +60,22 @@
     aesKey: HexString,
     listening: boolean,
     identity: LitentryIdentity
-): Promise<IdentityGenericEvent | undefined> {
+): Promise<HexString | undefined> {
     const encode = context.substrate.createType("LitentryIdentity", identity).toHex();
     const ciphertext = encryptWithTeeShieldingKey(context.teeShieldingKey, encode).toString("hex");
-<<<<<<< HEAD
-
-    const tx = context.substrate.tx.identityManagement.removeIdentity(context.shard, `0x${ciphertext}`)
-    await sendTxUntilInBlock(context.substrate, tx, signer)
-
-=======
     const nonce = await context.substrate.rpc.system.accountNextIndex(signer.address);
 
     await context.substrate.tx.identityManagement
         .removeIdentity(context.shard, `0x${ciphertext}`)
         .signAndSend(signer, { nonce });
->>>>>>> b7345723
     if (listening) {
         const event = await listenEncryptedEvents(context, aesKey, {
             module: "identityManagement",
             method: "identityRemoved",
             event: "IdentityRemoved",
         });
-        const [who, identity, idGraph] = event.eventData;
-        return decodeIdentityEvent(context.substrate, who, identity, idGraph)
+        const [who, _identity] = event.eventData;
+        return who;
     }
     return undefined;
 }
@@ -101,7 +87,7 @@
     listening: boolean,
     identity: LitentryIdentity,
     data: LitentryValidationData
-): Promise<IdentityGenericEvent | undefined> {
+): Promise<HexString | undefined> {
     const identity_encode = context.substrate.createType("LitentryIdentity", identity).toHex();
     const validation_encode = context.substrate.createType("LitentryValidationData", data).toHex();
     const identity_ciphertext = encryptWithTeeShieldingKey(
@@ -112,38 +98,19 @@
         context.teeShieldingKey,
         validation_encode
     ).toString("hex");
-<<<<<<< HEAD
-
-    const tx = context.substrate.tx.identityManagement
-        .verifyIdentity(context.shard, `0x${identity_ciphertext}`, `0x${validation_ciphertext}`)
-    await sendTxUntilInBlock(context.substrate, tx, signer)
-
-=======
     const nonce = await context.substrate.rpc.system.accountNextIndex(signer.address);
 
     await context.substrate.tx.identityManagement
         .verifyIdentity(context.shard, `0x${identity_ciphertext}`, `0x${validation_ciphertext}`)
         .signAndSend(signer, { nonce });
->>>>>>> b7345723
     if (listening) {
         const event = await listenEncryptedEvents(context, aesKey, {
             module: "identityManagement",
             method: "identityVerified",
             event: "IdentityVerified",
         });
-        const [who, identity, idGraph] = event.eventData;
-        return decodeIdentityEvent(context.substrate, who, identity, idGraph)
+        const [who, _identity] = event.eventData;
+        return who;
     }
     return undefined;
-}
-
-
-function decodeIdentityEvent(api: ApiPromise, who: HexString, identityString: HexString, idGraphString: HexString): IdentityGenericEvent {
-    let identity = api.createType("LitentryIdentity", identityString).toJSON();
-    let idGraph = api.createType("Vec<(LitentryIdentity, IdentityContext)>", idGraphString).toJSON();
-    return <IdentityGenericEvent>{
-        who,
-        identity,
-        idGraph,
-    };
-}
+}