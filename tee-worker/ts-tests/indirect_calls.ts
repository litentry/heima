--- conflicted
+++ resolved
@@ -56,17 +56,10 @@
         const data = events[0].data as any;
         return decodeIdentityEvent(
             context.substrate,
-<<<<<<< HEAD
-            data0.account.toHex(),
-            decryptWithAES(aesKey, data0.identity, 'hex'),
-            decryptWithAES(aesKey, data0.idGraph, 'hex'),
-            decryptWithAES(aesKey, data1.code, 'hex')
-=======
             data.account.toHex(),
-            decryptWithAES(aesKey, data.identity),
-            decryptWithAES(aesKey, data.idGraph),
-            decryptWithAES(aesKey, data.code)
->>>>>>> 6c1c4f20
+            decryptWithAES(aesKey, data.identity, 'hex'),
+            decryptWithAES(aesKey, data.idGraph, 'hex'),
+            decryptWithAES(aesKey, data.code, 'hex')
         );
     }
     return undefined;
