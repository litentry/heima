services:
  sidechain-benchmark:
    image: litentry-cli:${VERSION:-dev}
    devices:
      - "${SGX_PROVISION:-/dev/null}:/dev/sgx/provision"
      - "${SGX_ENCLAVE:-/dev/null}:/dev/sgx/enclave"
    volumes:
      - "${AESMD:-/dev/null}:/var/run/aesmd"
      - "${SGX_QCNL:-/dev/null}:/etc/sgx_default_qcnl.conf"
    build:
      context: ${PWD}/..
      dockerfile: build.Dockerfile
      target: deployed-client
    depends_on:
      litentry-node-${VERSION}:
        condition: service_healthy
      litentry-worker-1-${VERSION}:
        condition: service_healthy
<<<<<<< HEAD
=======
      litentry-worker-2-${VERSION}:
        condition: service_healthy
>>>>>>> 90fa4c22
    networks:
      - litentry-test-network
    entrypoint:
      "/usr/local/worker-cli/benchmark.sh -p 9912 -A 2011 -u ws://litentry-node
      -V wss://litentry-worker-1 -C /usr/local/bin/litentry-cli 2>&1"
    restart: "no"
networks:
  litentry-test-network:
    driver: bridge<|MERGE_RESOLUTION|>--- conflicted
+++ resolved
@@ -16,11 +16,6 @@
         condition: service_healthy
       litentry-worker-1-${VERSION}:
         condition: service_healthy
-<<<<<<< HEAD
-=======
-      litentry-worker-2-${VERSION}:
-        condition: service_healthy
->>>>>>> 90fa4c22
     networks:
       - litentry-test-network
     entrypoint:
