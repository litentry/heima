services:
  lit-set-heartbeat-timeout:
    image: litentry-cli:dev
    container_name: litentry-set-heartbeat-timeout
    volumes:
      - ../cli:/usr/local/worker-cli
    build:
      context: ..
      dockerfile: build.Dockerfile
      target: deployed-client
    depends_on:
      litentry-node:
        condition: service_healthy
      litentry-worker-1:
        condition: service_healthy
<<<<<<< HEAD
=======
      litentry-worker-2:
        condition: service_healthy
>>>>>>> 90fa4c22
    networks:
      - litentry-test-network
    entrypoint:
      "/usr/local/worker-cli/lit_set_heartbeat_timeout.sh -p 9912 -u ws://litentry-node
      -V wss://litentry-worker-1 -A 2011 -W wss://litentry-worker-2 -B 2012 -C /usr/local/bin/litentry-cli 2>&1"
    restart: "no"
networks:
  litentry-test-network:
    driver: bridge<|MERGE_RESOLUTION|>--- conflicted
+++ resolved
@@ -13,11 +13,6 @@
         condition: service_healthy
       litentry-worker-1:
         condition: service_healthy
-<<<<<<< HEAD
-=======
-      litentry-worker-2:
-        condition: service_healthy
->>>>>>> 90fa4c22
     networks:
       - litentry-test-network
     entrypoint:
