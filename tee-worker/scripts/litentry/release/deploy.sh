--- conflicted
+++ resolved
@@ -594,7 +594,7 @@
 
 function migrate_worker(){
   cd $ROOTDIR/tee-worker || exit 
-<<<<<<< HEAD
+
   # Copy integritee-service binary and enclave_signed.so to ./tmp/w0
   if [ "$ROOT" = true ]; then 
     cp ./bin/integritee-service /opt/worker/w0
@@ -605,13 +605,6 @@
     cp ./bin/enclave.signed.so  ./tmp/w0
     cd ./tmp/w0 || exit
   fi 
-=======
-  # Copy litentry-worker binary and enclave_signed.so to ./tmp/w0
-  cp ./bin/litentry-worker ./tmp/w0
-  cp ./bin/enclave.signed.so  ./tmp/w0
-  cd ./tmp/w0 || exit
-
->>>>>>> 60b0dec9
   echo "Old MRENCLAVE VALUE: $OLD_MRENCLAVE"
   echo "New MRENCLAVE VALUE: $NEW_MRENCLAVE"
   # Run the migration command
