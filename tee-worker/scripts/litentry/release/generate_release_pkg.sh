#!/bin/bash
set -euo pipefail

ROOT_DIR=$(git rev-parse --show-toplevel)
WORKER_DIR="${ROOT_DIR}/tee-worker"

# Edit the following variable(s):
COMMERCIAL_KEY_PATH=${WORKER_DIR}/enclave-runtime/Enclave_private.pem

##############################################################################
# Don't edit anything from here

CURRENT_DATE=$(date "+%Y%m%d")
GIT_HASH=$(git rev-parse --short HEAD)
RELEASE_DIR_NAME=release-${CURRENT_DATE}-${GIT_HASH}
RELEASE_DIR=${WORKER_DIR}/target/${RELEASE_DIR_NAME}

mkdir -p ${RELEASE_DIR}

cd "$WORKER_DIR"

# Build target files in production mode
SGX_PRODUCTION=1 SGX_COMMERCIAL_KEY=${COMMERCIAL_KEY_PATH} make

# Copy files
for Item in 'enclave.signed.so' 'integritee-service'; do
    cp "${WORKER_DIR}/bin/${Item}" "${RELEASE_DIR}"
done
for Item in 'prepare.sh' 'config.json.eg' 'ReadMe.md'; do
    cp -r "${WORKER_DIR}/scripts/litentry/release/${Item}" "${RELEASE_DIR}"
done

<<<<<<< HEAD
# cp -r "${ROOT_DIR}/ts-utils" "${RELEASE_DIR}"
=======
cp -r "${ROOT_DIR}/scripts/ts-utils" "${RELEASE_DIR}"
>>>>>>> 6fb767be

make mrenclave | grep -oP '^MRENCLAVE: \K.*$$' > "${RELEASE_DIR}/mrenclave.txt"

cd ${WORKER_DIR}/target/
tar -czf ${RELEASE_DIR_NAME}.tar.gz ${RELEASE_DIR_NAME}

echo "Release package generate: ${RELEASE_DIR}.tar.gz"
<|MERGE_RESOLUTION|>--- conflicted
+++ resolved
@@ -30,11 +30,7 @@
     cp -r "${WORKER_DIR}/scripts/litentry/release/${Item}" "${RELEASE_DIR}"
 done
 
-<<<<<<< HEAD
-# cp -r "${ROOT_DIR}/ts-utils" "${RELEASE_DIR}"
-=======
 cp -r "${ROOT_DIR}/scripts/ts-utils" "${RELEASE_DIR}"
->>>>>>> 6fb767be
 
 make mrenclave | grep -oP '^MRENCLAVE: \K.*$$' > "${RELEASE_DIR}/mrenclave.txt"
 
