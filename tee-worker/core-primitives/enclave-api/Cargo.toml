--- conflicted
+++ resolved
@@ -15,16 +15,9 @@
 sgx_types = { branch = "master", git = "https://github.com/apache/teaclave-sgx-sdk.git" }
 sgx_urts = { branch = "master", git = "https://github.com/apache/teaclave-sgx-sdk.git" }
 
-<<<<<<< HEAD
 frame-support = { git = "https://github.com/paritytech/substrate.git", branch = "polkadot-v0.9.42" }
-sp-consensus-grandpa = { git = "https://github.com/paritytech/substrate.git", branch = "polkadot-v0.9.42" }
 sp-core = { git = "https://github.com/paritytech/substrate.git", branch = "polkadot-v0.9.42" }
 sp-runtime = { git = "https://github.com/paritytech/substrate.git", branch = "polkadot-v0.9.42" }
-=======
-frame-support = { git = "https://github.com/paritytech/substrate.git", branch = "polkadot-v0.9.39" }
-sp-core = { git = "https://github.com/paritytech/substrate.git", branch = "polkadot-v0.9.39" }
-sp-runtime = { git = "https://github.com/paritytech/substrate.git", branch = "polkadot-v0.9.39" }
->>>>>>> e9ec61a4
 
 itc-parentchain = { path = "../../core/parentchain/parentchain-crate" }
 itp-enclave-api-ffi = { path = "ffi" }
