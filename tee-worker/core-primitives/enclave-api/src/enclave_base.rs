/*
	Copyright 2021 Integritee AG and Supercomputing Systems AG
	Copyright (C) 2017-2019 Baidu, Inc. All Rights Reserved.

	Licensed under the Apache License, Version 2.0 (the "License");
	you may not use this file except in compliance with the License.
	You may obtain a copy of the License at

		http://www.apache.org/licenses/LICENSE-2.0

	Unless required by applicable law or agreed to in writing, software
	distributed under the License is distributed on an "AS IS" BASIS,
	WITHOUT WARRANTIES OR CONDITIONS OF ANY KIND, either express or implied.
	See the License for the specific language governing permissions and
	limitations under the License.

*/

use crate::EnclaveResult;
use codec::Decode;
use core::fmt::Debug;
use itc_parentchain::primitives::{ParentchainId, ParentchainInitParams};
use itp_stf_interface::ShardCreationInfo;
use itp_types::{parentchain::Header, ShardIdentifier};
use pallet_teebag::EnclaveFingerprint;
use sgx_crypto::rsa::Rsa3072PublicKey;
use sp_core::ed25519;

/// Trait for base/common Enclave API functions
pub trait EnclaveBase: Send + Sync + 'static {
	/// Initialize the enclave (needs to be called once at application startup).
	fn init(
		&self,
		mu_ra_addr: &str,
		untrusted_worker_addr: &str,
		base_dir: &str,
	) -> EnclaveResult<()>;

	/// Initialize the enclave sidechain components.
	fn init_enclave_sidechain_components(
		&self,
		fail_mode: Option<String>,
		fail_at: u64,
	) -> EnclaveResult<()>;

	/// Initialize the direct invocation RPC server.
	fn init_direct_invocation_server(&self, rpc_server_addr: String) -> EnclaveResult<()>;

	/// Initialize the light client (needs to be called once at application startup).
	fn init_parentchain_components<Header: Decode + Debug>(
		&self,
		params: ParentchainInitParams,
	) -> EnclaveResult<Header>;

	/// Initialize a new shard.
	fn init_shard(&self, shard: Vec<u8>) -> EnclaveResult<()>;

	/// Initialize parentchain checkpoint after which invocations will be processed
	fn init_shard_creation_parentchain_header(
		&self,
		shard: &ShardIdentifier,
		parentchain_id: &ParentchainId,
		header: &Header,
	) -> EnclaveResult<()>;

	fn get_shard_creation_info(&self, shard: &ShardIdentifier) -> EnclaveResult<ShardCreationInfo>;

	fn set_nonce(&self, nonce: u32, parentchain_id: ParentchainId) -> EnclaveResult<()>;

	fn set_node_metadata(
		&self,
		metadata: Vec<u8>,
		parentchain_id: ParentchainId,
	) -> EnclaveResult<()>;

	fn get_rsa_shielding_pubkey(&self) -> EnclaveResult<Rsa3072PublicKey>;

	fn get_ecc_signing_pubkey(&self) -> EnclaveResult<ed25519::Public>;

	fn get_fingerprint(&self) -> EnclaveResult<EnclaveFingerprint>;

	// litentry
	fn migrate_shard(&self, new_shard: Vec<u8>) -> EnclaveResult<()>;
}

/// EnclaveApi implementation for Enclave struct
#[cfg(feature = "implement-ffi")]
mod impl_ffi {
	use super::EnclaveBase;
	use crate::{error::Error, Enclave, EnclaveResult};
	use codec::{Decode, Encode};
	use core::fmt::Debug;
	use frame_support::ensure;
	use itc_parentchain::primitives::{ParentchainId, ParentchainInitParams};
	use itp_enclave_api_ffi as ffi;
	use itp_settings::worker::{
		HEADER_MAX_SIZE, MR_ENCLAVE_SIZE, SHIELDING_KEY_SIZE, SIGNING_KEY_SIZE,
	};
	use itp_stf_interface::ShardCreationInfo;
	use itp_types::{parentchain::Header, ShardIdentifier};
	use log::*;
	use pallet_teebag::EnclaveFingerprint;
	use sgx_crypto::rsa::Rsa3072PublicKey;
	use sgx_types::{error::*, types::*};
	use sp_core::ed25519;

	impl EnclaveBase for Enclave {
		fn init(
			&self,
			mu_ra_addr: &str,
			untrusted_worker_addr: &str,
			base_dir: &str,
		) -> EnclaveResult<()> {
			let mut retval = SgxStatus::Success;

			let encoded_mu_ra_addr = mu_ra_addr.encode();
			let encoded_untrusted_worker_addr = untrusted_worker_addr.encode();
			let encoded_base_dir = base_dir.encode();

			let result = unsafe {
				ffi::init(
					self.eid,
					&mut retval,
					encoded_mu_ra_addr.as_ptr(),
					encoded_mu_ra_addr.len() as u32,
					encoded_untrusted_worker_addr.as_ptr(),
					encoded_untrusted_worker_addr.len() as u32,
					encoded_base_dir.as_ptr(),
					encoded_base_dir.len() as u32,
				)
			};

			ensure!(result == SgxStatus::Success, Error::Sgx(result));
			ensure!(retval == SgxStatus::Success, Error::Sgx(retval));

			Ok(())
		}

		fn init_enclave_sidechain_components(
			&self,
			fail_mode: Option<String>,
			fail_at: u64,
		) -> EnclaveResult<()> {
			let mut retval = SgxStatus::Success;
			let encoded_fail_mode = fail_mode.encode();
			let encoded_fail_at = fail_at.encode();

			let result = unsafe {
				ffi::init_enclave_sidechain_components(
					self.eid,
					&mut retval,
					encoded_fail_mode.as_ptr(),
					encoded_fail_mode.len() as u32,
					encoded_fail_at.as_ptr(),
					encoded_fail_at.len() as u32,
				)
			};

			ensure!(result == SgxStatus::Success, Error::Sgx(result));
			ensure!(retval == SgxStatus::Success, Error::Sgx(retval));

			Ok(())
		}

		fn init_direct_invocation_server(&self, rpc_server_addr: String) -> EnclaveResult<()> {
			let mut retval = SgxStatus::Success;

			let encoded_rpc_server_addr = rpc_server_addr.encode();

			let result = unsafe {
				ffi::init_direct_invocation_server(
					self.eid,
					&mut retval,
					encoded_rpc_server_addr.as_ptr(),
					encoded_rpc_server_addr.len() as u32,
				)
			};

			ensure!(result == SgxStatus::Success, Error::Sgx(result));
			ensure!(retval == SgxStatus::Success, Error::Sgx(retval));

			Ok(())
		}

		fn init_parentchain_components<Header: Decode + Debug>(
			&self,
			params: ParentchainInitParams,
		) -> EnclaveResult<Header> {
			let latest_header_encoded = init_parentchain_components_ffi(self.eid, params.encode())?;

			let latest = Header::decode(&mut latest_header_encoded.as_slice())?;
			info!("Latest Header {:?}", latest);

			Ok(latest)
		}

		fn init_shard(&self, shard: Vec<u8>) -> EnclaveResult<()> {
			let mut retval = SgxStatus::Success;

			let result = unsafe {
				ffi::init_shard(self.eid, &mut retval, shard.as_ptr(), shard.len() as u32)
			};

			ensure!(result == SgxStatus::Success, Error::Sgx(result));
			ensure!(retval == SgxStatus::Success, Error::Sgx(retval));

			Ok(())
		}

<<<<<<< HEAD
		fn init_proxied_shard_vault(
			&self,
			shard: &ShardIdentifier,
			parentchain_id: &ParentchainId,
			funding_balance: Balance,
		) -> EnclaveResult<()> {
			let mut retval = SgxStatus::Success;
			let parentchain_id_enc = parentchain_id.encode();
			let funding_balance_enc = funding_balance.encode();
			let shard_bytes = shard.encode();
			let result = unsafe {
				ffi::init_proxied_shard_vault(
					self.eid,
					&mut retval,
					shard_bytes.as_ptr(),
					shard_bytes.len() as u32,
					parentchain_id_enc.as_ptr(),
					parentchain_id_enc.len() as u32,
					funding_balance_enc.as_ptr(),
					funding_balance_enc.len() as u32,
				)
			};

			ensure!(result == SgxStatus::Success, Error::Sgx(result));
			ensure!(retval == SgxStatus::Success, Error::Sgx(retval));

			Ok(())
		}

=======
>>>>>>> b3082f70
		fn init_shard_creation_parentchain_header(
			&self,
			shard: &ShardIdentifier,
			parentchain_id: &ParentchainId,
			header: &Header,
		) -> EnclaveResult<()> {
			let mut retval = SgxStatus::Success;
			let parentchain_id_enc = parentchain_id.encode();
			let header_bytes = header.encode();
			let shard_bytes = shard.encode();
			let result = unsafe {
				ffi::init_shard_creation_parentchain_header(
					self.eid,
					&mut retval,
					shard_bytes.as_ptr(),
					shard_bytes.len() as u32,
					parentchain_id_enc.as_ptr(),
					parentchain_id_enc.len() as u32,
					header_bytes.as_ptr(),
					header_bytes.len() as u32,
				)
			};

			ensure!(result == SgxStatus::Success, Error::Sgx(result));
			ensure!(retval == SgxStatus::Success, Error::Sgx(retval));

			Ok(())
		}

		fn get_shard_creation_info(
			&self,
			shard: &ShardIdentifier,
		) -> EnclaveResult<ShardCreationInfo> {
			let mut retval = SgxStatus::Success;
			let mut creation_info = [0u8; std::mem::size_of::<ShardCreationInfo>()];
			let shard_bytes = shard.encode();

			let result = unsafe {
				ffi::get_shard_creation_info(
					self.eid,
					&mut retval,
					shard_bytes.as_ptr(),
					shard_bytes.len() as u32,
					creation_info.as_mut_ptr(),
					creation_info.len() as u32,
				)
			};

			ensure!(result == SgxStatus::Success, Error::Sgx(result));
			ensure!(retval == SgxStatus::Success, Error::Sgx(retval));
			Decode::decode(&mut creation_info.as_slice()).map_err(|e| Error::Codec(e.into()))
		}

		fn set_nonce(&self, nonce: u32, parentchain_id: ParentchainId) -> EnclaveResult<()> {
			let mut retval = SgxStatus::Success;

			let parentchain_id_enc = parentchain_id.encode();

			let result = unsafe {
				ffi::set_nonce(
					self.eid,
					&mut retval,
					&nonce,
					parentchain_id_enc.as_ptr(),
					parentchain_id_enc.len() as u32,
				)
			};

			ensure!(result == SgxStatus::Success, Error::Sgx(result));
			ensure!(retval == SgxStatus::Success, Error::Sgx(retval));

			Ok(())
		}

		fn set_node_metadata(
			&self,
			metadata: Vec<u8>,
			parentchain_id: ParentchainId,
		) -> EnclaveResult<()> {
			let mut retval = SgxStatus::Success;

			let parentchain_id_enc = parentchain_id.encode();

			let result = unsafe {
				ffi::set_node_metadata(
					self.eid,
					&mut retval,
					metadata.as_ptr(),
					metadata.len() as u32,
					parentchain_id_enc.as_ptr(),
					parentchain_id_enc.len() as u32,
				)
			};

			ensure!(result == SgxStatus::Success, Error::Sgx(result));
			ensure!(retval == SgxStatus::Success, Error::Sgx(retval));

			Ok(())
		}

		fn get_rsa_shielding_pubkey(&self) -> EnclaveResult<Rsa3072PublicKey> {
			let mut retval = SgxStatus::Success;

			let pubkey_size = SHIELDING_KEY_SIZE;
			let mut pubkey = vec![0u8; pubkey_size];

			let result = unsafe {
				ffi::get_rsa_encryption_pubkey(
					self.eid,
					&mut retval,
					pubkey.as_mut_ptr(),
					pubkey.len() as u32,
				)
			};

			ensure!(result == SgxStatus::Success, Error::Sgx(result));
			ensure!(retval == SgxStatus::Success, Error::Sgx(retval));

			let pubkey_str = std::str::from_utf8(&pubkey).unwrap();
			let rsa_pubkey: Rsa3072PublicKey =
				sgx_serialize::json::decode(pubkey_str).expect("Invalid public key");
			debug!("got RSA pubkey {:?}", rsa_pubkey);
			Ok(rsa_pubkey)
		}

		fn get_ecc_signing_pubkey(&self) -> EnclaveResult<ed25519::Public> {
			let mut retval = SgxStatus::Success;
			let mut pubkey = [0u8; SIGNING_KEY_SIZE];

			let result = unsafe {
				ffi::get_ecc_signing_pubkey(
					self.eid,
					&mut retval,
					pubkey.as_mut_ptr(),
					pubkey.len() as u32,
				)
			};

			ensure!(result == SgxStatus::Success, Error::Sgx(result));
			ensure!(retval == SgxStatus::Success, Error::Sgx(retval));

			Ok(ed25519::Public::from_raw(pubkey))
		}

<<<<<<< HEAD
		fn get_ecc_vault_pubkey(&self, shard: &ShardIdentifier) -> EnclaveResult<ed25519::Public> {
			let mut retval = SgxStatus::Success;
			let mut pubkey = [0u8; SIGNING_KEY_SIZE];
			let shard_bytes = shard.encode();

			let result = unsafe {
				ffi::get_ecc_vault_pubkey(
					self.eid,
					&mut retval,
					shard_bytes.as_ptr(),
					shard_bytes.len() as u32,
					pubkey.as_mut_ptr(),
					pubkey.len() as u32,
				)
			};

			ensure!(result == SgxStatus::Success, Error::Sgx(result));
			ensure!(retval == SgxStatus::Success, Error::Sgx(retval));

			Ok(ed25519::Public::from_raw(pubkey))
		}

=======
>>>>>>> b3082f70
		fn get_fingerprint(&self) -> EnclaveResult<EnclaveFingerprint> {
			let mut retval = SgxStatus::Success;
			let mut mr_enclave = [0u8; MR_ENCLAVE_SIZE];

			let result = unsafe {
				ffi::get_mrenclave(
					self.eid,
					&mut retval,
					mr_enclave.as_mut_ptr(),
					mr_enclave.len() as u32,
				)
			};

			ensure!(result == SgxStatus::Success, Error::Sgx(result));
			ensure!(retval == SgxStatus::Success, Error::Sgx(retval));

			Ok(mr_enclave.into())
		}

<<<<<<< HEAD
		fn migrate_shard(&self, old_shard: Vec<u8>, new_shard: Vec<u8>) -> EnclaveResult<()> {
			let mut retval = SgxStatus::Success;
=======
		fn migrate_shard(&self, new_shard: Vec<u8>) -> EnclaveResult<()> {
			let mut retval = sgx_status_t::SGX_SUCCESS;
>>>>>>> b3082f70

			let result = unsafe {
				ffi::migrate_shard(
					self.eid,
					&mut retval,
					new_shard.as_ptr(),
					new_shard.len() as u32,
				)
			};

			ensure!(result == SgxStatus::Success, Error::Sgx(result));
			ensure!(retval == SgxStatus::Success, Error::Sgx(retval));

			Ok(())
		}
	}

	fn init_parentchain_components_ffi(
		enclave_id: EnclaveId,
		params: Vec<u8>,
	) -> EnclaveResult<Vec<u8>> {
		let mut retval = SgxStatus::Success;

		let latest_header_size = HEADER_MAX_SIZE;
		let mut latest_header = vec![0u8; latest_header_size];

		let result = unsafe {
			ffi::init_parentchain_components(
				enclave_id,
				&mut retval,
				params.as_ptr(),
				params.len(),
				latest_header.as_mut_ptr(),
				latest_header.len(),
			)
		};

		ensure!(result == SgxStatus::Success, Error::Sgx(result));
		ensure!(retval == SgxStatus::Success, Error::Sgx(retval));

		Ok(latest_header)
	}
}<|MERGE_RESOLUTION|>--- conflicted
+++ resolved
@@ -207,38 +207,6 @@
 			Ok(())
 		}
 
-<<<<<<< HEAD
-		fn init_proxied_shard_vault(
-			&self,
-			shard: &ShardIdentifier,
-			parentchain_id: &ParentchainId,
-			funding_balance: Balance,
-		) -> EnclaveResult<()> {
-			let mut retval = SgxStatus::Success;
-			let parentchain_id_enc = parentchain_id.encode();
-			let funding_balance_enc = funding_balance.encode();
-			let shard_bytes = shard.encode();
-			let result = unsafe {
-				ffi::init_proxied_shard_vault(
-					self.eid,
-					&mut retval,
-					shard_bytes.as_ptr(),
-					shard_bytes.len() as u32,
-					parentchain_id_enc.as_ptr(),
-					parentchain_id_enc.len() as u32,
-					funding_balance_enc.as_ptr(),
-					funding_balance_enc.len() as u32,
-				)
-			};
-
-			ensure!(result == SgxStatus::Success, Error::Sgx(result));
-			ensure!(retval == SgxStatus::Success, Error::Sgx(retval));
-
-			Ok(())
-		}
-
-=======
->>>>>>> b3082f70
 		fn init_shard_creation_parentchain_header(
 			&self,
 			shard: &ShardIdentifier,
@@ -383,31 +351,6 @@
 			Ok(ed25519::Public::from_raw(pubkey))
 		}
 
-<<<<<<< HEAD
-		fn get_ecc_vault_pubkey(&self, shard: &ShardIdentifier) -> EnclaveResult<ed25519::Public> {
-			let mut retval = SgxStatus::Success;
-			let mut pubkey = [0u8; SIGNING_KEY_SIZE];
-			let shard_bytes = shard.encode();
-
-			let result = unsafe {
-				ffi::get_ecc_vault_pubkey(
-					self.eid,
-					&mut retval,
-					shard_bytes.as_ptr(),
-					shard_bytes.len() as u32,
-					pubkey.as_mut_ptr(),
-					pubkey.len() as u32,
-				)
-			};
-
-			ensure!(result == SgxStatus::Success, Error::Sgx(result));
-			ensure!(retval == SgxStatus::Success, Error::Sgx(retval));
-
-			Ok(ed25519::Public::from_raw(pubkey))
-		}
-
-=======
->>>>>>> b3082f70
 		fn get_fingerprint(&self) -> EnclaveResult<EnclaveFingerprint> {
 			let mut retval = SgxStatus::Success;
 			let mut mr_enclave = [0u8; MR_ENCLAVE_SIZE];
@@ -427,13 +370,8 @@
 			Ok(mr_enclave.into())
 		}
 
-<<<<<<< HEAD
-		fn migrate_shard(&self, old_shard: Vec<u8>, new_shard: Vec<u8>) -> EnclaveResult<()> {
-			let mut retval = SgxStatus::Success;
-=======
 		fn migrate_shard(&self, new_shard: Vec<u8>) -> EnclaveResult<()> {
-			let mut retval = sgx_status_t::SGX_SUCCESS;
->>>>>>> b3082f70
+			let mut retval = SgxStatus::Success;
 
 			let result = unsafe {
 				ffi::migrate_shard(
