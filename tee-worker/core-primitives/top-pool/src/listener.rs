// This file is part of Substrate.

// Copyright (C) 2018-2020 Parity Technologies (UK) Ltd.
// SPDX-License-Identifier: GPL-3.0-or-later WITH Classpath-exception-2.0

// This program is free software: you can redistribute it and/or modify
// it under the terms of the GNU General Public License as published by
// the Free Software Foundation, either version 3 of the License, or
// (at your option) any later version.

// This program is distributed in the hope that it will be useful,
// but WITHOUT ANY WARRANTY; without even the implied warranty of
// MERCHANTABILITY or FITNESS FOR A PARTICULAR PURPOSE. See the
// GNU General Public License for more details.

// You should have received a copy of the GNU General Public License
// along with this program. If not, see <https://www.gnu.org/licenses/>.

#[cfg(all(not(feature = "std"), feature = "sgx"))]
use crate::sgx_reexport_prelude::*;

use crate::{primitives::TxHash, watcher::Watcher};

use itc_direct_rpc_server::SendRpcResponse;
use itp_types::BlockHash as SidechainBlockHash;
use linked_hash_map::LinkedHashMap;
use log::{debug, trace};

use std::{collections::HashMap, string::String, sync::Arc, vec, vec::Vec};

/// Extrinsic pool default listener.
#[derive(Default)]
pub struct Listener<R>
where
	R: SendRpcResponse<Hash = TxHash>,
{
	watchers: HashMap<TxHash, Watcher<R>>,
	finality_watchers: LinkedHashMap<SidechainBlockHash, Vec<TxHash>>,
	rpc_response_sender: Arc<R>,
}

/// Maximum number of blocks awaiting finality at any time.
const MAX_FINALITY_WATCHERS: usize = 512;

impl<R> Listener<R>
where
	R: SendRpcResponse<Hash = TxHash>,
{
	pub fn new(rpc_response_sender: Arc<R>) -> Self {
		Listener {
			watchers: Default::default(),
			finality_watchers: Default::default(),
			rpc_response_sender,
		}
	}

	fn fire<F>(&mut self, hash: &TxHash, fun: F)
	where
		F: FnOnce(&mut Watcher<R>),
	{
		let clean = if let Some(h) = self.watchers.get_mut(hash) {
			fun(h);
			h.is_done()
		} else {
			false
		};

		if clean {
			self.watchers.remove(hash);
		}
	}

	/// Creates a new watcher for given verified extrinsic.
	///
	/// The watcher can be used to subscribe to life-cycle events of that extrinsic.
	pub fn create_watcher(&mut self, hash: TxHash) {
		let new_watcher = Watcher::new_watcher(hash, self.rpc_response_sender.clone());
		self.watchers.insert(hash, new_watcher);
	}

	/// Notify the listeners about extrinsic broadcast.
	pub fn broadcasted(&mut self, hash: &TxHash, peers: Vec<String>) {
		trace!(target: "txpool", "[{:?}] Broadcasted", hash);
		self.fire(hash, |watcher| watcher.broadcast(peers));
	}

	/// Notify listeners about top execution.
	pub fn top_executed(&mut self, hash: &H, response: &[u8], force_wait: bool) {
		trace!(target: "txpool", "[{:?}] Top Executed", hash);
		self.fire(hash, |watcher| watcher.top_executed(response, force_wait));
	}

	/// New operation was added to the ready pool or promoted from the future pool.
	pub fn ready(&mut self, tx: &TxHash, old: Option<&TxHash>) {
		trace!(target: "txpool", "[{:?}] Ready (replaced with {:?})", tx, old);
		self.fire(tx, |watcher| watcher.ready());
		if let Some(old) = old {
			self.fire(old, |watcher| watcher.usurped());
		}
	}

	/// New operation was added to the future pool.
	pub fn future(&mut self, tx: &TxHash) {
		trace!(target: "txpool", "[{:?}] Future", tx);
		self.fire(tx, |watcher| watcher.future());
	}

	/// TrustedOperation was dropped from the pool because of the limit.
	pub fn dropped(&mut self, tx: &TxHash, by: Option<&TxHash>) {
		trace!(target: "txpool", "[{:?}] Dropped (replaced with {:?})", tx, by);
		self.fire(tx, |watcher| match by {
			Some(_) => watcher.usurped(),
			None => watcher.dropped(),
		})
	}

	/// TrustedOperation was removed as invalid.
	pub fn invalid(&mut self, tx: &TxHash) {
		self.fire(tx, |watcher| watcher.invalid());
	}

	/// TrustedOperation was pruned from the pool.
	#[allow(clippy::or_fun_call)]
	pub fn pruned(&mut self, block_hash: SidechainBlockHash, tx: &TxHash) {
		debug!(target: "txpool", "[{:?}] Pruned at {:?}", tx, block_hash);
		self.fire(tx, |s| s.in_block(block_hash));
		self.finality_watchers.entry(block_hash).or_insert(vec![]).push(*tx);

		while self.finality_watchers.len() > MAX_FINALITY_WATCHERS {
			if let Some((_hash, txs)) = self.finality_watchers.pop_front() {
				for tx in txs {
					self.fire(&tx, |s| s.finality_timeout());
				}
			}
		}
	}

	/// TrustedOperation in block.
	pub fn in_block(&mut self, tx: &TxHash, block_hash: SidechainBlockHash) {
		self.fire(tx, |s| s.in_block(block_hash));
	}

	/// The block this operation was included in has been retracted.
	pub fn retracted(&mut self, block_hash: SidechainBlockHash) {
		if let Some(hashes) = self.finality_watchers.remove(&block_hash) {
			for hash in hashes {
				self.fire(&hash, |s| s.retracted())
			}
		}
	}

	/// Notify all watchers that operations have been finalized
	pub fn finalized(&mut self, block_hash: SidechainBlockHash) {
		if let Some(hashes) = self.finality_watchers.remove(&block_hash) {
			for hash in hashes {
				log::debug!(target: "txpool", "[{:?}] Sent finalization event (block {:?})", hash, block_hash);
				self.fire(&hash, |s| s.finalized())
			}
		}
	}

	/// Litentry: set the rpc response value and force_wait flag for a given TrustedOperation `tx`.
	pub fn update_connection_state(
		&mut self,
		tx: &TxHash,
		encoded_value: Vec<u8>,
		force_wait: bool,
	) {
		self.fire(tx, |s| s.update_connection_state(encoded_value, force_wait));
	}

	/// Litentry: swap the old hash with the new one in rpc connection registry
<<<<<<< HEAD
	pub fn swap_rpc_connection_hash(&mut self, old_hash: TxHash, new_hash: TxHash) {
=======
	pub fn swap_rpc_connection_hash(&mut self, old_hash: H, new_hash: H) {
		log::debug!("Swapping connection {:?} to {:?}", &old_hash, &new_hash);
>>>>>>> a486e784
		// It's possible that the old top (hash) is already removed from the pool when we
		// request to swap hashes, in this case we just create one to facilitate the swap
		if let Some(w) = self.watchers.get(&old_hash) {
			w.swap_rpc_connection_hash(new_hash);
		} else {
			// do not insert it to `watchers`, will be deallocated if it goes out of scope
			Watcher::new_watcher(old_hash.clone(), self.rpc_response_sender.clone())
				.swap_rpc_connection_hash(new_hash);
		}
	}
}<|MERGE_RESOLUTION|>--- conflicted
+++ resolved
@@ -170,12 +170,8 @@
 	}
 
 	/// Litentry: swap the old hash with the new one in rpc connection registry
-<<<<<<< HEAD
 	pub fn swap_rpc_connection_hash(&mut self, old_hash: TxHash, new_hash: TxHash) {
-=======
-	pub fn swap_rpc_connection_hash(&mut self, old_hash: H, new_hash: H) {
 		log::debug!("Swapping connection {:?} to {:?}", &old_hash, &new_hash);
->>>>>>> a486e784
 		// It's possible that the old top (hash) is already removed from the pool when we
 		// request to swap hashes, in this case we just create one to facilitate the swap
 		if let Some(w) = self.watchers.get(&old_hash) {
