[package]
name = "itp-api-client-types"
version = "0.9.0"
authors = ['Trust Computing GmbH <info@litentry.com>', 'Integritee AG <hello@integritee.network>']
edition = "2021"

[dependencies]
itp-types = { default-features = false, path = "../../types" }
<<<<<<< HEAD

# litentry
litentry-primitives = { path = "../../../litentry/primitives", optional = true }
# my-node-runtime = { package = "rococo-parachain-runtime", path = "../../../../runtime/rococo", optional = true }
=======
sp-runtime = { default-features = false, git = "https://github.com/paritytech/substrate.git", branch = "polkadot-v0.9.42" }
substrate-api-client = { default-features = false, features = ["sync-api"], git = "https://github.com/scs/substrate-api-client.git", branch = "polkadot-v0.9.42-tag-v0.14.0" }
>>>>>>> 45882c19

[features]
default = ["std"]
std = [
    "itp-types/std",
    "substrate-api-client/std",
    "substrate-api-client/tungstenite-client",
    "sp-runtime/std",
<<<<<<< HEAD
    # "my-node-runtime/std",
    "litentry-primitives/std",
=======
>>>>>>> 45882c19
]<|MERGE_RESOLUTION|>--- conflicted
+++ resolved
@@ -6,15 +6,8 @@
 
 [dependencies]
 itp-types = { default-features = false, path = "../../types" }
-<<<<<<< HEAD
-
-# litentry
-litentry-primitives = { path = "../../../litentry/primitives", optional = true }
-# my-node-runtime = { package = "rococo-parachain-runtime", path = "../../../../runtime/rococo", optional = true }
-=======
 sp-runtime = { default-features = false, git = "https://github.com/paritytech/substrate.git", branch = "polkadot-v0.9.42" }
 substrate-api-client = { default-features = false, features = ["sync-api"], git = "https://github.com/scs/substrate-api-client.git", branch = "polkadot-v0.9.42-tag-v0.14.0" }
->>>>>>> 45882c19
 
 [features]
 default = ["std"]
@@ -23,9 +16,4 @@
     "substrate-api-client/std",
     "substrate-api-client/tungstenite-client",
     "sp-runtime/std",
-<<<<<<< HEAD
-    # "my-node-runtime/std",
-    "litentry-primitives/std",
-=======
->>>>>>> 45882c19
 ]