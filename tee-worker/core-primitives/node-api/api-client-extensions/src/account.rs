--- conflicted
+++ resolved
@@ -23,18 +23,13 @@
 /// ApiClient extension that contains some convenience methods around accounts.
 // Todo: make generic over `Config` type instead?
 pub trait AccountApi {
-<<<<<<< HEAD
 	type AccountId;
 	type Index;
 	type Balance;
 
 	fn get_nonce_of(&self, who: &Self::AccountId) -> ApiResult<Self::Index>;
 	fn get_free_balance(&self, who: &Self::AccountId) -> ApiResult<Self::Balance>;
-=======
-	fn get_nonce_of(&self, who: &AccountId) -> ApiResult<Index>;
-	fn get_free_balance(&self, who: &AccountId) -> ApiResult<Balance>;
-	fn get_account_next_index(&self, who: &AccountId) -> ApiResult<Index>;
->>>>>>> c23042d3
+	fn get_account_next_index(&self, who: &Self::AccountId) -> ApiResult<Self::Index>;
 }
 
 impl<Client> AccountApi for Api<ParentchainRuntimeConfig, Client>
@@ -53,7 +48,7 @@
 		Ok(self.get_account_data(who)?.map(|data| data.free).unwrap_or_default())
 	}
 
-	fn get_account_next_index(&self, who: &AccountId) -> ApiResult<Index> {
+	fn get_account_next_index(&self, who: &Self::AccountId) -> ApiResult<Self::Index> {
 		self.get_system_account_next_index(who.clone())
 	}
 }