--- conflicted
+++ resolved
@@ -30,15 +30,11 @@
 #[cfg(all(not(feature = "std"), feature = "sgx"))]
 use crate::sgx_reexport_prelude::*;
 
-<<<<<<< HEAD
 use crate::{
 	cert,
 	maa::{MAAHandler, MAAService},
-	Error as EnclaveError, Error, Result as EnclaveResult,
+	Error as EnclaveError, Result as EnclaveResult,
 };
-=======
-use crate::{cert, Error as EnclaveError, Result as EnclaveResult};
->>>>>>> 4623a759
 use codec::Encode;
 use core::{convert::TryInto, default::Default};
 use itertools::Itertools;
