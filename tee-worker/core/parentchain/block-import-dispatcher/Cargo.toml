[package]
name = "itc-parentchain-block-import-dispatcher"
version = "0.9.0"
authors = ['Trust Computing GmbH <info@litentry.com>', 'Integritee AG <hello@integritee.network>']
edition = "2021"

[dependencies]
# sgx dependencies
sgx_tstd = { branch = "master", git = "https://github.com/apache/teaclave-sgx-sdk.git", optional = true }
sgx_types = { branch = "master", git = "https://github.com/apache/teaclave-sgx-sdk.git" }

# local dependencies
itc-parentchain-block-importer = { path = "../block-importer", default-features = false }
itp-import-queue = { path = "../../../core-primitives/import-queue", default-features = false }

# sgx enabled external libraries
thiserror_sgx = { package = "thiserror", git = "https://github.com/mesalock-linux/thiserror-sgx", tag = "sgx_1.1.3", optional = true }

# crates.io std-only compatible libraries (make sure these versions match with the sgx-enabled ones above)
thiserror = { version = "1.0", optional = true }

# crates.io no-std compatible libraries
log = { version = "0.4", default-features = false }
<<<<<<< HEAD
sp-runtime = { default-features = false, git = "https://github.com/paritytech/substrate.git", branch = "polkadot-v0.9.42" }
=======
>>>>>>> e9ec61a4

[dev-dependencies]
itc-parentchain-block-importer = { path = "../block-importer", features = ["mocks"] }

[features]
default = ["std"]
std = [
    # local
    "itc-parentchain-block-importer/std",
    "itp-import-queue/std",
    # no-std compatible libraries
    "log/std",
    # std-only compatible libraries
    "thiserror",
]
sgx = [
    # sgx
    "sgx_tstd",
    # local
    "itc-parentchain-block-importer/sgx",
    "itp-import-queue/sgx",
    # sgx enabled external libraries
    "thiserror_sgx",
]

# feature to export mock implementations, only to be used for dev-dependencies!
mocks = []<|MERGE_RESOLUTION|>--- conflicted
+++ resolved
@@ -21,10 +21,6 @@
 
 # crates.io no-std compatible libraries
 log = { version = "0.4", default-features = false }
-<<<<<<< HEAD
-sp-runtime = { default-features = false, git = "https://github.com/paritytech/substrate.git", branch = "polkadot-v0.9.42" }
-=======
->>>>>>> e9ec61a4
 
 [dev-dependencies]
 itc-parentchain-block-importer = { path = "../block-importer", features = ["mocks"] }
