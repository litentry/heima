// Copyright 2020-2023 Litentry Technologies GmbH.
// This file is part of Litentry.
//
// Litentry is free software: you can redistribute it and/or modify
// it under the terms of the GNU General Public License as published by
// the Free Software Foundation, either version 3 of the License, or
// (at your option) any later version.
//
// Litentry is distributed in the hope that it will be useful,
// but WITHOUT ANY WARRANTY; without even the implied warranty of
// MERCHANTABILITY or FITNESS FOR A PARTICULAR PURPOSE.  See the
// GNU General Public License for more details.
//
// You should have received a copy of the GNU General Public License
// along with Litentry.  If not, see <https://www.gnu.org/licenses/>.

use crate::{
	error::{Error, IMPError, Result},
	executor::Executor,
	IndirectCallsExecutor,
};
use codec::{Decode, Encode};
use ita_stf::{TrustedCall, TrustedOperation};
use itp_node_api::{
	api_client::ParentchainUncheckedExtrinsic,
	metadata::{
		pallet_imp::IMPCallIndexes, pallet_teerex::TeerexCallIndexes,
		pallet_utility::UTILCallIndexes, pallet_vcmp::VCMPCallIndexes,
		provider::AccessNodeMetadata,
	},
};
use itp_sgx_crypto::{key_repository::AccessKey, ShieldingCryptoDecrypt, ShieldingCryptoEncrypt};
use itp_stf_executor::traits::StfEnclaveSigning;
use itp_top_pool_author::traits::AuthorApi;
use itp_types::{VerifyIdentityFn, H256};
use litentry_primitives::{Identity, ParentchainBlockNumber, ValidationData};
use sp_runtime::traits::{AccountIdLookup, StaticLookup};

pub(crate) struct VerifyIdentity {
	pub(crate) block_number: ParentchainBlockNumber,
}

impl VerifyIdentity {
	fn execute_internal<
		ShieldingKeyRepository,
		StfEnclaveSigner,
		TopPoolAuthor,
		NodeMetadataProvider,
	>(
		&self,
		context: &IndirectCallsExecutor<
			ShieldingKeyRepository,
			StfEnclaveSigner,
			TopPoolAuthor,
			NodeMetadataProvider,
		>,
		extrinsic: ParentchainUncheckedExtrinsic<
			<Self as Executor<
				ShieldingKeyRepository,
				StfEnclaveSigner,
				TopPoolAuthor,
				NodeMetadataProvider,
			>>::Call,
		>,
	) -> Result<()>
	where
		ShieldingKeyRepository: AccessKey,
		<ShieldingKeyRepository as AccessKey>::KeyType: ShieldingCryptoDecrypt<Error = itp_sgx_crypto::Error>
			+ ShieldingCryptoEncrypt<Error = itp_sgx_crypto::Error>,
		StfEnclaveSigner: StfEnclaveSigning,
		TopPoolAuthor: AuthorApi<H256, H256> + Send + Sync + 'static,
		NodeMetadataProvider: AccessNodeMetadata,
		NodeMetadataProvider::MetadataType:
			IMPCallIndexes + TeerexCallIndexes + VCMPCallIndexes + UTILCallIndexes,
	{
		let (_, (shard, encrypted_identity, encrypted_validation_data)) = extrinsic.function;
		let shielding_key = context.shielding_key_repo.retrieve_key()?;

		let identity: Identity =
			Identity::decode(&mut shielding_key.decrypt(&encrypted_identity)?.as_slice())?;
		let validation_data = ValidationData::decode(
			&mut shielding_key.decrypt(&encrypted_validation_data)?.as_slice(),
		)?;

		if let Some((multiaddress_account, _, _)) = extrinsic.signature {
			let account = AccountIdLookup::lookup(multiaddress_account)?;
			let enclave_account_id = context.stf_enclave_signer.get_enclave_account()?;
			let trusted_call = TrustedCall::verify_identity_preflight(
				enclave_account_id,
				account,
				identity,
				validation_data,
				self.block_number,
			);
			let signed_trusted_call =
				context.stf_enclave_signer.sign_call_with_self(&trusted_call, &shard)?;
			let trusted_operation = TrustedOperation::indirect_call(signed_trusted_call);

			let encrypted_trusted_call = shielding_key.encrypt(&trusted_operation.encode())?;
			context.submit_trusted_call(shard, encrypted_trusted_call);
		}
		Ok(())
	}
}

impl<ShieldingKeyRepository, StfEnclaveSigner, TopPoolAuthor, NodeMetadataProvider>
	Executor<ShieldingKeyRepository, StfEnclaveSigner, TopPoolAuthor, NodeMetadataProvider>
	for VerifyIdentity
where
	ShieldingKeyRepository: AccessKey,
	<ShieldingKeyRepository as AccessKey>::KeyType: ShieldingCryptoDecrypt<Error = itp_sgx_crypto::Error>
		+ ShieldingCryptoEncrypt<Error = itp_sgx_crypto::Error>,
	StfEnclaveSigner: StfEnclaveSigning,
	TopPoolAuthor: AuthorApi<H256, H256> + Send + Sync + 'static,
	NodeMetadataProvider: AccessNodeMetadata,
	NodeMetadataProvider::MetadataType:
		IMPCallIndexes + TeerexCallIndexes + VCMPCallIndexes + UTILCallIndexes,
{
	type Call = VerifyIdentityFn;

	fn call_index(&self, call: &Self::Call) -> [u8; 2] {
		call.0
	}

	fn call_index_from_metadata(
		&self,
		metadata_type: &NodeMetadataProvider::MetadataType,
	) -> Result<[u8; 2]> {
		metadata_type.verify_identity_call_indexes().map_err(|e| e.into())
	}

	fn execute(
		&self,
		context: &IndirectCallsExecutor<
			ShieldingKeyRepository,
			StfEnclaveSigner,
			TopPoolAuthor,
			NodeMetadataProvider,
		>,
		extrinsic: ParentchainUncheckedExtrinsic<Self::Call>,
<<<<<<< HEAD
	) -> Result<()> {
		self.execute_internal(context, extrinsic)
			.map_err(|_| Error::IMPHandlingError(IMPError::VerifyIdentityHandlingFailed))
=======
	) -> Result<(), Error> {
		let (_, shard, _, _) = extrinsic.function;
		let e = Error::IMPHandlingError(IMPError::VerifyIdentityHandlingFailed);
		if self.execute_internal(context, extrinsic).is_err() {
			// try to handle the error internally, if we get another error, log it and return the
			// original error
			if let Err(internal_e) = context.submit_trusted_call_from_error(shard, &e) {
				log::warn!("fail to handle internal errors in verify_identity: {:?}", internal_e);
			}
			return Err(e)
		}
		Ok(())
>>>>>>> 1347ff35
	}
}<|MERGE_RESOLUTION|>--- conflicted
+++ resolved
@@ -138,13 +138,8 @@
 			NodeMetadataProvider,
 		>,
 		extrinsic: ParentchainUncheckedExtrinsic<Self::Call>,
-<<<<<<< HEAD
 	) -> Result<()> {
-		self.execute_internal(context, extrinsic)
-			.map_err(|_| Error::IMPHandlingError(IMPError::VerifyIdentityHandlingFailed))
-=======
-	) -> Result<(), Error> {
-		let (_, shard, _, _) = extrinsic.function;
+		let (_, (shard, _, _)) = extrinsic.function;
 		let e = Error::IMPHandlingError(IMPError::VerifyIdentityHandlingFailed);
 		if self.execute_internal(context, extrinsic).is_err() {
 			// try to handle the error internally, if we get another error, log it and return the
@@ -155,6 +150,5 @@
 			return Err(e)
 		}
 		Ok(())
->>>>>>> 1347ff35
 	}
 }