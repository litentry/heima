--- conflicted
+++ resolved
@@ -71,11 +71,6 @@
 				enclave_account_id,
 				account,
 				assertion.clone(),
-<<<<<<< HEAD
-				*shard,
-=======
-				self.block_number,
->>>>>>> 62d4f2a3
 				hash_of(extrinsic),
 			);
 			let signed_trusted_call =
