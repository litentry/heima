[package]
name = "itc-parentchain-indirect-calls-executor"
version = "0.1.0"
authors = ['Trust Computing GmbH <info@litentry.com>', 'Integritee AG <hello@integritee.network>']
edition = "2021"

[dependencies]
# sgx dependencies
sgx_tstd = { branch = "master", git = "https://github.com/apache/teaclave-sgx-sdk.git", optional = true }
sgx_types = { branch = "master", git = "https://github.com/apache/teaclave-sgx-sdk.git" }

# local dependencies
itp-api-client-types = { path = "../../../core-primitives/node-api/api-client-types", default-features = false }
itp-enclave-metrics = { path = "../../../core-primitives/enclave-metrics", default-features = false }
itp-node-api = { path = "../../../core-primitives/node-api", default-features = false }
itp-ocall-api = { path = "../../../core-primitives/ocall-api", default-features = false }
itp-sgx-crypto = { path = "../../../core-primitives/sgx/crypto", default-features = false }
itp-stf-executor = { path = "../../../core-primitives/stf-executor", default-features = false }
itp-stf-primitives = { path = "../../../core-primitives/stf-primitives", default-features = false }
itp-test = { path = "../../../core-primitives/test", default-features = false }
itp-top-pool-author = { path = "../../../core-primitives/top-pool-author", default-features = false }
itp-types = { path = "../../../core-primitives/types", default-features = false }

# sgx enabled external libraries
futures_sgx = { package = "futures", git = "https://github.com/mesalock-linux/futures-rs-sgx", optional = true }
thiserror_sgx = { package = "thiserror", git = "https://github.com/mesalock-linux/thiserror-sgx", tag = "sgx_1.1.3", optional = true }

# std compatible external libraries (make sure these versions match with the sgx-enabled ones above)
futures = { version = "0.3.8", optional = true }
thiserror = { version = "1.0", optional = true }

# no-std compatible libraries
codec = { package = "parity-scale-codec", version = "3.0.0", default-features = false, features = ["derive"] }
log = { version = "0.4", default-features = false }

# substrate dep
binary-merkle-tree = { default-features = false, git = "https://github.com/paritytech/substrate.git", branch = "polkadot-v0.9.42" }
sp-core = { default-features = false, features = ["full_crypto"], git = "https://github.com/paritytech/substrate.git", branch = "polkadot-v0.9.42" }
sp-runtime = { default-features = false, git = "https://github.com/paritytech/substrate.git", branch = "polkadot-v0.9.42" }

# litentry
litentry-primitives = { path = "../../../litentry/primitives", default-features = false }
<<<<<<< HEAD
sp-std = { default-features = false, git = "https://github.com/paritytech/substrate.git", branch = "polkadot-v0.9.42" }
=======
>>>>>>> 39267791

[dev-dependencies]
env_logger = "0.9.0"
itp-node-api = { path = "../../../core-primitives/node-api", features = ["mocks"] }
itp-sgx-crypto = { path = "../../../core-primitives/sgx/crypto", features = ["mocks"] }
itp-stf-executor = { path = "../../../core-primitives/stf-executor", features = ["mocks"] }
itp-test = { path = "../../../core-primitives/test" }
itp-top-pool-author = { path = "../../../core-primitives/top-pool-author", features = ["mocks"] }
itc-parentchain-test = { path = "../../../core/parentchain/test" }
ita-parentchain-interface = { path = "../../../app-libs/parentchain-interface" }
lc-evm-dynamic-assertions = { path = "../../../litentry/core/evm-dynamic-assertions" }

[features]
default = ["std"]
std = [
    "codec/std",
    "futures",
    "itp-node-api/std",
    "itp-sgx-crypto/std",
    "itp-stf-executor/std",
    "itp-top-pool-author/std",
    "itp-api-client-types/std",
    "itp-test/std",
    "itp-types/std",
    "itp-enclave-metrics/std",
    "log/std",
    #substrate
    "binary-merkle-tree/std",
    "sp-core/std",
    "sp-runtime/std",
    "thiserror",
    # litentry
    "litentry-primitives/std",
<<<<<<< HEAD
    "itp-utils/std",
    "sp-std/std",
=======
>>>>>>> 39267791
]
sgx = [
    "sgx_tstd",
    "futures_sgx",
    "itp-node-api/sgx",
    "itp-sgx-crypto/sgx",
    "itp-stf-executor/sgx",
    "itp-top-pool-author/sgx",
    "itp-enclave-metrics/sgx",
    "itp-test/sgx",
    "thiserror_sgx",
    # litentry
    "litentry-primitives/sgx",
]<|MERGE_RESOLUTION|>--- conflicted
+++ resolved
@@ -40,10 +40,6 @@
 
 # litentry
 litentry-primitives = { path = "../../../litentry/primitives", default-features = false }
-<<<<<<< HEAD
-sp-std = { default-features = false, git = "https://github.com/paritytech/substrate.git", branch = "polkadot-v0.9.42" }
-=======
->>>>>>> 39267791
 
 [dev-dependencies]
 env_logger = "0.9.0"
@@ -77,11 +73,6 @@
     "thiserror",
     # litentry
     "litentry-primitives/std",
-<<<<<<< HEAD
-    "itp-utils/std",
-    "sp-std/std",
-=======
->>>>>>> 39267791
 ]
 sgx = [
     "sgx_tstd",
