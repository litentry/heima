--- conflicted
+++ resolved
@@ -82,12 +82,9 @@
     "litentry/core/vc-task/receiver",
     "litentry/core/dynamic-assertion",
     "litentry/core/evm-dynamic-assertions",
-<<<<<<< HEAD
     "litentry/core/rsa-wrapper",
-=======
     "litentry/core/parachain-extrinsic-task/sender",
     "litentry/core/parachain-extrinsic-task/receiver",
->>>>>>> b3082f70
 ]
 
 [patch."https://github.com/apache/teaclave-sgx-sdk.git"]
