[package]
name = "litentry-worker"
version = "0.12.0"
authors = ['Trust Computing GmbH <info@litentry.com>', 'Integritee AG <hello@integritee.network>']
build = "build.rs"
edition = "2021"

[dependencies]
async-trait = "0.1.50"
base58 = "0.2"
clap = { version = "2.33", features = ["yaml"] }
dirs = "3.0.2"
env_logger = "0.9"
futures = "0.3"
hex = "0.4.3"
jsonrpsee = { version = "0.2.0", features = ["client", "ws-server", "macros"] }
lazy_static = "1.4.0"
log = "0.4"
parking_lot = "0.12.1"
parse_duration = "2.1.1"
# for litentry-parachain: otherwise we have a conflict in substrate-prometheus-endpoint
prometheus = { version = "0.13.0", default-features = false, features = ["process"] }
scale-info = { version = "2.0.1", default-features = false, features = ["derive"] }
serde = "1.0"
serde_derive = "1.0"
serde_json = "1.0"
thiserror = "1.0"
tokio = { version = "1.6.1", features = ["full"] }
warp = "0.3"


# ipfs
ipfs-api = "0.11.0"

codec = { package = "parity-scale-codec", version = "3.0.0", default-features = false, features = ["derive"] }
primitive-types = { version = "0.12.1", default-features = false, features = ["codec"] }

sgx_crypto_helper = { branch = "master", git = "https://github.com/apache/teaclave-sgx-sdk.git" }
sgx_types = { branch = "master", git = "https://github.com/apache/teaclave-sgx-sdk.git" }
sgx_urts = { branch = "master", git = "https://github.com/apache/teaclave-sgx-sdk.git" }

# local
itc-parentchain = { path = "../core/parentchain/parentchain-crate" }
itc-rest-client = { path = "../core/rest-client" }
itc-rpc-client = { path = "../core/rpc-client" }
itc-rpc-server = { path = "../core/rpc-server" }
itp-enclave-api = { path = "../core-primitives/enclave-api" }
itp-enclave-metrics = { path = "../core-primitives/enclave-metrics" }
itp-node-api = { path = "../core-primitives/node-api" }
itp-settings = { path = "../core-primitives/settings" }
itp-storage = { path = "../core-primitives/storage" }
itp-types = { path = "../core-primitives/types" }
itp-utils = { path = "../core-primitives/utils" }
its-consensus-slots = { path = "../sidechain/consensus/slots" }
its-peer-fetch = { path = "../sidechain/peer-fetch" }
its-primitives = { path = "../sidechain/primitives" }
its-rpc-handler = { path = "../sidechain/rpc-handler" }
its-storage = { path = "../sidechain/storage" }

# `default-features = false` to remove the jsonrpsee dependency.
substrate-api-client = { default-features = false, features = ["std", "ws-client"], git = "https://github.com/scs/substrate-api-client.git", branch = "polkadot-v0.9.42-tag-v0.14.0" }

# Substrate dependencies
<<<<<<< HEAD
frame-support = { git = "https://github.com/paritytech/substrate.git", branch = "polkadot-v0.9.42" }
frame-system = { git = "https://github.com/paritytech/substrate.git", branch = "polkadot-v0.9.42" }
pallet-balances = { git = "https://github.com/paritytech/substrate.git", branch = "polkadot-v0.9.42" }
sp-consensus-grandpa = { git = "https://github.com/paritytech/substrate.git", branch = "polkadot-v0.9.42" }
sp-core = { git = "https://github.com/paritytech/substrate.git", branch = "polkadot-v0.9.42", features = ["full_crypto"] }
sp-keyring = { git = "https://github.com/paritytech/substrate.git", branch = "polkadot-v0.9.42" }
sp-runtime = { git = "https://github.com/paritytech/substrate.git", branch = "polkadot-v0.9.42" }
=======
frame-support = { git = "https://github.com/paritytech/substrate.git", branch = "polkadot-v0.9.39" }
pallet-balances = { git = "https://github.com/paritytech/substrate.git", branch = "polkadot-v0.9.39" }
sp-core = { git = "https://github.com/paritytech/substrate.git", branch = "polkadot-v0.9.39", features = ["full_crypto"] }
sp-finality-grandpa = { git = "https://github.com/paritytech/substrate.git", branch = "polkadot-v0.9.39" }
sp-keyring = { git = "https://github.com/paritytech/substrate.git", branch = "polkadot-v0.9.39" }
sp-runtime = { git = "https://github.com/paritytech/substrate.git", branch = "polkadot-v0.9.39" }
>>>>>>> e9ec61a4

# litentry
config = "0.13.3"
ita-stf = { path = "../app-libs/stf", default-features = false }
itp-stf-primitives = { path = "../core-primitives/stf-primitives" }
lc-data-providers = { path = "../litentry/core/data-providers" }
lc-mock-server = { path = "../litentry/core/mock-server" }
lc-stf-task-sender = { path = "../litentry/core/stf-task/sender", default-features = false }
litentry-primitives = { path = "../litentry/primitives" }
my-node-runtime = { package = "rococo-parachain-runtime", path = "../../runtime/rococo" }
sgx-verify = { path = "../../pallets/teerex/sgx-verify", default-features = false }
teerex-primitives = { path = "../../primitives/teerex", default-features = false }

[features]
default = []
evm = []
sidechain = ["itp-settings/sidechain"]
offchain-worker = ["itp-settings/offchain-worker"]
production = ["itp-settings/production"]
teeracle = ["itp-settings/teeracle"]
dcap = []
attesteer = ["dcap"]

[dev-dependencies]
# crates.io
anyhow = "1.0.40"
mockall = "0.11"
# local
itc-parentchain-test = { path = "../core/parentchain/test" }
its-peer-fetch = { path = "../sidechain/peer-fetch", features = ["mocks"] }
its-test = { path = "../sidechain/test" }<|MERGE_RESOLUTION|>--- conflicted
+++ resolved
@@ -44,6 +44,7 @@
 itc-rest-client = { path = "../core/rest-client" }
 itc-rpc-client = { path = "../core/rpc-client" }
 itc-rpc-server = { path = "../core/rpc-server" }
+itp-api-client-types = { path = "../core-primitives/node-api/api-client-types" }
 itp-enclave-api = { path = "../core-primitives/enclave-api" }
 itp-enclave-metrics = { path = "../core-primitives/enclave-metrics" }
 itp-node-api = { path = "../core-primitives/node-api" }
@@ -61,22 +62,12 @@
 substrate-api-client = { default-features = false, features = ["std", "ws-client"], git = "https://github.com/scs/substrate-api-client.git", branch = "polkadot-v0.9.42-tag-v0.14.0" }
 
 # Substrate dependencies
-<<<<<<< HEAD
 frame-support = { git = "https://github.com/paritytech/substrate.git", branch = "polkadot-v0.9.42" }
-frame-system = { git = "https://github.com/paritytech/substrate.git", branch = "polkadot-v0.9.42" }
 pallet-balances = { git = "https://github.com/paritytech/substrate.git", branch = "polkadot-v0.9.42" }
 sp-consensus-grandpa = { git = "https://github.com/paritytech/substrate.git", branch = "polkadot-v0.9.42" }
 sp-core = { git = "https://github.com/paritytech/substrate.git", branch = "polkadot-v0.9.42", features = ["full_crypto"] }
 sp-keyring = { git = "https://github.com/paritytech/substrate.git", branch = "polkadot-v0.9.42" }
 sp-runtime = { git = "https://github.com/paritytech/substrate.git", branch = "polkadot-v0.9.42" }
-=======
-frame-support = { git = "https://github.com/paritytech/substrate.git", branch = "polkadot-v0.9.39" }
-pallet-balances = { git = "https://github.com/paritytech/substrate.git", branch = "polkadot-v0.9.39" }
-sp-core = { git = "https://github.com/paritytech/substrate.git", branch = "polkadot-v0.9.39", features = ["full_crypto"] }
-sp-finality-grandpa = { git = "https://github.com/paritytech/substrate.git", branch = "polkadot-v0.9.39" }
-sp-keyring = { git = "https://github.com/paritytech/substrate.git", branch = "polkadot-v0.9.39" }
-sp-runtime = { git = "https://github.com/paritytech/substrate.git", branch = "polkadot-v0.9.39" }
->>>>>>> e9ec61a4
 
 # litentry
 config = "0.13.3"
