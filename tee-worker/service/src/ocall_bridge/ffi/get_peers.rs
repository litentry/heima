use crate::ocall_bridge::bridge_api::{Bridge, SidechainBridge};
use itp_utils::write_slice_and_whitespace_pad;
use log::*;
use sgx_types::error::*;
use std::{slice, sync::Arc};

#[no_mangle]
pub unsafe extern "C" fn ocall_get_trusted_peers_urls(
	peers_ptr: *mut u8,
	peers_size: u32,
) -> SgxStatus {
	get_trusted_peers_urls(peers_ptr, peers_size, Bridge::get_sidechain_api())
}

fn get_trusted_peers_urls(
	peers_ptr: *mut u8,
	peers_size: u32,
	sidechain_api: Arc<dyn SidechainBridge>,
<<<<<<< HEAD
) -> SgxStatus {
	debug!("    Entering ocall_get_trusted_peers_urls");
=======
) -> sgx_status_t {
	trace!("    Entering ocall_get_trusted_peers_urls");
>>>>>>> b3082f70

	let peers_encoded = match sidechain_api.get_trusted_peers_urls() {
		Ok(r) => r,
		Err(e) => {
			error!("get peers failed: {:?}", e);
			return SgxStatus::Unexpected
		},
	};

	let peers_encoded_slice = unsafe { slice::from_raw_parts_mut(peers_ptr, peers_size as usize) };
	if let Err(e) = write_slice_and_whitespace_pad(peers_encoded_slice, peers_encoded) {
		error!("Failed to transfer encoded peers to o-call buffer: {:?}", e);
		return SgxStatus::Unexpected
	}

	SgxStatus::Success
}<|MERGE_RESOLUTION|>--- conflicted
+++ resolved
@@ -16,13 +16,8 @@
 	peers_ptr: *mut u8,
 	peers_size: u32,
 	sidechain_api: Arc<dyn SidechainBridge>,
-<<<<<<< HEAD
 ) -> SgxStatus {
-	debug!("    Entering ocall_get_trusted_peers_urls");
-=======
-) -> sgx_status_t {
 	trace!("    Entering ocall_get_trusted_peers_urls");
->>>>>>> b3082f70
 
 	let peers_encoded = match sidechain_api.get_trusted_peers_urls() {
 		Ok(r) => r,
