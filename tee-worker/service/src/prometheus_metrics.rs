/*
	Copyright 2021 Integritee AG and Supercomputing Systems AG

	Licensed under the Apache License, Version 2.0 (the "License");
	you may not use this file except in compliance with the License.
	You may obtain a copy of the License at

		http://www.apache.org/licenses/LICENSE-2.0

	Unless required by applicable law or agreed to in writing, software
	distributed under the License is distributed on an "AS IS" BASIS,
	WITHOUT WARRANTIES OR CONDITIONS OF ANY KIND, either express or implied.
	See the License for the specific language governing permissions and
	limitations under the License.

*/

//! Service for prometheus metrics, hosted on a http server.

#[cfg(feature = "teeracle")]
use crate::teeracle::teeracle_metrics::update_teeracle_metrics;

use crate::{
	account_funding::EnclaveAccountInfo,
	error::{Error, ServiceResult},
};
use async_trait::async_trait;
use codec::{Decode, Encode};
#[cfg(feature = "attesteer")]
use core::time::Duration;
use frame_support::scale_info::TypeInfo;
#[cfg(feature = "dcap")]
use itc_rest_client::{
	http_client::{DefaultSend, HttpClient},
	rest_client::{RestClient, Url as URL},
	RestGet, RestPath,
};
use itp_enclave_metrics::EnclaveMetric;
use lazy_static::lazy_static;
use lc_stf_task_sender::RequestType;
use litentry_primitives::{Assertion, Identity};
use log::*;
use prometheus::{
	proto::MetricFamily, register_counter_vec, register_histogram, register_histogram_vec,
	register_int_gauge, register_int_gauge_vec, CounterVec, Histogram, HistogramVec, IntGauge,
	IntGaugeVec,
};
use serde::{Deserialize, Serialize};
use std::{net::SocketAddr, sync::Arc};
use warp::{Filter, Rejection, Reply};

lazy_static! {
	/// Register all the prometheus metrics we want to monitor (aside from the default process ones).

	static ref ENCLAVE_ACCOUNT_FREE_BALANCE: IntGauge =
		register_int_gauge!("litentry_worker_enclave_account_free_balance", "Free balance of the enclave account")
			.unwrap();
	static ref ENCLAVE_SIDECHAIN_BLOCK_HEIGHT: IntGauge =
		register_int_gauge!("litentry_worker_enclave_sidechain_block_height", "Enclave sidechain block height")
			.unwrap();
	static ref ENCLAVE_SIDECHAIN_TOP_POOL_SIZE: IntGauge =
		register_int_gauge!("litentry_worker_enclave_sidechain_top_pool_size", "Enclave sidechain top pool size")
			.unwrap();
	static ref ENCLAVE_STF_TASKS: IntGaugeVec =
		register_int_gauge_vec!("litentry_worker_enclave_stf_total_tasks", "Litentry Stf Tasks", &["request_type", "variant"])
			.unwrap();
	static ref ENCLAVE_STF_TASKS_EXECUTION: HistogramVec =
		register_histogram_vec!("litentry_worker_enclave_stf_tasks_execution_times", "Litentry Stf Tasks Exeuction Time", &["request_type", "variant"])
			.unwrap();
	static ref ENCLAVE_SUCCESSFUL_TRUSTED_OPERATION: CounterVec =
		register_counter_vec!("litentry_worker_enclave_successful_trusted_operation", "Litentry Successful Trusted Operation", &["call"])
			.unwrap();
	static ref ENCLAVE_FAILED_TRUSTED_OPERATION: CounterVec =
		register_counter_vec!("litentry_worker_enclave_failed_trusted_operation", "Litentry Failed Trusted Operation", &["call"])
			.unwrap();
	static ref ENCLAVE_PARENTCHAIN_BLOCK_IMPORT_TIME: Histogram =
		register_histogram!("litentry_worker_enclave_parentchain_block_import_time", "Time taken to import parentchain block")
			.unwrap();
	static ref ENCLAVE_SIDECHAIN_BLOCK_IMPORT_TIME: Histogram =
		register_histogram!("litentry_worker_enclave_sidechain_block_import_time", "Time taken to import sidechain block")
			.unwrap();
	static ref ENCLAVE_SIDECHAIN_SLOT_PREPARE_TIME: Histogram =
		register_histogram!("litentry_worker_enclave_sidechain_slot_prepare_time", "Time taken to prepare sidechain extrinsics for execution")
			.unwrap();
	static ref ENCLAVE_SIDECHAIN_SLOT_STF_EXECUTION_TIME: Histogram =
		register_histogram!("litentry_worker_enclave_sidechain_slot_stf_execution_time", "Time taken to execute sidechain extrinsics")
			.unwrap();
	static ref ENCLAVE_SIDECHAIN_SLOT_BLOCK_COMPOSITION_TIME: Histogram =
		register_histogram!("litentry_worker_enclave_sidechain_slot_block_composition_time", "Time taken to compose sidechain block")
			.unwrap();
	static ref ENCLAVE_SIDECHAIN_BLOCK_BROADCASTING_TIME: Histogram =
		register_histogram!("litentry_worker_enclave_sidechain_block_broadcasting_time", "Time taken to broadcast sidechain block")
			.unwrap();

}

pub async fn start_metrics_server<MetricsHandler>(
	metrics_handler: Arc<MetricsHandler>,
	port: u16,
) -> ServiceResult<()>
where
	MetricsHandler: HandleMetrics + Send + Sync + 'static,
{
	let metrics_route = warp::path!("metrics").and_then(move || {
		let handler_clone = metrics_handler.clone();
		async move { handler_clone.handle_metrics().await }
	});
	let socket_addr: SocketAddr = ([0, 0, 0, 0], port).into();

	info!("Running prometheus metrics server on: {:?}", socket_addr);
	warp::serve(metrics_route).run(socket_addr).await;

	info!("Prometheus metrics server shut down");
	Ok(())
}

#[async_trait]
pub trait HandleMetrics {
	type ReplyType: Reply;

	async fn handle_metrics(&self) -> Result<Self::ReplyType, Rejection>;
}

/// Metrics handler implementation.
pub struct MetricsHandler<Wallet> {
	enclave_wallet: Arc<Wallet>,
}

#[async_trait]
impl<Wallet> HandleMetrics for MetricsHandler<Wallet>
where
	Wallet: EnclaveAccountInfo + Send + Sync,
{
	type ReplyType = String;

	async fn handle_metrics(&self) -> Result<Self::ReplyType, Rejection> {
		self.update_metrics().await;

		let default_metrics = match gather_metrics_into_reply(&prometheus::gather()) {
			Ok(r) => r,
			Err(e) => {
				error!("Failed to gather prometheus metrics: {:?}", e);
				String::default()
			},
		};

		Ok(default_metrics)
	}
}

impl<Wallet> MetricsHandler<Wallet>
where
	Wallet: EnclaveAccountInfo + Send + Sync,
{
	pub fn new(enclave_wallet: Arc<Wallet>) -> Self {
		MetricsHandler { enclave_wallet }
	}

	async fn update_metrics(&self) {
		match self.enclave_wallet.free_balance() {
			Ok(b) => {
				ENCLAVE_ACCOUNT_FREE_BALANCE.set(b as i64);
			},
			Err(e) => {
				error!("Failed to fetch free balance metric, value will not be updated: {:?}", e);
			},
		}
	}
}

fn gather_metrics_into_reply(metrics: &[MetricFamily]) -> ServiceResult<String> {
	use prometheus::Encoder;
	let encoder = prometheus::TextEncoder::new();

	let mut buffer = Vec::new();
	encoder.encode(metrics, &mut buffer).map_err(|e| {
		Error::Custom(format!("Failed to encode prometheus metrics: {:?}", e).into())
	})?;

	let result_string = String::from_utf8(buffer).map_err(|e| {
		Error::Custom(
			format!("Failed to convert Prometheus encoded metrics to UTF8: {:?}", e).into(),
		)
	})?;

	Ok(result_string)
}

/// Trait to receive metric updates from inside the enclave.
pub trait ReceiveEnclaveMetrics {
	fn receive_enclave_metric(&self, metric: EnclaveMetric) -> ServiceResult<()>;
}

pub struct EnclaveMetricsReceiver;

impl ReceiveEnclaveMetrics for EnclaveMetricsReceiver {
	fn receive_enclave_metric(&self, metric: EnclaveMetric) -> ServiceResult<()> {
		match metric {
			EnclaveMetric::SetSidechainBlockHeight(h) => {
				ENCLAVE_SIDECHAIN_BLOCK_HEIGHT.set(h as i64);
			},
			EnclaveMetric::TopPoolSizeSet(pool_size) => {
				ENCLAVE_SIDECHAIN_TOP_POOL_SIZE.set(pool_size as i64);
			},
			EnclaveMetric::TopPoolSizeIncrement => {
				ENCLAVE_SIDECHAIN_TOP_POOL_SIZE.inc();
			},
			EnclaveMetric::TopPoolSizeDecrement => {
				ENCLAVE_SIDECHAIN_TOP_POOL_SIZE.dec();
			},
			EnclaveMetric::StfTaskExecutionTime(req, time) => {
				handle_stf_call_request(*req, time);
			},
			EnclaveMetric::SuccessfulTrustedOperationIncrement(metric_name) => {
				ENCLAVE_SUCCESSFUL_TRUSTED_OPERATION.with_label_values(&[&metric_name]).inc();
			},
			EnclaveMetric::FailedTrustedOperationIncrement(metric_name) => {
				ENCLAVE_FAILED_TRUSTED_OPERATION.with_label_values(&[&metric_name]).inc();
			},
			EnclaveMetric::ParentchainBlockImportTime(time) =>
				ENCLAVE_PARENTCHAIN_BLOCK_IMPORT_TIME.observe(time.as_secs_f64()),
			EnclaveMetric::SidechainBlockImportTime(time) =>
				ENCLAVE_SIDECHAIN_BLOCK_IMPORT_TIME.observe(time.as_secs_f64()),
			EnclaveMetric::SidechainSlotPrepareTime(time) =>
				ENCLAVE_SIDECHAIN_SLOT_PREPARE_TIME.observe(time.as_secs_f64()),
			EnclaveMetric::SidechainSlotStfExecutionTime(time) =>
				ENCLAVE_SIDECHAIN_SLOT_STF_EXECUTION_TIME.observe(time.as_secs_f64()),
			EnclaveMetric::SidechainSlotBlockCompositionTime(time) =>
				ENCLAVE_SIDECHAIN_SLOT_BLOCK_COMPOSITION_TIME.observe(time.as_secs_f64()),
			EnclaveMetric::SidechainBlockBroadcastingTime(time) =>
				ENCLAVE_SIDECHAIN_BLOCK_BROADCASTING_TIME.observe(time.as_secs_f64()),
			#[cfg(feature = "teeracle")]
			EnclaveMetric::ExchangeRateOracle(m) => update_teeracle_metrics(m)?,
			#[cfg(not(feature = "teeracle"))]
			EnclaveMetric::ExchangeRateOracle(_) => {
				error!("Received Teeracle metric, but Teeracle feature is not enabled, ignoring metric item.")
			},
		}
		Ok(())
	}
}

// Function to increment STF calls with labels
fn inc_stf_calls(category: &str, label: &str) {
	ENCLAVE_STF_TASKS.with_label_values(&[category, label]).inc();
}

// Function to observe STF call execution time with labels
fn observe_execution_time(category: &str, label: &str, time: f64) {
	ENCLAVE_STF_TASKS_EXECUTION.with_label_values(&[category, label]).observe(time);
}

// Handle STF call request and increment metrics
fn handle_stf_call_request(req: RequestType, time: f64) {
	// Determine the category based on the request type
	let category = match req {
		RequestType::IdentityVerification(_) => "link_identity",
		RequestType::AssertionVerification(_) => "request_vc",
	};

	let label = match req {
		RequestType::IdentityVerification(request) => match request.identity {
			Identity::Twitter(_) => "Twitter",
			Identity::Discord(_) => "Discord",
			Identity::Github(_) => "Github",
			Identity::Substrate(_) => "Substrate",
			Identity::Evm(_) => "Evm",
			Identity::Bitcoin(_) => "Bitcoin",
		},
		RequestType::AssertionVerification(request) => match request.assertion {
			Assertion::A1 => "A1",
			Assertion::A2(_) => "A2",
			Assertion::A3(..) => "A3",
			Assertion::A4(_) => "A4",
			Assertion::A6 => "A6",
			Assertion::A7(_) => "A7",
			Assertion::A8(_) => "A8",
			Assertion::A10(_) => "A10",
			Assertion::A11(_) => "A11",
			Assertion::A13(_) => "A13",
			Assertion::A14 => "A14",
			Assertion::A20 => "A20",
			Assertion::Achainable(..) => "Achainable",
			Assertion::Oneblock(..) => "Oneblock",
			Assertion::BnbDomainHolding => "BnbDomainHolding",
			Assertion::BnbDigitDomainClub(..) => "BnbDigitDomainClub",
			Assertion::GenericDiscordRole(_) => "GenericDiscordRole",
			Assertion::VIP3MembershipCard(..) => "VIP3MembershipCard",
			Assertion::WeirdoGhostGangHolder => "WeirdoGhostGangHolder",
<<<<<<< HEAD
			Assertion::BRC20AmountHolder => "BRC20AmountHolder",
=======
			Assertion::LITStaking => "LITStaking",
>>>>>>> e215b5b9
			Assertion::EVMAmountHolding(_) => "EVMAmountHolding",
		},
	};
	inc_stf_calls(category, label);
	observe_execution_time(category, label, time)
}

#[derive(Serialize, Deserialize, Debug)]
struct PrometheusMarblerunEvents(pub Vec<PrometheusMarblerunEvent>);

#[cfg(feature = "attesteer")]
impl RestPath<&str> for PrometheusMarblerunEvents {
	fn get_path(path: &str) -> Result<String, itc_rest_client::error::Error> {
		Ok(format!("{}", path))
	}
}

#[cfg(feature = "attesteer")]
pub fn fetch_marblerun_events(base_url: &str) -> Result<Vec<PrometheusMarblerunEvent>, Error> {
	let base_url = URL::parse(&base_url).map_err(|e| {
		Error::Custom(
			format!("Failed to parse marblerun prometheus endpoint base URL: {:?}", e).into(),
		)
	})?;
	let timeout = 3u64;
	let http_client =
		HttpClient::new(DefaultSend {}, true, Some(Duration::from_secs(timeout)), None, None);

	let mut rest_client = RestClient::new(http_client, base_url.clone());
	let events: PrometheusMarblerunEvents = rest_client.get("events").map_err(|e| {
		Error::Custom(
			format!("Failed to fetch marblerun prometheus events from: {}, error: {}", base_url, e)
				.into(),
		)
	})?;

	Ok(events.0)
}

#[derive(Serialize, Deserialize, Debug, Clone, PartialEq, Eq, Encode, Decode, TypeInfo)]
pub struct PrometheusMarblerunEvent {
	pub time: String,
	pub activation: PrometheusMarblerunEventActivation,
}

#[cfg(feature = "attesteer")]
impl PrometheusMarblerunEvent {
	pub fn get_quote_without_prepended_bytes(&self) -> &[u8] {
		let marblerun_magic_prepended_header_size = 16usize;
		&self.activation.quote.as_bytes()[marblerun_magic_prepended_header_size..]
	}
}
#[derive(Serialize, Deserialize, Debug, Clone, PartialEq, Eq, Encode, Decode, TypeInfo)]
#[serde(rename_all = "camelCase")]
pub struct PrometheusMarblerunEventActivation {
	pub marble_type: String,
	pub uuid: String,
	pub quote: String,
}<|MERGE_RESOLUTION|>--- conflicted
+++ resolved
@@ -287,11 +287,8 @@
 			Assertion::GenericDiscordRole(_) => "GenericDiscordRole",
 			Assertion::VIP3MembershipCard(..) => "VIP3MembershipCard",
 			Assertion::WeirdoGhostGangHolder => "WeirdoGhostGangHolder",
-<<<<<<< HEAD
 			Assertion::BRC20AmountHolder => "BRC20AmountHolder",
-=======
 			Assertion::LITStaking => "LITStaking",
->>>>>>> e215b5b9
 			Assertion::EVMAmountHolding(_) => "EVMAmountHolding",
 		},
 	};
