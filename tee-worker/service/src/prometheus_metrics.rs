--- conflicted
+++ resolved
@@ -283,39 +283,7 @@
 			Identity::Bitcoin(_) => "Bitcoin",
 			Identity::Solana(_) => "Solana",
 		},
-<<<<<<< HEAD
 		RequestType::AssertionVerification(request) => &assertion_to_string(request.assertion),
-=======
-		RequestType::AssertionVerification(request) => match request.assertion {
-			Assertion::A1 => "A1",
-			Assertion::A2(_) => "A2",
-			Assertion::A3(..) => "A3",
-			Assertion::A4(_) => "A4",
-			Assertion::A6 => "A6",
-			Assertion::A7(_) => "A7",
-			Assertion::A8(_) => "A8",
-			Assertion::A10(_) => "A10",
-			Assertion::A11(_) => "A11",
-			Assertion::A13(_) => "A13",
-			Assertion::A14 => "A14",
-			Assertion::A20 => "A20",
-			Assertion::Achainable(..) => "Achainable",
-			Assertion::OneBlock(..) => "OneBlock",
-			Assertion::BnbDomainHolding => "BnbDomainHolding",
-			Assertion::BnbDigitDomainClub(..) => "BnbDigitDomainClub",
-			Assertion::GenericDiscordRole(_) => "GenericDiscordRole",
-			Assertion::VIP3MembershipCard(..) => "VIP3MembershipCard",
-			Assertion::WeirdoGhostGangHolder => "WeirdoGhostGangHolder",
-			Assertion::LITStaking => "LITStaking",
-			Assertion::EVMAmountHolding(_) => "EVMAmountHolding",
-			Assertion::BRC20AmountHolder => "BRC20AmountHolder",
-			Assertion::CryptoSummary => "CryptoSummary",
-			Assertion::TokenHoldingAmount(_) => "TokenHoldingAmount",
-			Assertion::PlatformUser(_) => "PlatformUser",
-			Assertion::NftHolder(_) => "NftHolder",
-			Assertion::Dynamic(_) => "Dynamic",
-		},
->>>>>>> 3214f63f
 	};
 	inc_stf_calls(category, label);
 	observe_execution_time(category, label, time)
