--- conflicted
+++ resolved
@@ -16,89 +16,7 @@
 */
 
 #![cfg_attr(test, feature(assert_matches))]
-<<<<<<< HEAD
 #![allow(unused)]
-=======
-
-#[cfg(feature = "teeracle")]
-use crate::teeracle::{schedule_periodic_reregistration_thread, start_periodic_market_update};
-
-#[cfg(not(feature = "dcap"))]
-use crate::utils::check_files;
-
-use crate::{
-	account_funding::{setup_account_funding, EnclaveAccountInfoProvider},
-	config::Config,
-	error::Error,
-	globals::tokio_handle::{GetTokioHandle, GlobalTokioHandle},
-	initialized_service::{
-		start_is_initialized_server, InitializationHandler, IsInitialized, TrackInitialization,
-	},
-	ocall_bridge::{
-		bridge_api::Bridge as OCallBridge, component_factory::OCallBridgeComponentFactory,
-	},
-	parentchain_handler::{HandleParentchain, ParentchainHandler},
-	prometheus_metrics::{start_metrics_server, EnclaveMetricsReceiver, MetricsHandler},
-	sidechain_setup::{sidechain_init_block_production, sidechain_start_untrusted_rpc_server},
-	sync_block_broadcaster::SyncBlockBroadcaster,
-	utils::extract_shard,
-	worker::Worker,
-	worker_peers_registry::WorkerPeersRegistry,
-};
-use base58::ToBase58;
-use clap::{load_yaml, App};
-use codec::{Decode, Encode};
-use enclave::{
-	api::enclave_init,
-	tls_ra::{enclave_request_state_provisioning, enclave_run_state_provisioning_server},
-};
-use itp_enclave_api::{
-	direct_request::DirectRequest,
-	enclave_base::EnclaveBase,
-	remote_attestation::{RemoteAttestation, TlsRemoteAttestation},
-	sidechain::Sidechain,
-	stf_task_handler::StfTaskHandler,
-	teeracle_api::TeeracleApi,
-	vc_issuance::VcIssuance,
-	Enclave,
-};
-use itp_node_api::{
-	api_client::{AccountApi, PalletTeerexApi, ParentchainApi},
-	metadata::NodeMetadata,
-	node_api_factory::{CreateNodeApi, NodeApiFactory},
-};
-use itp_settings::worker_mode::{ProvideWorkerMode, WorkerMode, WorkerModeProvider};
-
-#[cfg(feature = "dcap")]
-use itp_utils::hex::hex_encode;
-
-use its_peer_fetch::{
-	block_fetch_client::BlockFetcher, untrusted_peer_fetch::UntrustedPeerFetcher,
-};
-use its_primitives::types::block::SignedBlock as SignedSidechainBlock;
-use its_storage::{interface::FetchBlocks, BlockPruner, SidechainStorageLock};
-use lc_data_providers::DataProviderConfig;
-use litentry_primitives::ParentchainHeader as Header;
-use log::*;
-use my_node_runtime::{Hash, RuntimeEvent};
-use serde_json::Value;
-use sgx_types::*;
-#[cfg(feature = "dcap")]
-use sgx_verify::extract_tcb_info_from_raw_dcap_quote;
-use substrate_api_client::{
-	ac_primitives::serde_impls::StorageKey, api::XtStatus, rpc::HandleSubscription, storage_key,
-	GetChainInfo, GetStorage, SubmitAndWatch, SubscribeChain, SubscribeEvents,
-};
-
-use sp_core::crypto::{AccountId32, Ss58Codec};
-use sp_keyring::AccountKeyring;
-use std::{collections::HashSet, env, fs::File, io::Read, str, sync::Arc, thread, time::Duration};
-
-extern crate config as rs_config;
-use itc_parentchain::primitives::ParentchainId;
-use sp_runtime::traits::Header as HeaderTrait;
-use teerex_primitives::{Enclave as TeerexEnclave, ShardIdentifier};
->>>>>>> a486e784
 
 mod account_funding;
 mod config;
@@ -125,238 +43,7 @@
 
 #[cfg(feature = "link-binary")]
 fn main() {
-<<<<<<< HEAD
 	main_impl::main();
-=======
-	// Setup logging
-	env_logger::init();
-
-	let yml = load_yaml!("cli.yml");
-	let matches = App::from_yaml(yml).get_matches();
-
-	let config = Config::from(&matches);
-
-	GlobalTokioHandle::initialize();
-
-	// log this information, don't println because some python scripts for GA rely on the
-	// stdout from the service
-	#[cfg(feature = "production")]
-	info!("*** Starting service in SGX production mode");
-	#[cfg(not(feature = "production"))]
-	info!("*** Starting service in SGX debug mode");
-
-	info!("*** Running worker in mode: {:?} \n", WorkerModeProvider::worker_mode());
-
-	let clean_reset = matches.is_present("clean-reset");
-	if clean_reset {
-		setup::purge_files_from_dir(config.data_dir()).unwrap();
-	}
-
-	// build the entire dependency tree
-	let tokio_handle = Arc::new(GlobalTokioHandle {});
-	let sidechain_blockstorage = Arc::new(
-		SidechainStorageLock::<SignedSidechainBlock>::from_base_path(
-			config.data_dir().to_path_buf(),
-		)
-		.unwrap(),
-	);
-	let node_api_factory = Arc::new(NodeApiFactory::new(
-		config.integritee_rpc_endpoint(),
-		AccountKeyring::Alice.pair(),
-	));
-	let enclave = Arc::new(enclave_init(&config).unwrap());
-	let initialization_handler = Arc::new(InitializationHandler::default());
-	let worker = Arc::new(EnclaveWorker::new(
-		config.clone(),
-		enclave.clone(),
-		node_api_factory.clone(),
-		initialization_handler.clone(),
-		HashSet::new(),
-	));
-	let sync_block_broadcaster =
-		Arc::new(SyncBlockBroadcaster::new(tokio_handle.clone(), worker.clone()));
-	let peer_updater = Arc::new(WorkerPeersRegistry::new(worker));
-	let untrusted_peer_fetcher = UntrustedPeerFetcher::new(node_api_factory.clone());
-	let peer_sidechain_block_fetcher =
-		Arc::new(BlockFetcher::<SignedSidechainBlock, _>::new(untrusted_peer_fetcher));
-	let enclave_metrics_receiver = Arc::new(EnclaveMetricsReceiver {});
-
-	let maybe_target_a_parentchain_api_factory = config
-		.target_a_parentchain_rpc_endpoint()
-		.map(|url| Arc::new(NodeApiFactory::new(url, AccountKeyring::Alice.pair())));
-
-	let maybe_target_b_parentchain_api_factory = config
-		.target_b_parentchain_rpc_endpoint()
-		.map(|url| Arc::new(NodeApiFactory::new(url, AccountKeyring::Alice.pair())));
-
-	// initialize o-call bridge with a concrete factory implementation
-	OCallBridge::initialize(Arc::new(OCallBridgeComponentFactory::new(
-		node_api_factory.clone(),
-		maybe_target_a_parentchain_api_factory,
-		maybe_target_b_parentchain_api_factory,
-		sync_block_broadcaster,
-		enclave.clone(),
-		sidechain_blockstorage.clone(),
-		peer_updater,
-		peer_sidechain_block_fetcher,
-		tokio_handle.clone(),
-		enclave_metrics_receiver,
-	)));
-
-	let quoting_enclave_target_info = match enclave.qe_get_target_info() {
-		Ok(target_info) => Some(target_info),
-		Err(e) => {
-			warn!("Setting up DCAP - qe_get_target_info failed with error: {:#?}, continuing.", e);
-			None
-		},
-	};
-	let quote_size = match enclave.qe_get_quote_size() {
-		Ok(size) => Some(size),
-		Err(e) => {
-			warn!("Setting up DCAP - qe_get_quote_size failed with error: {:#?}, continuing.", e);
-			None
-		},
-	};
-
-	let data_provider_config = get_data_provider_config(&config);
-
-	if let Some(run_config) = config.run_config() {
-		let shard = extract_shard(run_config.shard(), enclave.as_ref());
-
-		println!("Worker Config: {:?}", config);
-
-		// litentry: start the mock-server if enabled
-		if config.enable_mock_server {
-			let mock_server_port = config
-				.try_parse_mock_server_port()
-				.expect("mock server port to be a valid port number");
-			thread::spawn(move || {
-				info!("*** Starting mock server");
-				let _ = lc_mock_server::run(mock_server_port);
-			});
-		}
-
-		if clean_reset {
-			setup::initialize_shard_and_keys(enclave.as_ref(), &shard).unwrap();
-		}
-
-		let node_api =
-			node_api_factory.create_api().expect("Failed to create parentchain node API");
-
-		if run_config.request_state() {
-			sync_state::sync_state::<_, _, WorkerModeProvider>(
-				&node_api,
-				&shard,
-				enclave.as_ref(),
-				run_config.skip_ra(),
-			);
-		}
-
-		start_worker::<_, _, _, _, WorkerModeProvider>(
-			config,
-			&shard,
-			&data_provider_config,
-			enclave,
-			sidechain_blockstorage,
-			node_api,
-			tokio_handle,
-			initialization_handler,
-			quoting_enclave_target_info,
-			quote_size,
-		);
-	} else if let Some(smatches) = matches.subcommand_matches("request-state") {
-		println!("*** Requesting state from a registered worker \n");
-		let node_api =
-			node_api_factory.create_api().expect("Failed to create parentchain node API");
-		sync_state::sync_state::<_, _, WorkerModeProvider>(
-			&node_api,
-			&extract_shard(smatches.value_of("shard"), enclave.as_ref()),
-			enclave.as_ref(),
-			smatches.is_present("skip-ra"),
-		);
-	} else if matches.is_present("shielding-key") {
-		setup::generate_shielding_key_file(enclave.as_ref());
-	} else if matches.is_present("signing-key") {
-		setup::generate_signing_key_file(enclave.as_ref());
-		let tee_accountid = enclave_account(enclave.as_ref());
-		println!("Enclave account: {:}", &tee_accountid.to_ss58check());
-	} else if matches.is_present("dump-ra") {
-		info!("*** Perform RA and dump cert to disk");
-		#[cfg(not(feature = "dcap"))]
-		enclave.dump_ias_ra_cert_to_disk().unwrap();
-		#[cfg(feature = "dcap")]
-		{
-			let skip_ra = false;
-			let dcap_quote = enclave.generate_dcap_ra_quote(skip_ra).unwrap();
-			let (fmspc, _tcb_info) = extract_tcb_info_from_raw_dcap_quote(&dcap_quote).unwrap();
-			enclave.dump_dcap_collateral_to_disk(fmspc).unwrap();
-			enclave.dump_dcap_ra_cert_to_disk().unwrap();
-		}
-	} else if matches.is_present("mrenclave") {
-		println!("{}", enclave.get_mrenclave().unwrap().encode().to_base58());
-	} else if let Some(sub_matches) = matches.subcommand_matches("init-shard") {
-		setup::init_shard(
-			enclave.as_ref(),
-			&extract_shard(sub_matches.value_of("shard"), enclave.as_ref()),
-		);
-	} else if let Some(sub_matches) = matches.subcommand_matches("test") {
-		if sub_matches.is_present("provisioning-server") {
-			println!("*** Running Enclave MU-RA TLS server\n");
-			enclave_run_state_provisioning_server(
-				enclave.as_ref(),
-				sgx_quote_sign_type_t::SGX_UNLINKABLE_SIGNATURE,
-				quoting_enclave_target_info.as_ref(),
-				quote_size.as_ref(),
-				&config.mu_ra_url(),
-				sub_matches.is_present("skip-ra"),
-			);
-			println!("[+] Done!");
-		} else if sub_matches.is_present("provisioning-client") {
-			println!("*** Running Enclave MU-RA TLS client\n");
-			let shard = extract_shard(sub_matches.value_of("shard"), enclave.as_ref());
-			enclave_request_state_provisioning(
-				enclave.as_ref(),
-				sgx_quote_sign_type_t::SGX_UNLINKABLE_SIGNATURE,
-				&config.mu_ra_url_external(),
-				&shard,
-				sub_matches.is_present("skip-ra"),
-			)
-			.unwrap();
-			println!("[+] Done!");
-		} else {
-			tests::run_enclave_tests(sub_matches);
-		}
-	} else if let Some(sub_matches) = matches.subcommand_matches("migrate-shard") {
-		// This subcommand `migrate-shard` is only used for manual testing. Maybe deleted later.
-		let old_shard = sub_matches
-			.value_of("old-shard")
-			.map(|value| {
-				let mut shard = [0u8; 32];
-				hex::decode_to_slice(value, &mut shard)
-					.expect("shard must be hex encoded without 0x");
-				ShardIdentifier::from_slice(&shard)
-			})
-			.unwrap();
-
-		let new_shard: ShardIdentifier = sub_matches
-			.value_of("new-shard")
-			.map(|value| {
-				let mut shard = [0u8; 32];
-				hex::decode_to_slice(value, &mut shard)
-					.expect("shard must be hex encoded without 0x");
-				ShardIdentifier::from_slice(&shard)
-			})
-			.unwrap();
-
-		if old_shard == new_shard {
-			println!("old_shard should not be the same as new_shard");
-		} else {
-			setup::migrate_shard(enclave.as_ref(), &old_shard, &new_shard);
-		}
-	} else {
-		println!("For options: use --help");
-	}
->>>>>>> a486e784
 }
 
 #[cfg(not(feature = "link-binary"))]
