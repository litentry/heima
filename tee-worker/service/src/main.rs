--- conflicted
+++ resolved
@@ -535,11 +535,7 @@
 	let (parentchain_handler, last_synced_header) =
 		init_parentchain(&enclave, &integritee_rpc_api, &tee_accountid, ParentchainId::Integritee);
 	info!("Last synced parachain block = {:?}", &last_synced_header.number);
-<<<<<<< HEAD
-	let nonce = integritee_rpc_api.get_nonce_of(&tee_accountid).unwrap();
-=======
-	let nonce = node_api.get_account_next_index(&tee_accountid).unwrap();
->>>>>>> c23042d3
+	let nonce = integritee_rpc_api.get_account_next_index(&tee_accountid).unwrap();
 	info!("Enclave nonce = {:?}", nonce);
 	enclave
 		.set_nonce(nonce, ParentchainId::Integritee)
@@ -747,8 +743,8 @@
 				sidechain_storage,
 				&last_synced_header,
 				parentchain_start_block,
-				config.fail_slot_mode,
-				config.fail_at,
+				config.clone().fail_slot_mode,
+				config.clone().fail_at,
 			) {
 				Ok(value) => value,
 				Err(error) => {
