// Copyright 2020-2024 Trust Computing GmbH.
// This file is part of Litentry.
//
// Litentry is free software: you can redistribute it and/or modify
// it under the terms of the GNU General Public License as published by
// the Free Software Foundation, either version 3 of the License, or
// (at your option) any later version.
//
// Litentry is distributed in the hope that it will be useful,
// but WITHOUT ANY WARRANTY; without even the implied warranty of
// MERCHANTABILITY or FITNESS FOR A PARTICULAR PURPOSE.  See the
// GNU General Public License for more details.
//
// You should have received a copy of the GNU General Public License
// along with Litentry.  If not, see <https://www.gnu.org/licenses/>.

use alloc::{string::String, sync::Arc, vec::Vec};
use codec::{Decode, Encode};
use ita_sgx_runtime::Hash;
use ita_stf::{
	trusted_call_result::{RequestVcErrorDetail, RequestVcResultOrError},
	Getter, TrustedCallSigned,
};
use itp_extrinsics_factory::CreateExtrinsics;
use itp_node_api::{
	api_client::{ExtrinsicReport, TransactionStatus},
	metadata::{provider::AccessNodeMetadata, NodeMetadata},
};
use itp_ocall_api::{EnclaveMetricsOCallApi, EnclaveOnChainOCallApi};
use itp_sgx_crypto::{
	aes256::Aes256Key, key_repository::AccessKey, ShieldingCryptoDecrypt, ShieldingCryptoEncrypt,
};
use itp_stf_executor::traits::StfEnclaveSigning as StfEnclaveSigningTrait;
use itp_stf_state_handler::handle_state::HandleState;
use itp_top_pool_author::traits::AuthorApi as AuthorApiTrait;
use lc_data_providers::DataProviderConfig;
use lc_dynamic_assertion::AssertionLogicRepository;
use lc_evm_dynamic_assertions::AssertionRepositoryItem;
use sp_core::{ed25519::Pair as Ed25519Pair, H160};

pub struct NativeTaskContext<ShieldingKeyRepository, AA, SES, OA, EF, NMR, AKR, AR, SH>
where
	ShieldingKeyRepository: AccessKey + Send + Sync + 'static,
	<ShieldingKeyRepository as AccessKey>::KeyType: ShieldingCryptoEncrypt + ShieldingCryptoDecrypt,
	AA: AuthorApiTrait<Hash, Hash, TrustedCallSigned, Getter> + Send + Sync + 'static,
	SES: StfEnclaveSigningTrait<TrustedCallSigned> + Send + Sync + 'static,
	OA: EnclaveOnChainOCallApi + EnclaveMetricsOCallApi + 'static,
	EF: CreateExtrinsics + Send + Sync + 'static,
	NMR: AccessNodeMetadata<MetadataType = NodeMetadata> + Send + Sync + 'static,
	AKR: AccessKey<KeyType = Aes256Key> + Send + Sync + 'static,
	AR: AssertionLogicRepository<Id = H160, Item = AssertionRepositoryItem> + Send + Sync + 'static,
	SH: HandleState + Send + Sync + 'static,
{
	pub shielding_key: Arc<ShieldingKeyRepository>,
	pub author_api: Arc<AA>,
	pub enclave_signer: Arc<SES>,
	pub enclave_account: Arc<Ed25519Pair>,
	pub ocall_api: Arc<OA>,
	pub data_provider_config: Arc<DataProviderConfig>,
	pub extrinsic_factory: Arc<EF>,
	pub node_metadata_repo: Arc<NMR>,
	pub aes256_key_repository: Arc<AKR>,
	pub assertion_repository: Arc<AR>,
	pub state_handler: Arc<SH>,
}

impl<ShieldingKeyRepository, AA, SES, OA, EF, NMR, AKR, AR, SH>
	NativeTaskContext<ShieldingKeyRepository, AA, SES, OA, EF, NMR, AKR, AR, SH>
where
	ShieldingKeyRepository: AccessKey + Send + Sync + 'static,
	<ShieldingKeyRepository as AccessKey>::KeyType: ShieldingCryptoEncrypt + ShieldingCryptoDecrypt,
	AA: AuthorApiTrait<Hash, Hash, TrustedCallSigned, Getter> + Send + Sync + 'static,
	SES: StfEnclaveSigningTrait<TrustedCallSigned> + Send + Sync + 'static,
	OA: EnclaveOnChainOCallApi + EnclaveMetricsOCallApi + 'static,
	EF: CreateExtrinsics + Send + Sync + 'static,
	NMR: AccessNodeMetadata<MetadataType = NodeMetadata> + Send + Sync + 'static,
	AKR: AccessKey<KeyType = Aes256Key> + Send + Sync + 'static,
	AR: AssertionLogicRepository<Id = H160, Item = AssertionRepositoryItem> + Send + Sync + 'static,
	SH: HandleState + Send + Sync + 'static,
{
	#[allow(clippy::too_many_arguments)]
	pub fn new(
		shielding_key: Arc<ShieldingKeyRepository>,
		author_api: Arc<AA>,
		enclave_signer: Arc<SES>,
		enclave_account: Arc<Ed25519Pair>,
		ocall_api: Arc<OA>,
		data_provider_config: Arc<DataProviderConfig>,
		extrinsic_factory: Arc<EF>,
		node_metadata_repo: Arc<NMR>,
		aes256_key_repository: Arc<AKR>,
		assertion_repository: Arc<AR>,
		state_handler: Arc<SH>,
	) -> Self {
		Self {
			shielding_key,
			author_api,
			enclave_signer,
			enclave_account,
			ocall_api,
			data_provider_config,
			extrinsic_factory,
			node_metadata_repo,
			aes256_key_repository,
			assertion_repository,
			state_handler,
		}
	}
}

#[derive(Encode, Decode, Clone, Debug, PartialEq, Eq)]
pub enum TrustedCallError {
	UnexpectedCall(String),
	ShieldingKeyRetrievalFailed(String), // Stringified itp_sgx_crypto::Error
	RequestPayloadDecodingFailed,
	ParentchainDataRetrievalFailed(String), // Stringified itp_stf_state_handler::Error
	InvalidSignerAccount,
	UnauthorizedSigner,
	InvalidMemberIdentity,
	MissingAesKey,
	MrEnclaveRetrievalFailed,
	EnclaveSignerRetrievalFailed,
	AuthenticationVerificationFailed,
	ValidationDataVerificationFailed,
	ConnectionHashNotFound(String),
	MetadataRetrievalFailed(String), // Stringified itp_node_api_metadata_provider::Error
	InvalidMetadata(String),         // Stringified itp_node_api_metadata::Error
	TrustedCallSendingFailed(String), // Stringified mpsc::SendError<(H256, TrustedCall)>
	CallSendingFailed(String),
	ExtrinsicConstructionFailed(String), // Stringified itp_extrinsics_factory::Error
	ExtrinsicSendingFailed(String),      // Stringified sgx_status_t
	InvalidRequest,
<<<<<<< HEAD
	NativeRequestSendFailed,
	AuthTokenCreationFailed,
	ParentchainHeaderRetrievalFailed,
=======
}

#[derive(Encode, Decode, Clone, Debug, PartialEq, Eq)]
pub enum TrustedCallOk<Hash: Decode> {
	ExtrinsicReport {
		// Hash of the extrinsic.
		extrinsic_hash: Hash,
		// Block hash of the block the extrinsic was included in.
		// Only available if watched until at least `InBlock`.
		block_hash: Option<Hash>,
		// Last known Transaction Status.
		status: TransactionStatus<Hash, Hash>,
	},
	RequestVcResult {
		// Vec<u8> == handlers::request_vc_handlers::RequestVcOk Encoded
		result: Result<Vec<u8>, RequestVcErrorDetail>,
		idx: u8,
		len: u8,
	},
}

impl<Hash: Decode + Clone> From<&ExtrinsicReport<Hash>> for TrustedCallOk<Hash> {
	fn from(report: &ExtrinsicReport<Hash>) -> Self {
		TrustedCallOk::ExtrinsicReport {
			extrinsic_hash: report.extrinsic_hash.clone(),
			block_hash: report.block_hash.clone(),
			status: report.status.clone(),
		}
	}
}

impl<Hash: Decode> From<RequestVcResultOrError> for TrustedCallOk<Hash> {
	fn from(result: RequestVcResultOrError) -> Self {
		TrustedCallOk::RequestVcResult { result: result.result, idx: result.idx, len: result.len }
	}
>>>>>>> b62c3e26
}<|MERGE_RESOLUTION|>--- conflicted
+++ resolved
@@ -130,11 +130,9 @@
 	ExtrinsicConstructionFailed(String), // Stringified itp_extrinsics_factory::Error
 	ExtrinsicSendingFailed(String),      // Stringified sgx_status_t
 	InvalidRequest,
-<<<<<<< HEAD
 	NativeRequestSendFailed,
 	AuthTokenCreationFailed,
 	ParentchainHeaderRetrievalFailed,
-=======
 }
 
 #[derive(Encode, Decode, Clone, Debug, PartialEq, Eq)]
@@ -170,5 +168,4 @@
 	fn from(result: RequestVcResultOrError) -> Self {
 		TrustedCallOk::RequestVcResult { result: result.result, idx: result.idx, len: result.len }
 	}
->>>>>>> b62c3e26
 }