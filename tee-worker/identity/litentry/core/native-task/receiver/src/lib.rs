--- conflicted
+++ resolved
@@ -78,13 +78,10 @@
 	parentchain::{Address, ParachainHeader, ParentchainId},
 	AccountId, OpaqueCall,
 };
-<<<<<<< HEAD
 use itp_utils::stringify::account_id_to_string_without_prefix;
 use lc_authentication::{jwt, AuthOptions};
-=======
 use lc_dynamic_assertion::AssertionLogicRepository;
 use lc_evm_dynamic_assertions::AssertionRepositoryItem;
->>>>>>> b62c3e26
 use lc_identity_verification::web2::verify as verify_web2_identity;
 use lc_native_task_sender::init_native_task_sender;
 use lc_omni_account::{
@@ -212,7 +209,7 @@
 			verify_tca_email_authentication(&tca.call, verification_code),
 		TCAuthentication::AuthToken(auth_token) => {
 			let Ok(header)= context.ocall_api.get_header::<ParachainHeader>() else {
-				let res: Result<(), NativeTaskError> = Err(NativeTaskError::ParentchainHeaderRetrievalFailed);
+				let res: Result<(), TrustedCallError> = Err(TrustedCallError::ParentchainHeaderRetrievalFailed);
 				context.author_api.send_rpc_response(connection_hash, res.encode(), false);
 				return Err("Failed to get parachain header")
 			};
@@ -416,29 +413,6 @@
 				identity
 			))
 		)),
-<<<<<<< HEAD
-		TrustedCall::request_auth_token(who, auth_options) => {
-			let omni_account = match get_omni_account(context.ocall_api.clone(), &who, None) {
-				Ok(account) => account,
-				Err(e) => {
-					log::error!("Failed to get omni account: {:?}", e);
-					let result: TrustedCallResult = Err(NativeTaskError::UnauthorizedSigner);
-					context.author_api.send_rpc_response(connection_hash, result.encode(), false);
-					return
-				},
-			};
-			let subject = account_id_to_string_without_prefix(&omni_account);
-			let payload = jwt::Payload::new(subject, auth_options);
-			let Ok(auth_token) = jwt::create(&payload, context.data_provider_config.jwt_secret.as_bytes()) else {
-				log::error!("Failed to create jwt token");
-				let result: TrustedCallResult = Err(NativeTaskError::AuthTokenCreationFailed);
-				context.author_api.send_rpc_response(connection_hash, result.encode(), false);
-				return
-			};
-
-			// Return the auth token with a new variant once #3183 is merged
-			unimplemented!()
-=======
 		TrustedCall::request_vc(signer, who, assertion, maybe_key, req_ext_hash) => {
 			let result = handle_request_vc(
 				context.clone(),
@@ -546,7 +520,28 @@
 				}
 			}
 			return
->>>>>>> b62c3e26
+		},
+		TrustedCall::request_auth_token(who, auth_options) => {
+			let omni_account = match get_omni_account(context.ocall_api.clone(), &who, None) {
+				Ok(account) => account,
+				Err(e) => {
+					log::error!("Failed to get omni account: {:?}", e);
+					let result: TrustedCallResult = Err(TrustedCallError::UnauthorizedSigner);
+					context.author_api.send_rpc_response(connection_hash, result.encode(), false);
+					return
+				},
+			};
+			let subject = account_id_to_string_without_prefix(&omni_account);
+			let payload = jwt::Payload::new(subject, auth_options);
+			let Ok(auth_token) = jwt::create(&payload, context.data_provider_config.jwt_secret.as_bytes()) else {
+				log::error!("Failed to create jwt token");
+				let result: TrustedCallResult = Err(TrustedCallError::AuthTokenCreationFailed);
+				context.author_api.send_rpc_response(connection_hash, result.encode(), false);
+				return
+			};
+
+			// Return the auth token with a new variant once #3183 is merged
+			unimplemented!()
 		},
 		_ => {
 			log::warn!("Received unsupported call: {:?}", call);
