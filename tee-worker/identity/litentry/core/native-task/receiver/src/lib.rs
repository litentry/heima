// Copyright 2020-2024 Trust Computing GmbH.
// This file is part of Litentry.
//
// Litentry is free software: you can redistribute it and/or modify
// it under the terms of the GNU General Public License as published by
// the Free Software Foundation, either version 3 of the License, or
// (at your option) any later version.
//
// Litentry is distributed in the hope that it will be useful,
// but WITHOUT ANY WARRANTY; without even the implied warranty of
// MERCHANTABILITY or FITNESS FOR A PARTICULAR PURPOSE.  See the
// GNU General Public License for more details.
//
// You should have received a copy of the GNU General Public License
// along with Litentry.  If not, see <https://www.gnu.org/licenses/>.

#![cfg_attr(not(feature = "std"), no_std)]

#[cfg(all(feature = "std", feature = "sgx"))]
compile_error!("feature \"std\" and feature \"sgx\" cannot be enabled at the same time");

#[cfg(all(not(feature = "std"), feature = "sgx"))]
extern crate sgx_tstd as std;

extern crate alloc;

// re-export module to properly feature gate sgx and regular std environment
#[cfg(all(not(feature = "std"), feature = "sgx"))]
pub mod sgx_reexport_prelude {
	pub use futures_sgx as futures;
}

#[cfg(all(not(feature = "std"), feature = "sgx"))]
pub use crate::sgx_reexport_prelude::*;

#[cfg(feature = "std")]
use std::sync::Mutex;
#[cfg(feature = "sgx")]
use std::sync::SgxMutex as Mutex;

mod authentication_utils;
use authentication_utils::{
	verify_tca_email_authentication, verify_tca_oauth2_authentication,
	verify_tca_web3_authentication,
};

mod trusted_call_handlers;

mod trusted_call_authenticated;
pub use trusted_call_authenticated::*;
use trusted_call_handlers::request_vc_handler::{
	handle_request_vc, send_vc_response, VcRequestRegistry,
};

mod types;
pub use types::NativeTaskContext;
use types::*;

use alloc::{borrow::ToOwned, boxed::Box, format, string::ToString, sync::Arc, vec::Vec};
use codec::{Compact, Decode, Encode};
use futures::executor::{ThreadPool, ThreadPoolBuilder};
use ita_stf::{
	helpers::{get_expected_raw_message, verify_web3_identity},
	trusted_call_result::RequestVcErrorDetail,
	Getter, TrustedCall, TrustedCallSigned,
};
use itp_extrinsics_factory::CreateExtrinsics;
use itp_node_api::{
	api_client::{compose_call, XtStatus},
	metadata::{provider::AccessNodeMetadata, NodeMetadata},
};
use itp_ocall_api::{EnclaveAttestationOCallApi, EnclaveMetricsOCallApi, EnclaveOnChainOCallApi};
use itp_sgx_crypto::{
	aes256::Aes256Key, aes_encrypt_default, key_repository::AccessKey, ShieldingCryptoDecrypt,
	ShieldingCryptoEncrypt,
};
use itp_sgx_externalities::SgxExternalitiesTrait;
use itp_stf_executor::traits::StfEnclaveSigning as StfEnclaveSigningTrait;
use itp_stf_primitives::types::TrustedOperation;
use itp_stf_state_handler::handle_state::HandleState;
use itp_top_pool_author::traits::AuthorApi as AuthorApiTrait;
use itp_types::{
	parentchain::{Address, ParachainHeader, ParentchainId},
	AccountId, OpaqueCall,
};
use itp_utils::stringify::account_id_to_string_without_prefix;
use lc_authentication::{jwt, AuthOptions};
use lc_dynamic_assertion::AssertionLogicRepository;
use lc_evm_dynamic_assertions::AssertionRepositoryItem;
use lc_identity_verification::web2::verify as verify_web2_identity;
use lc_native_task_sender::init_native_task_sender;
use lc_omni_account::{
	GetOmniAccountInfo, InMemoryStore as OmniAccountStore, OmniAccountRepository,
};
use litentry_primitives::{
	AesRequest, DecryptableRequest, Identity, Intent, MemberAccount, ValidationData,
};
use sp_core::{blake2_256, H160, H256};
use std::collections::HashSet;

const THREAD_POOL_SIZE: usize = 480;

type Context<ShieldingKeyRepository, AA, SES, OA, EF, NMR, AKR, AR, SH> =
	Arc<NativeTaskContext<ShieldingKeyRepository, AA, SES, OA, EF, NMR, AKR, AR, SH>>;

pub fn run_native_task_receiver<ShieldingKeyRepository, AA, SES, OA, EF, NMR, AKR, AR, SH>(
	context: Context<ShieldingKeyRepository, AA, SES, OA, EF, NMR, AKR, AR, SH>,
) where
	ShieldingKeyRepository: AccessKey + Send + Sync + 'static,
	<ShieldingKeyRepository as AccessKey>::KeyType: ShieldingCryptoEncrypt + ShieldingCryptoDecrypt,
	AA: AuthorApiTrait<H256, H256, TrustedCallSigned, Getter> + Send + Sync + 'static,
	SES: StfEnclaveSigningTrait<TrustedCallSigned> + Send + Sync + 'static,
	OA: EnclaveOnChainOCallApi + EnclaveAttestationOCallApi + EnclaveMetricsOCallApi + 'static,
	EF: CreateExtrinsics + Send + Sync + 'static,
	NMR: AccessNodeMetadata<MetadataType = NodeMetadata> + Send + Sync + 'static,
	AKR: AccessKey<KeyType = Aes256Key> + Send + Sync + 'static,
	AR: AssertionLogicRepository<Id = H160, Item = AssertionRepositoryItem> + Send + Sync + 'static,
	SH: HandleState + Send + Sync + 'static,
	SH::StateT: SgxExternalitiesTrait,
{
	let request_receiver = init_native_task_sender();
	let thread_pool = ThreadPoolBuilder::new()
		.pool_size(THREAD_POOL_SIZE)
		.create()
		.expect("Failed to create thread pool");

	while let Ok(mut req) = request_receiver.recv() {
		thread_pool.spawn_ok({
			let context = context.clone();
			let thread_pool = thread_pool.clone();
			async move {
				let request = &mut req.request;
				let connection_hash = request.using_encoded(|x| H256::from(blake2_256(x)));
				match handle_request(request, context.clone()) {
					Ok(trusted_call) => handle_trusted_call(
						context.clone(),
						trusted_call,
						connection_hash,
						request.shard,
						thread_pool,
					),
					Err(e) => {
						log::error!("Failed to get trusted call from request: {:?}", e);
						let res: TrustedCallResult = Err(TrustedCallError::InvalidRequest);
						context.author_api.send_rpc_response(connection_hash, res.encode(), false);
					},
				};
			}
		});
	}
	log::warn!("Native task receiver stopped");
}

fn handle_request<ShieldingKeyRepository, AA, SES, OA, EF, NMR, AKR, AR, SH>(
	request: &mut AesRequest,
	context: Context<ShieldingKeyRepository, AA, SES, OA, EF, NMR, AKR, AR, SH>,
) -> Result<TrustedCall, &'static str>
where
	ShieldingKeyRepository: AccessKey + Send + Sync + 'static,
	<ShieldingKeyRepository as AccessKey>::KeyType: ShieldingCryptoEncrypt + ShieldingCryptoDecrypt,
	AA: AuthorApiTrait<H256, H256, TrustedCallSigned, Getter> + Send + Sync + 'static,
	SES: StfEnclaveSigningTrait<TrustedCallSigned> + Send + Sync + 'static,
	OA: EnclaveOnChainOCallApi + EnclaveAttestationOCallApi + EnclaveMetricsOCallApi + 'static,
	EF: CreateExtrinsics + Send + Sync + 'static,
	NMR: AccessNodeMetadata<MetadataType = NodeMetadata> + Send + Sync + 'static,
	AKR: AccessKey<KeyType = Aes256Key> + Send + Sync + 'static,
	AR: AssertionLogicRepository<Id = H160, Item = AssertionRepositoryItem> + Send + Sync + 'static,
	SH: HandleState + Send + Sync + 'static,
	SH::StateT: SgxExternalitiesTrait,
{
	let connection_hash = request.using_encoded(|x| H256::from(blake2_256(x)));
	let enclave_shielding_key = match context.shielding_key.retrieve_key() {
		Ok(value) => value,
		Err(e) => {
			let res: TrustedCallResult =
				Err(TrustedCallError::ShieldingKeyRetrievalFailed(format!("{}", e)));
			context.author_api.send_rpc_response(connection_hash, res.encode(), false);
			return Err("Shielding key retrieval failed")
		},
	};
	let tca: TrustedCallAuthenticated = match request
		.decrypt(Box::new(enclave_shielding_key))
		.ok()
		.and_then(|v| {
			TrustedOperation::<TrustedCallAuthenticated, Getter>::decode(&mut v.as_slice()).ok()
		})
		.and_then(|top| top.to_call().cloned())
	{
		Some(tca) => tca,
		None => {
			let res: TrustedCallResult = Err(TrustedCallError::RequestPayloadDecodingFailed);
			context.author_api.send_rpc_response(connection_hash, res.encode(), false);
			return Err("Request payload decoding failed")
		},
	};
	let mrenclave = match context.ocall_api.get_mrenclave_of_self() {
		Ok(m) => m.m,
		Err(_) => {
			let res: TrustedCallResult = Err(TrustedCallError::MrEnclaveRetrievalFailed);
			context.author_api.send_rpc_response(connection_hash, res.encode(), false);
			return Err("MrEnclave retrieval failed")
		},
	};

	let authentication_result = match tca.authentication {
		TCAuthentication::Web3(signature) => verify_tca_web3_authentication(
			&signature,
			&tca.call,
			tca.nonce,
			&mrenclave,
			&request.shard,
		),
<<<<<<< HEAD
		TCAuthentication::Email(verification_code) =>
			verify_tca_email_authentication(&tca.call, verification_code),
		TCAuthentication::AuthToken(auth_token) => {
			let Ok(header)= context.ocall_api.get_header::<ParachainHeader>() else {
				let res: Result<(), TrustedCallError> = Err(TrustedCallError::ParentchainHeaderRetrievalFailed);
				context.author_api.send_rpc_response(connection_hash, res.encode(), false);
				return Err("Failed to get parachain header")
			};
			let current_block = header.number;
			let sender_identity = tca.call.sender_identity();
			let omni_account =
				match get_omni_account(context.ocall_api.clone(), sender_identity, Some(header)) {
					Ok(account) => account,
					_ => sender_identity.to_omni_account(),
				};
			verify_tca_auth_token_authentication(
				&omni_account,
				current_block,
				auth_token,
				&context.data_provider_config.jwt_secret.as_bytes(),
=======
		TCAuthentication::Email(verification_code) => {
			let sender_identity = tca.call.sender_identity();
			let omni_account = match get_omni_account(context.ocall_api.clone(), sender_identity) {
				Ok(account) => account,
				_ => sender_identity.to_omni_account(),
			};
			verify_tca_email_authentication(
				sender_identity.hash(),
				&omni_account,
				verification_code,
			)
		},
		TCAuthentication::OAuth2(oauth2_data) => {
			let sender_identity = tca.call.sender_identity();
			let omni_account = match get_omni_account(context.ocall_api.clone(), sender_identity) {
				Ok(account) => account,
				_ => sender_identity.to_omni_account(),
			};
			verify_tca_oauth2_authentication(
				context.data_provider_config.clone(),
				sender_identity.hash(),
				&omni_account,
				oauth2_data,
>>>>>>> 06f0c71f
			)
		},
	};

	match authentication_result {
		Ok(_) => Ok(tca.call),
		Err(e) => {
			log::error!("Failed to verify authentication: {:?}", e);
			let res: TrustedCallResult = Err(TrustedCallError::AuthenticationVerificationFailed);
			context.author_api.send_rpc_response(connection_hash, res.encode(), false);
			Err("Authentication verification failed")
		},
	}
}

type TrustedCallResult = Result<TrustedCallOk<H256>, TrustedCallError>;

fn handle_trusted_call<ShieldingKeyRepository, AA, SES, OA, EF, NMR, AKR, AR, SH>(
	context: Context<ShieldingKeyRepository, AA, SES, OA, EF, NMR, AKR, AR, SH>,
	call: TrustedCall,
	connection_hash: H256,
	shard: H256,
	thread_pool: ThreadPool,
) where
	ShieldingKeyRepository: AccessKey + Send + Sync + 'static,
	<ShieldingKeyRepository as AccessKey>::KeyType: ShieldingCryptoEncrypt + ShieldingCryptoDecrypt,
	AA: AuthorApiTrait<H256, H256, TrustedCallSigned, Getter> + Send + Sync + 'static,
	SES: StfEnclaveSigningTrait<TrustedCallSigned> + Send + Sync + 'static,
	OA: EnclaveOnChainOCallApi + EnclaveMetricsOCallApi + 'static,
	EF: CreateExtrinsics + Send + Sync + 'static,
	NMR: AccessNodeMetadata<MetadataType = NodeMetadata> + Send + Sync + 'static,
	AKR: AccessKey<KeyType = Aes256Key> + Send + Sync + 'static,
	AR: AssertionLogicRepository<Id = H160, Item = AssertionRepositoryItem> + Send + Sync + 'static,
	SH: HandleState + Send + Sync + 'static,
	SH::StateT: SgxExternalitiesTrait,
{
	let metadata = match context.node_metadata_repo.get_from_metadata(|m| m.get_metadata().cloned())
	{
		Ok(Some(metadata)) => metadata,
		_ => {
			log::error!("Failed to get node metadata");
			let result: TrustedCallResult = Err(TrustedCallError::MetadataRetrievalFailed(
				"Failed to get node metadata".to_string(),
			));
			context.author_api.send_rpc_response(connection_hash, result.encode(), false);
			return
		},
	};

	let opaque_call = match call {
		TrustedCall::request_intent(who, intent) => match intent {
			Intent::SystemRemark(remark) => OpaqueCall::from_tuple(&compose_call!(
				&metadata,
				"OmniAccount",
				"dispatch_as_signed",
				who.hash(),
				OpaqueCall::from_tuple(&compose_call!(&metadata, "System", "remark", remark))
			)),
			Intent::TransferNative(transfer) => OpaqueCall::from_tuple(&compose_call!(
				&metadata,
				"OmniAccount",
				"dispatch_as_signed",
				who.hash(),
				OpaqueCall::from_tuple(&compose_call!(
					&metadata,
					"Balances",
					"transfer_allow_death",
					Address::Id(transfer.to),
					Compact(transfer.value)
				))
			)),
			Intent::CallEthereum(_) | Intent::TransferEthereum(_) =>
				OpaqueCall::from_tuple(&compose_call!(
					&metadata,
					"OmniAccount",
					"dispatch_as_omni_account",
					who.hash(),
					OpaqueCall::from_tuple(&compose_call!(
						&metadata,
						"OmniAccount",
						"request_intent",
						intent
					))
				)),
		},
		TrustedCall::create_account_store(who) => OpaqueCall::from_tuple(&compose_call!(
			&metadata,
			"OmniAccount",
			"create_account_store",
			who
		)),
		TrustedCall::add_account(who, identity, validation_data, public_account) => {
			let omni_account = match get_omni_account(context.ocall_api.clone(), &who, None) {
				Ok(account) => account,
				Err(e) => {
					log::error!("Failed to get omni account: {:?}", e);
					let result: TrustedCallResult = Err(TrustedCallError::UnauthorizedSigner);
					context.author_api.send_rpc_response(connection_hash, result.encode(), false);
					return
				},
			};
			let repository = OmniAccountRepository::new(context.ocall_api.clone());
			let nonce = repository.get_nonce(omni_account).unwrap_or(0);
			let raw_msg = get_expected_raw_message(&who, &identity, nonce);

			let validation_result = match validation_data {
				ValidationData::Web2(validation_data) =>
					if !identity.is_web2() {
						Err(TrustedCallError::InvalidMemberIdentity)
					} else {
						verify_web2_identity(
							&who,
							&identity,
							&raw_msg,
							&validation_data,
							&context.data_provider_config,
						)
						.map_err(|e| {
							log::error!("Failed to verify web2 identity: {:?}", e);
							TrustedCallError::ValidationDataVerificationFailed
						})
					},
				ValidationData::Web3(validation_data) =>
					if !identity.is_web3() {
						Err(TrustedCallError::InvalidMemberIdentity)
					} else {
						verify_web3_identity(&identity, &raw_msg, &validation_data).map_err(|e| {
							log::error!("Failed to verify web3 identity: {:?}", e);
							TrustedCallError::ValidationDataVerificationFailed
						})
					},
			};

			if let Err(e) = validation_result {
				let result: TrustedCallResult = Err(e);
				context.author_api.send_rpc_response(connection_hash, result.encode(), false);
				return
			}

			let member_account = match create_member_account(
				context.aes256_key_repository.clone(),
				&identity,
				public_account,
			) {
				Ok(account) => account,
				Err(e) => {
					log::error!("Failed to create member account: {:?}", e);
					let result: TrustedCallResult = Err(e);
					context.author_api.send_rpc_response(connection_hash, result.encode(), false);
					return
				},
			};

			OpaqueCall::from_tuple(&compose_call!(
				&metadata,
				"OmniAccount",
				"dispatch_as_omni_account",
				who.hash(),
				OpaqueCall::from_tuple(&compose_call!(
					&metadata,
					"OmniAccount",
					"add_account",
					member_account
				))
			))
		},
		TrustedCall::remove_accounts(who, identities) => OpaqueCall::from_tuple(&compose_call!(
			&metadata,
			"OmniAccount",
			"dispatch_as_omni_account",
			who.hash(),
			OpaqueCall::from_tuple(&compose_call!(
				&metadata,
				"OmniAccount",
				"remove_accounts",
				identities.iter().map(|i| i.hash()).collect::<Vec<H256>>()
			))
		)),
		TrustedCall::publicize_account(who, identity) => OpaqueCall::from_tuple(&compose_call!(
			&metadata,
			"OmniAccount",
			"dispatch_as_omni_account",
			who.hash(),
			OpaqueCall::from_tuple(&compose_call!(
				&metadata,
				"OmniAccount",
				"publicize_account",
				identity
			))
		)),
		TrustedCall::request_vc(signer, who, assertion, maybe_key, req_ext_hash) => {
			let result = handle_request_vc(
				context.clone(),
				shard,
				signer,
				who,
				assertion,
				maybe_key,
				req_ext_hash,
			);
			send_vc_response(connection_hash, context, result, 0u8, 1u8, false);
			return
		},
		TrustedCall::request_batch_vc(signer, who, assertions, maybe_key, req_ext_hash) => {
			// use local registry to manage request reponse status
			let vc_req_registry = VcRequestRegistry::new();

			// Detect duplicate assertions
			let mut seen: HashSet<H256> = HashSet::new();
			let mut unique_assertions = Vec::new();
			for assertion in assertions.into_iter() {
				let hash = H256::from(blake2_256(&assertion.encode()));
				if seen.insert(hash) {
					unique_assertions.push(Some(assertion));
				} else {
					unique_assertions.push(None);
				}
			}

			let assertion_len = unique_assertions.len() as u8;
			vc_req_registry.add_new_item(connection_hash, assertion_len);

			for (idx, maybe_assertion) in unique_assertions.into_iter().enumerate() {
				if let Some(assertion) = maybe_assertion {
					thread_pool.spawn_ok({
						let context = context.clone();
						let signer = signer.clone();
						let who = who.clone();
						let vc_req_registry = vc_req_registry.clone();

						async move {
							let result = handle_request_vc(
								context.clone(),
								shard,
								signer,
								who,
								assertion,
								maybe_key,
								req_ext_hash,
							);
							match vc_req_registry.update_item(connection_hash) {
								Ok(do_watch) => {
									send_vc_response(
										connection_hash,
										context,
										result,
										idx as u8,
										assertion_len,
										do_watch,
									);
								},
								Err(e) => {
									log::error!(
										"Failed to find connection_hash in registry: {:?}",
										e
									);
									send_vc_response(
										connection_hash,
										context,
										Err(RequestVcErrorDetail::ConnectionHashNotFound(
											e.to_string(),
										)),
										idx as u8,
										assertion_len,
										false,
									);
								},
							}
						}
					});
				} else {
					match vc_req_registry.update_item(connection_hash) {
						Ok(do_watch) => {
							send_vc_response(
								connection_hash,
								context.clone(),
								Err(RequestVcErrorDetail::DuplicateAssertionRequest),
								idx as u8,
								assertion_len,
								do_watch,
							);
						},
						Err(e) => {
							log::error!("[DuplicateAssertionRequest] Failed to find connection_hash in registry: {:?}", e);
							send_vc_response(
								connection_hash,
								context.clone(),
								Err(RequestVcErrorDetail::ConnectionHashNotFound(e.to_string())),
								idx as u8,
								assertion_len,
								false,
							);
						},
					}
				}
			}
			return
		},
		TrustedCall::request_auth_token(who, auth_options) => {
			let omni_account = match get_omni_account(context.ocall_api.clone(), &who, None) {
				Ok(account) => account,
				Err(e) => {
					log::error!("Failed to get omni account: {:?}", e);
					let result: TrustedCallResult = Err(TrustedCallError::UnauthorizedSigner);
					context.author_api.send_rpc_response(connection_hash, result.encode(), false);
					return
				},
			};
			let subject = account_id_to_string_without_prefix(&omni_account);
			let payload = jwt::Payload::new(subject, auth_options);
			let Ok(auth_token) = jwt::create(&payload, context.data_provider_config.jwt_secret.as_bytes()) else {
				log::error!("Failed to create jwt token");
				let result: TrustedCallResult = Err(TrustedCallError::AuthTokenCreationFailed);
				context.author_api.send_rpc_response(connection_hash, result.encode(), false);
				return
			};

			// Return the auth token with a new variant once #3183 is merged
			unimplemented!()
		},
		_ => {
			log::warn!("Received unsupported call: {:?}", call);
			let result: TrustedCallResult =
				Err(TrustedCallError::UnexpectedCall(format!("Unexpected call: {:?}", call)));
			context.author_api.send_rpc_response(connection_hash, result.encode(), false);
			return
		},
	};

	let extrinsic = match context.extrinsic_factory.create_extrinsics(&[opaque_call], None) {
		Ok(extrinsic) => extrinsic,
		Err(e) => {
			log::error!("Failed to create extrinsic: {:?}", e);
			let result: TrustedCallResult =
				Err(TrustedCallError::ExtrinsicConstructionFailed(e.to_string()));
			context.author_api.send_rpc_response(connection_hash, result.encode(), false);
			return
		},
	};

	match context.ocall_api.send_to_parentchain(
		extrinsic,
		&ParentchainId::Litentry,
		Some(XtStatus::Finalized),
	) {
		Ok(extrinsic_reports) =>
			if let Some(report) = extrinsic_reports.first() {
				let result: TrustedCallResult = Ok(report.into());
				context.author_api.send_rpc_response(connection_hash, result.encode(), false);
			} else {
				log::error!("Failed to get extrinsic report");
				let result: TrustedCallResult = Err(TrustedCallError::ExtrinsicSendingFailed(
					"Failed to get extrinsic report".to_string(),
				));
				context.author_api.send_rpc_response(connection_hash, result.encode(), false);
			},
		Err(e) => {
			log::error!("Failed to send extrinsic to parentchain: {:?}", e);
			let result: TrustedCallResult =
				Err(TrustedCallError::ExtrinsicSendingFailed(e.to_string()));
			context.author_api.send_rpc_response(connection_hash, result.encode(), false);
		},
	}
}

fn create_member_account<Aes256KeyRepository>(
	aes256_key_repository: Arc<Aes256KeyRepository>,
	identity: &Identity,
	is_public: bool,
) -> Result<MemberAccount, TrustedCallError>
where
	Aes256KeyRepository: AccessKey<KeyType = Aes256Key>,
{
	if is_public {
		return Ok(MemberAccount::Public(identity.clone()))
	}

	let aes_key = match aes256_key_repository.retrieve_key() {
		Ok(key) => Ok(key),
		Err(e) => {
			log::error!("Failed to retrieve aes key: {:?}", e);
			Err(TrustedCallError::MissingAesKey)
		},
	}?;

	Ok(MemberAccount::Private(
		aes_encrypt_default(&aes_key, &identity.encode()).encode(),
		identity.hash(),
	))
}

fn get_omni_account<OCallApi: EnclaveOnChainOCallApi>(
	ocall_api: Arc<OCallApi>,
	who: &Identity,
	header: Option<ParachainHeader>,
) -> Result<AccountId, &'static str> {
	let omni_account = match OmniAccountStore::get_omni_account(who.hash()) {
		Ok(Some(account)) => account,
		_ => {
			log::warn!("Failed to get omni account from the in-memory store");
			let header = match header {
				Some(h) => h,
				None => ocall_api.get_header().map_err(|_| {
					log::error!("Failed to get header");
					"Failed to get header"
				})?,
			};
			OmniAccountRepository::new(ocall_api)
				.with_header(header)
				.get_account_by_member_hash(who.hash())
				.map_err(|_| {
					log::error!("Failed to get account by member hash");
					"Failed to get account by member hash"
				})?
				.ok_or_else(|| {
					log::error!("Omni account not found for the given member identity");
					"Omni account not found for the given member identity"
				})?
		},
	};
	Ok(omni_account)
}<|MERGE_RESOLUTION|>--- conflicted
+++ resolved
@@ -40,8 +40,8 @@
 
 mod authentication_utils;
 use authentication_utils::{
-	verify_tca_email_authentication, verify_tca_oauth2_authentication,
-	verify_tca_web3_authentication,
+	verify_tca_auth_token_authentication, verify_tca_email_authentication,
+	verify_tca_oauth2_authentication, verify_tca_web3_authentication,
 };
 
 mod trusted_call_handlers;
@@ -84,7 +84,7 @@
 	AccountId, OpaqueCall,
 };
 use itp_utils::stringify::account_id_to_string_without_prefix;
-use lc_authentication::{jwt, AuthOptions};
+use lc_authentication::jwt;
 use lc_dynamic_assertion::AssertionLogicRepository;
 use lc_evm_dynamic_assertions::AssertionRepositoryItem;
 use lc_identity_verification::web2::verify as verify_web2_identity;
@@ -210,9 +210,33 @@
 			&mrenclave,
 			&request.shard,
 		),
-<<<<<<< HEAD
-		TCAuthentication::Email(verification_code) =>
-			verify_tca_email_authentication(&tca.call, verification_code),
+		TCAuthentication::Email(verification_code) => {
+			let sender_identity = tca.call.sender_identity();
+			let omni_account =
+				match get_omni_account(context.ocall_api.clone(), sender_identity, None) {
+					Ok(account) => account,
+					_ => sender_identity.to_omni_account(),
+				};
+			verify_tca_email_authentication(
+				sender_identity.hash(),
+				&omni_account,
+				verification_code,
+			)
+		},
+		TCAuthentication::OAuth2(oauth2_data) => {
+			let sender_identity = tca.call.sender_identity();
+			let omni_account =
+				match get_omni_account(context.ocall_api.clone(), sender_identity, None) {
+					Ok(account) => account,
+					_ => sender_identity.to_omni_account(),
+				};
+			verify_tca_oauth2_authentication(
+				context.data_provider_config.clone(),
+				sender_identity.hash(),
+				&omni_account,
+				oauth2_data,
+			)
+		},
 		TCAuthentication::AuthToken(auth_token) => {
 			let Ok(header)= context.ocall_api.get_header::<ParachainHeader>() else {
 				let res: Result<(), TrustedCallError> = Err(TrustedCallError::ParentchainHeaderRetrievalFailed);
@@ -230,32 +254,7 @@
 				&omni_account,
 				current_block,
 				auth_token,
-				&context.data_provider_config.jwt_secret.as_bytes(),
-=======
-		TCAuthentication::Email(verification_code) => {
-			let sender_identity = tca.call.sender_identity();
-			let omni_account = match get_omni_account(context.ocall_api.clone(), sender_identity) {
-				Ok(account) => account,
-				_ => sender_identity.to_omni_account(),
-			};
-			verify_tca_email_authentication(
-				sender_identity.hash(),
-				&omni_account,
-				verification_code,
-			)
-		},
-		TCAuthentication::OAuth2(oauth2_data) => {
-			let sender_identity = tca.call.sender_identity();
-			let omni_account = match get_omni_account(context.ocall_api.clone(), sender_identity) {
-				Ok(account) => account,
-				_ => sender_identity.to_omni_account(),
-			};
-			verify_tca_oauth2_authentication(
-				context.data_provider_config.clone(),
-				sender_identity.hash(),
-				&omni_account,
-				oauth2_data,
->>>>>>> 06f0c71f
+				context.data_provider_config.jwt_secret.as_bytes(),
 			)
 		},
 	};
@@ -566,7 +565,7 @@
 			};
 			let subject = account_id_to_string_without_prefix(&omni_account);
 			let payload = jwt::Payload::new(subject, auth_options);
-			let Ok(auth_token) = jwt::create(&payload, context.data_provider_config.jwt_secret.as_bytes()) else {
+			let Ok(_auth_token) = jwt::create(&payload, context.data_provider_config.jwt_secret.as_bytes()) else {
 				log::error!("Failed to create jwt token");
 				let result: TrustedCallResult = Err(TrustedCallError::AuthTokenCreationFailed);
 				context.author_api.send_rpc_response(connection_hash, result.encode(), false);
