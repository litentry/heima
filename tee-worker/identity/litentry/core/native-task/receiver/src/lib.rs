--- conflicted
+++ resolved
@@ -174,9 +174,6 @@
 		},
 	};
 
-<<<<<<< HEAD
-	let (who, opaque_call) = match call {
-=======
 	let create_dispatch_as_omni_account_call = |member_identity_hash: H256, call: OpaqueCall| {
 		OpaqueCall::from_tuple(&compose_call!(
 			&metadata,
@@ -188,7 +185,6 @@
 	};
 
 	let opaque_call = match call {
->>>>>>> 68fc6704
 		TrustedCall::request_intent(who, intent) => match intent {
 			Intent::SystemRemark(remark) => create_dispatch_as_omni_account_call(
 				who.hash(),
@@ -286,14 +282,15 @@
 				},
 			};
 
-			let add_account_call = OpaqueCall::from_tuple(&compose_call!(
-				&metadata,
-				"OmniAccount",
-				"add_account",
-				member_account
-			));
-
-			(who, add_account_call)
+			create_dispatch_as_omni_account_call(
+				who.hash(),
+				OpaqueCall::from_tuple(&compose_call!(
+					&metadata,
+					"OmniAccount",
+					"add_account",
+					member_account
+				)),
+			)
 		},
 		_ => {
 			log::warn!("Received unsupported call: {:?}", call);
@@ -304,19 +301,7 @@
 		},
 	};
 
-<<<<<<< HEAD
-	let omni_account_call = OpaqueCall::from_tuple(&compose_call!(
-		&metadata,
-		"OmniAccount",
-		"dispatch_as_omni_account",
-		who.hash(),
-		opaque_call
-	));
-
-	let extrinsic = match context.extrinsic_factory.create_extrinsics(&[omni_account_call], None) {
-=======
 	let extrinsic = match context.extrinsic_factory.create_extrinsics(&[opaque_call], None) {
->>>>>>> 68fc6704
 		Ok(extrinsic) => extrinsic,
 		Err(e) => {
 			log::error!("Failed to create extrinsic: {:?}", e);
