// Copyright 2020-2024 Trust Computing GmbH.
// This file is part of Litentry.
//
// Litentry is free software: you can redistribute it and/or modify
// it under the terms of the GNU General Public License as published by
// the Free Software Foundation, either version 3 of the License, or
// (at your option) any later version.
//
// Litentry is distributed in the hope that it will be useful,
// but WITHOUT ANY WARRANTY; without even the implied warranty of
// MERCHANTABILITY or FITNESS FOR A PARTICULAR PURPOSE.  See the
// GNU General Public License for more details.
//
// You should have received a copy of the GNU General Public License
// along with Litentry.  If not, see <https://www.gnu.org/licenses/>.

use crate::{AccountId, BTreeMap, BlockNumber, Error, MemberAccount, OmniAccounts, Vec};
use lazy_static::lazy_static;
use sp_core::H256;

#[cfg(feature = "std")]
use std::sync::RwLock;
#[cfg(feature = "sgx")]
use std::sync::SgxRwLock as RwLock;

lazy_static! {
<<<<<<< HEAD
	static ref STORE: RwLock<OmniAccounts> = RwLock::new(BTreeMap::new());
	static ref STORE_BLOCK_HEIGHT: RwLock<BlockNumber> = RwLock::new(0);
=======
	static ref ACCCOUNT_STORE: RwLock<OmniAccounts> = RwLock::new(BTreeMap::new());
	static ref MEMBER_ACCOUNT_HASH: RwLock<BTreeMap<H256, AccountId>> =
		RwLock::new(BTreeMap::new());
>>>>>>> 3d496aa2
}

pub struct InMemoryStore;

impl InMemoryStore {
<<<<<<< HEAD
	pub fn set_block_height(block_number: BlockNumber) -> Result<(), Error> {
		*STORE_BLOCK_HEIGHT.write().map_err(|_| {
			log::error!("[InMemoryStore] Lock poisoning");
			Error::LockPoisoning
		})? = block_number;

		Ok(())
	}

	pub fn get_block_height() -> Result<BlockNumber, Error> {
		let block_number = *STORE_BLOCK_HEIGHT.read().map_err(|_| {
			log::error!("[InMemoryStore] Lock poisoning");
			Error::LockPoisoning
		})?;

		Ok(block_number)
	}

	pub fn get(account_id: AccountId) -> Result<Option<Vec<MemberAccount>>, Error> {
		let omni_account_members = STORE
=======
	pub fn get_member_accounts(
		account_id: &AccountId,
	) -> Result<Option<Vec<MemberAccount>>, Error> {
		let omni_account_members = ACCCOUNT_STORE
>>>>>>> 3d496aa2
			.read()
			.map_err(|_| {
				log::error!("[InMemoryStore] Lock poisoning");
				Error::LockPoisoning
			})?
<<<<<<< HEAD
			.get(&account_id)
=======
			.get(account_id)
>>>>>>> 3d496aa2
			.cloned();

		Ok(omni_account_members)
	}

<<<<<<< HEAD
	pub fn insert(account_id: AccountId, members: Vec<MemberAccount>) -> Result<(), Error> {
		STORE
=======
	pub fn get_omni_account(member_account_hash: H256) -> Result<Option<AccountId>, Error> {
		let account_id = MEMBER_ACCOUNT_HASH
			.read()
			.map_err(|_| {
				log::error!("[InMemoryStore] Lock poisoning");
				Error::LockPoisoning
			})?
			.get(&member_account_hash)
			.cloned();

		Ok(account_id)
	}

	pub fn insert(account_id: AccountId, members: Vec<MemberAccount>) -> Result<(), Error> {
		let mut member_account_hash = MEMBER_ACCOUNT_HASH.write().map_err(|_| {
			log::error!("[InMemoryStore] Lock poisoning");
			Error::LockPoisoning
		})?;
		for member in &members {
			member_account_hash.insert(member.hash(), account_id.clone());
		}
		ACCCOUNT_STORE
>>>>>>> 3d496aa2
			.write()
			.map_err(|_| {
				log::error!("[InMemoryStore] Lock poisoning");
				Error::LockPoisoning
			})?
			.insert(account_id, members);

		Ok(())
	}

<<<<<<< HEAD
	pub fn load(accounts: OmniAccounts) -> Result<(), Error> {
		*STORE.write().map_err(|_| {
=======
	pub fn remove(account_id: AccountId) -> Result<(), Error> {
		ACCCOUNT_STORE
			.write()
			.map_err(|_| {
				log::error!("[InMemoryStore] Lock poisoning");
				Error::LockPoisoning
			})?
			.remove(&account_id);

		Ok(())
	}

	pub fn load(accounts: OmniAccounts) -> Result<(), Error> {
		for (account_id, members) in &accounts {
			let mut member_account_hash = MEMBER_ACCOUNT_HASH.write().map_err(|_| {
				log::error!("[InMemoryStore] Lock poisoning");
				Error::LockPoisoning
			})?;
			for member in members {
				member_account_hash.insert(member.hash(), account_id.clone());
			}
		}
		*ACCCOUNT_STORE.write().map_err(|_| {
>>>>>>> 3d496aa2
			log::error!("[InMemoryStore] Lock poisoning");
			Error::LockPoisoning
		})? = accounts;

		Ok(())
	}
}<|MERGE_RESOLUTION|>--- conflicted
+++ resolved
@@ -24,65 +24,30 @@
 use std::sync::SgxRwLock as RwLock;
 
 lazy_static! {
-<<<<<<< HEAD
-	static ref STORE: RwLock<OmniAccounts> = RwLock::new(BTreeMap::new());
-	static ref STORE_BLOCK_HEIGHT: RwLock<BlockNumber> = RwLock::new(0);
-=======
 	static ref ACCCOUNT_STORE: RwLock<OmniAccounts> = RwLock::new(BTreeMap::new());
 	static ref MEMBER_ACCOUNT_HASH: RwLock<BTreeMap<H256, AccountId>> =
 		RwLock::new(BTreeMap::new());
->>>>>>> 3d496aa2
+	static ref STORE_BLOCK_HEIGHT: RwLock<BlockNumber> = RwLock::new(0);
 }
 
 pub struct InMemoryStore;
 
 impl InMemoryStore {
-<<<<<<< HEAD
-	pub fn set_block_height(block_number: BlockNumber) -> Result<(), Error> {
-		*STORE_BLOCK_HEIGHT.write().map_err(|_| {
-			log::error!("[InMemoryStore] Lock poisoning");
-			Error::LockPoisoning
-		})? = block_number;
-
-		Ok(())
-	}
-
-	pub fn get_block_height() -> Result<BlockNumber, Error> {
-		let block_number = *STORE_BLOCK_HEIGHT.read().map_err(|_| {
-			log::error!("[InMemoryStore] Lock poisoning");
-			Error::LockPoisoning
-		})?;
-
-		Ok(block_number)
-	}
-
-	pub fn get(account_id: AccountId) -> Result<Option<Vec<MemberAccount>>, Error> {
-		let omni_account_members = STORE
-=======
 	pub fn get_member_accounts(
 		account_id: &AccountId,
 	) -> Result<Option<Vec<MemberAccount>>, Error> {
 		let omni_account_members = ACCCOUNT_STORE
->>>>>>> 3d496aa2
 			.read()
 			.map_err(|_| {
 				log::error!("[InMemoryStore] Lock poisoning");
 				Error::LockPoisoning
 			})?
-<<<<<<< HEAD
-			.get(&account_id)
-=======
 			.get(account_id)
->>>>>>> 3d496aa2
 			.cloned();
 
 		Ok(omni_account_members)
 	}
 
-<<<<<<< HEAD
-	pub fn insert(account_id: AccountId, members: Vec<MemberAccount>) -> Result<(), Error> {
-		STORE
-=======
 	pub fn get_omni_account(member_account_hash: H256) -> Result<Option<AccountId>, Error> {
 		let account_id = MEMBER_ACCOUNT_HASH
 			.read()
@@ -105,7 +70,6 @@
 			member_account_hash.insert(member.hash(), account_id.clone());
 		}
 		ACCCOUNT_STORE
->>>>>>> 3d496aa2
 			.write()
 			.map_err(|_| {
 				log::error!("[InMemoryStore] Lock poisoning");
@@ -116,10 +80,6 @@
 		Ok(())
 	}
 
-<<<<<<< HEAD
-	pub fn load(accounts: OmniAccounts) -> Result<(), Error> {
-		*STORE.write().map_err(|_| {
-=======
 	pub fn remove(account_id: AccountId) -> Result<(), Error> {
 		ACCCOUNT_STORE
 			.write()
@@ -143,11 +103,28 @@
 			}
 		}
 		*ACCCOUNT_STORE.write().map_err(|_| {
->>>>>>> 3d496aa2
 			log::error!("[InMemoryStore] Lock poisoning");
 			Error::LockPoisoning
 		})? = accounts;
 
 		Ok(())
 	}
+
+	pub fn set_block_height(block_number: BlockNumber) -> Result<(), Error> {
+		*STORE_BLOCK_HEIGHT.write().map_err(|_| {
+			log::error!("[InMemoryStore] Lock poisoning");
+			Error::LockPoisoning
+		})? = block_number;
+
+		Ok(())
+	}
+
+	pub fn get_block_height() -> Result<BlockNumber, Error> {
+		let block_number = *STORE_BLOCK_HEIGHT.read().map_err(|_| {
+			log::error!("[InMemoryStore] Lock poisoning");
+			Error::LockPoisoning
+		})?;
+
+		Ok(block_number)
+	}
 }