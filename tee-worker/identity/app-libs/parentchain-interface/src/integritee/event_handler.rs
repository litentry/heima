--- conflicted
+++ resolved
@@ -233,7 +233,9 @@
 		Ok(())
 	}
 
-	fn distribute_staking_rewards<Executor: IndirectExecutor<TrustedCallSigned, Error>>(
+	fn distribute_staking_rewards<
+		Executor: IndirectExecutor<TrustedCallSigned, Error, (), (), ()>,
+	>(
 		&self,
 		executor: &Executor,
 		block_header: impl Header<Hash = H256>,
@@ -376,22 +378,15 @@
 	decode_hex(hex_key).ok()
 }
 
-<<<<<<< HEAD
-impl<Executor, OCallApi, HS, NMR> HandleParentchainEvents<Executor, TrustedCallSigned, Error>
+impl<Executor, OCallApi, HS, NMR>
+	HandleParentchainEvents<Executor, TrustedCallSigned, Error, (), (), ()>
 	for ParentchainEventHandler<OCallApi, HS, NMR>
 where
-	Executor: IndirectExecutor<TrustedCallSigned, Error>,
+	Executor: IndirectExecutor<TrustedCallSigned, Error, (), (), ()>,
 	OCallApi: EnclaveOnChainOCallApi + EnclaveMetricsOCallApi,
 	HS: HandleState<StateT = SgxExternalities>,
 	NMR: AccessNodeMetadata,
 	NMR::MetadataType: NodeMetadataTrait,
-=======
-impl<Executor, MetricsApi> HandleParentchainEvents<Executor, TrustedCallSigned, Error, (), (), ()>
-	for ParentchainEventHandler<MetricsApi>
-where
-	Executor: IndirectExecutor<TrustedCallSigned, Error, (), (), ()>,
-	MetricsApi: EnclaveMetricsOCallApi,
->>>>>>> fe22fd9b
 {
 	type Output = ProcessedEventsArtifacts;
 	fn handle_events(
