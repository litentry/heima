--- conflicted
+++ resolved
@@ -441,20 +441,21 @@
 }
 
 #[no_mangle]
-<<<<<<< HEAD
 pub unsafe extern "C" fn init_in_memory_state() -> sgx_status_t {
 	if let Err(e) = initialization::init_in_memory_state() {
 		error!("Failed to initialize in-memory state: {:?}", e);
 		return sgx_status_t::SGX_ERROR_UNEXPECTED
 	}
-=======
+	sgx_status_t::SGX_SUCCESS
+}
+
+#[no_mangle]
 pub unsafe extern "C" fn upload_id_graph() -> sgx_status_t {
 	if let Err(e) = initialization::upload_id_graph() {
 		error!("Failed to upload IDGraph: {:?}", e);
 		return sgx_status_t::SGX_ERROR_UNEXPECTED
 	}
 
->>>>>>> 7ead80a5
 	sgx_status_t::SGX_SUCCESS
 }
 
