/*
	Copyright 2021 Integritee AG and Supercomputing Systems AG

	Licensed under the Apache License, Version 2.0 (the "License");
	you may not use this file except in compliance with the License.
	You may obtain a copy of the License at

		http://www.apache.org/licenses/LICENSE-2.0

	Unless required by applicable law or agreed to in writing, software
	distributed under the License is distributed on an "AS IS" BASIS,
	WITHOUT WARRANTIES OR CONDITIONS OF ANY KIND, either express or implied.
	See the License for the specific language governing permissions and
	limitations under the License.

*/
#![feature(structural_match)]
#![feature(core_intrinsics)]
#![feature(derive_eq)]
#![feature(trait_alias)]
#![crate_name = "enclave_runtime"]
#![crate_type = "staticlib"]
#![cfg_attr(not(target_env = "sgx"), no_std)]
#![cfg_attr(target_env = "sgx", feature(rustc_private))]
#![allow(clippy::missing_safety_doc)]
#![warn(
	clippy::unwrap_used,
	clippy::unreachable,
	/* comment out for the moment. There are some upstream code `unimplemented` */
	// clippy::unimplemented,
	// clippy::panic_in_result_fn,
	clippy::string_slice,
	clippy::panic,
	clippy::indexing_slicing,
	clippy::expect_used,
	clippy::arithmetic_side_effects
)]

#[cfg(not(target_env = "sgx"))]
#[macro_use]
extern crate sgx_tstd as std;

use crate::{
	error::{Error, Result},
	initialization::global_components::{
		GLOBAL_INTEGRITEE_PARACHAIN_HANDLER_COMPONENT, GLOBAL_INTEGRITEE_PARENTCHAIN_NONCE_CACHE,
		GLOBAL_INTEGRITEE_SOLOCHAIN_HANDLER_COMPONENT, GLOBAL_SHIELDING_KEY_REPOSITORY_COMPONENT,
		GLOBAL_SIDECHAIN_IMPORT_QUEUE_COMPONENT, GLOBAL_SIGNING_KEY_REPOSITORY_COMPONENT,
		GLOBAL_STATE_HANDLER_COMPONENT, GLOBAL_TARGET_A_PARACHAIN_HANDLER_COMPONENT,
		GLOBAL_TARGET_A_PARENTCHAIN_NONCE_CACHE, GLOBAL_TARGET_A_SOLOCHAIN_HANDLER_COMPONENT,
		GLOBAL_TARGET_B_PARACHAIN_HANDLER_COMPONENT, GLOBAL_TARGET_B_PARENTCHAIN_NONCE_CACHE,
		GLOBAL_TARGET_B_SOLOCHAIN_HANDLER_COMPONENT,
	},
	rpc::worker_api_direct::sidechain_io_handler,
	utils::{
		get_node_metadata_repository_from_integritee_solo_or_parachain,
		get_node_metadata_repository_from_target_a_solo_or_parachain,
		get_node_metadata_repository_from_target_b_solo_or_parachain,
		get_validator_accessor_from_integritee_solo_or_parachain, utf8_str_from_raw, DecodeRaw,
	},
};
use codec::Decode;
use core::ffi::c_int;
use itc_parentchain::{
	block_import_dispatcher::DispatchBlockImport,
	light_client::{concurrent_access::ValidatorAccess, Validator},
	primitives::ParentchainId,
};
use itp_component_container::ComponentGetter;

use itp_import_queue::PushToQueue;
use itp_node_api::metadata::NodeMetadata;
use itp_nonce_cache::{MutateNonce, Nonce};

use itp_settings::worker_mode::WorkerModeProvider;
use itp_sgx_crypto::key_repository::AccessPubkey;
use itp_storage::{StorageProof, StorageProofChecker};
use itp_types::{ShardIdentifier, SignedBlock};
use itp_utils::write_slice_and_whitespace_pad;
use litentry_macros::if_development_or;
use log::*;
use once_cell::sync::OnceCell;
use sgx_types::error::*;
use sp_runtime::traits::BlakeTwo256;
use std::{
	path::PathBuf,
	slice,
	string::{String, ToString},
	vec::Vec,
};

mod attestation;
mod empty_impls;
mod initialization;
mod ipfs;
mod ocall;
mod shard_creation_info;
mod stf_task_handler;
mod utils;

pub mod error;
pub mod rpc;
mod sync;
mod tls_ra;
pub mod top_pool_execution;

#[cfg(feature = "test")]
pub mod test;

pub type Hash = sp_core::H256;
pub type AuthorityPair = sp_core::ed25519::Pair;

static BASE_PATH: OnceCell<PathBuf> = OnceCell::new();

fn get_base_path() -> Result<PathBuf> {
	let base_path = BASE_PATH.get().ok_or_else(|| {
		Error::Other("BASE_PATH not initialized. Broken enclave init flow!".to_string().into())
	})?;

	Ok(base_path.clone())
}

/// Initialize the enclave.
#[no_mangle]
pub unsafe extern "C" fn init(
	mu_ra_addr: *const u8,
	mu_ra_addr_size: u32,
	untrusted_worker_addr: *const u8,
	untrusted_worker_addr_size: u32,
	encoded_base_dir_str: *const u8,
	encoded_base_dir_size: u32,
) -> SgxStatus {
	// Initialize the logging environment in the enclave.
	if_development_or!(
		env_logger::builder()
			.format_timestamp(Some(env_logger::TimestampPrecision::Micros))
			.init(),
		{
			let module_names = litentry_proc_macros::local_modules!();
			println!(
				"Initializing logger to filter only following local modules: {:?}",
				module_names
			);
			let mut builder = env_logger::Builder::new();
			builder.format_timestamp(Some(env_logger::TimestampPrecision::Micros));
			builder.filter(None, LevelFilter::Off);
			module_names.into_iter().for_each(|module| {
				builder.filter(Some(module), LevelFilter::Info);
			});
			builder.init();
		}
	);

	let mu_ra_url =
		match String::decode(&mut slice::from_raw_parts(mu_ra_addr, mu_ra_addr_size as usize))
			.map_err(Error::Codec)
		{
			Ok(addr) => addr,
			Err(e) => return e.into(),
		};

	let untrusted_worker_url = match String::decode(&mut slice::from_raw_parts(
		untrusted_worker_addr,
		untrusted_worker_addr_size as usize,
	))
	.map_err(Error::Codec)
	{
		Ok(addr) => addr,
		Err(e) => return e.into(),
	};

	let base_dir = match String::decode(&mut slice::from_raw_parts(
		encoded_base_dir_str,
		encoded_base_dir_size as usize,
	))
	.map_err(Error::Codec)
	{
		Ok(b) => b,
		Err(e) => return e.into(),
	};

	info!("Setting base_dir to {}", base_dir);
	let path = PathBuf::from(base_dir);
	// Litentry: the default value here is only for clippy checking
	BASE_PATH.set(path.clone()).unwrap_or(());

	match initialization::init_enclave(mu_ra_url, untrusted_worker_url, path) {
		Err(e) => e.into(),
		Ok(()) => SgxStatus::Success,
	}
}

#[no_mangle]
pub unsafe extern "C" fn get_rsa_encryption_pubkey(pubkey: *mut u8, pubkey_size: u32) -> SgxStatus {
	let shielding_key_repository = match GLOBAL_SHIELDING_KEY_REPOSITORY_COMPONENT.get() {
		Ok(s) => s,
		Err(e) => {
			error!("{:?}", e);
			return SgxStatus::Unexpected
		},
	};

	let rsa_pubkey = match shielding_key_repository.retrieve_pubkey() {
		Ok(key) => key,
		Err(e) => return e.into(),
	};

	let rsa_pubkey_json = match sgx_serialize::json::encode(&rsa_pubkey) {
		Ok(k) => k,
		Err(x) => {
			println!("[Enclave] can't serialize rsa_pubkey {:?} {}", rsa_pubkey, x);
			return SgxStatus::Unexpected
		},
	};

	let pubkey_slice = slice::from_raw_parts_mut(pubkey, pubkey_size as usize);

	if let Err(e) =
		write_slice_and_whitespace_pad(pubkey_slice, rsa_pubkey_json.as_bytes().to_vec())
	{
		return Error::BufferError(e).into()
	};

	SgxStatus::Success
}

#[no_mangle]
pub unsafe extern "C" fn get_ecc_signing_pubkey(pubkey: *mut u8, pubkey_size: u32) -> SgxStatus {
	let signing_key_repository = match GLOBAL_SIGNING_KEY_REPOSITORY_COMPONENT.get() {
		Ok(s) => s,
		Err(e) => {
			error!("{:?}", e);
			return SgxStatus::Unexpected
		},
	};

	let signer_public = match signing_key_repository.retrieve_pubkey() {
		Ok(s) => s,
		Err(e) => return e.into(),
	};

	debug!("Restored ECC pubkey: {:?}", signer_public);

	let pubkey_slice = slice::from_raw_parts_mut(pubkey, pubkey_size as usize);
	pubkey_slice.clone_from_slice(&signer_public);

	SgxStatus::Success
}

#[no_mangle]
pub unsafe extern "C" fn set_nonce(
	nonce: *const u32,
	parentchain_id: *const u8,
	parentchain_id_size: u32,
) -> SgxStatus {
	let id = match ParentchainId::decode_raw(parentchain_id, parentchain_id_size as usize) {
		Err(e) => {
			error!("Failed to decode parentchain_id: {:?}", e);
			return SgxStatus::Unexpected
		},
		Ok(m) => m,
	};

	info!("Setting the nonce of the enclave to: {} for parentchain: {:?}", *nonce, id);

	let nonce_lock = match id {
		ParentchainId::Litentry => GLOBAL_INTEGRITEE_PARENTCHAIN_NONCE_CACHE.load_for_mutation(),
		ParentchainId::TargetA => GLOBAL_TARGET_A_PARENTCHAIN_NONCE_CACHE.load_for_mutation(),
		ParentchainId::TargetB => GLOBAL_TARGET_B_PARENTCHAIN_NONCE_CACHE.load_for_mutation(),
	};

	match nonce_lock {
		Ok(mut nonce_guard) => *nonce_guard = Nonce(*nonce),
		Err(e) => {
			error!("Failed to set {:?} parentchain nonce in enclave: {:?}", id, e);
			return SgxStatus::Unexpected
		},
	};

	SgxStatus::Success
}

#[no_mangle]
pub unsafe extern "C" fn set_node_metadata(
	node_metadata: *const u8,
	node_metadata_size: u32,
	parentchain_id: *const u8,
	parentchain_id_size: u32,
) -> SgxStatus {
	let id = match ParentchainId::decode_raw(parentchain_id, parentchain_id_size as usize) {
		Err(e) => {
			error!("Failed to decode parentchain_id: {:?}", e);
			return SgxStatus::Unexpected
		},
		Ok(m) => m,
	};

	let metadata = match NodeMetadata::decode_raw(node_metadata, node_metadata_size as usize) {
		Err(e) => {
			error!("Failed to decode node metadata: {:?}", e);
			return SgxStatus::Unexpected
		},
		Ok(m) => m,
	};

	info!("Setting node meta data for parentchain: {:?}", id);

	let node_metadata_repository = match id {
		ParentchainId::Litentry => get_node_metadata_repository_from_integritee_solo_or_parachain(),
		ParentchainId::TargetA => get_node_metadata_repository_from_target_a_solo_or_parachain(),
		ParentchainId::TargetB => get_node_metadata_repository_from_target_b_solo_or_parachain(),
	};

	match node_metadata_repository {
		Ok(repo) => repo.set_metadata(metadata),
		Err(e) => {
			error!("Could not get {:?} parentchain component: {:?}", id, e);
			return SgxStatus::Unexpected
		},
	};

	trace!("Successfully set the node meta data");

	SgxStatus::Success
}

/// This is reduced to the sidechain block import RPC interface (i.e. worker-worker communication).
/// The entire rest of the RPC server is run inside the enclave and does not use this e-call function anymore.
#[no_mangle]
pub unsafe extern "C" fn call_rpc_methods(
	request: *const u8,
	request_len: u32,
	response: *mut u8,
	response_len: u32,
) -> SgxStatus {
	let request = match utf8_str_from_raw(request, request_len as usize) {
		Ok(req) => req,
		Err(e) => {
			error!("[SidechainRpc] FFI: Invalid utf8 request: {:?}", e);
			return SgxStatus::Unexpected
		},
	};

	let res = match sidechain_rpc_int(request) {
		Ok(res) => res,
		Err(e) => {
			error!("RPC request failed: {:?}", e);
			return e.into()
		},
	};

	let response_slice = slice::from_raw_parts_mut(response, response_len as usize);
	if let Err(e) = write_slice_and_whitespace_pad(response_slice, res.into_bytes()) {
		return Error::BufferError(e).into()
	};

	SgxStatus::Success
}

fn sidechain_rpc_int(request: &str) -> Result<String> {
	let sidechain_block_import_queue = GLOBAL_SIDECHAIN_IMPORT_QUEUE_COMPONENT.get()?;

	let io = sidechain_io_handler(move |signed_block| {
		sidechain_block_import_queue.push_single(signed_block)
	});

	// note: errors are still returned as Option<String>
	Ok(io
		.handle_request_sync(request)
		.unwrap_or_else(|| format!("Empty rpc response for request: {}", request)))
}

/// Initialize sidechain enclave components.
///
/// Call this once at startup. Has to be called AFTER the light-client
/// (parentchain components) have been initialized (because we need the parentchain
/// block import dispatcher).
#[no_mangle]
pub unsafe extern "C" fn init_enclave_sidechain_components(
	fail_mode: *const u8,
	fail_mode_size: u32,
	fail_at: *const u8,
	fail_at_size: u32,
) -> SgxStatus {
	let fail_mode = match Option::<String>::decode_raw(fail_mode, fail_mode_size as usize) {
		Ok(s) => s,
		Err(e) => {
			error!("failed to decode fail mode {:?}", e);
			return SgxStatus::Unexpected
		},
	};
	let fail_at = match u64::decode_raw(fail_at, fail_at_size as usize) {
		Ok(v) => v,
		Err(e) => {
			error!("failed to decode fail at {:?}", e);
			return SgxStatus::Unexpected
		},
	};
	if let Err(e) = initialization::init_enclave_sidechain_components(fail_mode, fail_at) {
		error!("Failed to initialize sidechain components: {:?}", e);
		return SgxStatus::Unexpected
	}

	SgxStatus::Success
}

/// Call this once at worker startup to initialize the TOP pool and direct invocation RPC server.
///
/// This function will run the RPC server on the same thread as it is called and will loop there.
/// That means that this function will not return as long as the RPC server is running. The calling
/// code should therefore spawn a new thread when calling this function.
#[no_mangle]
pub unsafe extern "C" fn init_direct_invocation_server(
	server_addr: *const u8,
	server_addr_size: usize,
) -> SgxStatus {
	let mut server_addr_encoded = slice::from_raw_parts(server_addr, server_addr_size);

	let server_addr = match String::decode(&mut server_addr_encoded) {
		Ok(s) => s,
		Err(e) => {
			error!("Decoding RPC server address failed. Error: {:?}", e);
			return SgxStatus::Unexpected
		},
	};

	if let Err(e) = initialization::init_direct_invocation_server(server_addr) {
		error!("Failed to initialize direct invocation server: {:?}", e);
		return SgxStatus::Unexpected
	}

	SgxStatus::Success
}

#[no_mangle]
pub unsafe extern "C" fn init_parentchain_components(
	params: *const u8,
	params_size: usize,
	latest_header: *mut u8,
	latest_header_size: usize,
) -> SgxStatus {
	let encoded_params = slice::from_raw_parts(params, params_size);
	let latest_header_slice = slice::from_raw_parts_mut(latest_header, latest_header_size);

	match init_parentchain_params_internal(encoded_params.to_vec(), latest_header_slice) {
		Ok(()) => SgxStatus::Success,
		Err(e) => e.into(),
	}
}

/// Initializes the parentchain components and writes the latest header into the `latest_header` slice.
fn init_parentchain_params_internal(params: Vec<u8>, latest_header: &mut [u8]) -> Result<()> {
	use initialization::parentchain::init_parentchain_components;

	let encoded_latest_header =
		init_parentchain_components::<WorkerModeProvider>(get_base_path()?, params)?;

	write_slice_and_whitespace_pad(latest_header, encoded_latest_header)?;

	Ok(())
}

#[no_mangle]
pub unsafe extern "C" fn init_shard(shard: *const u8, shard_size: u32) -> SgxStatus {
	let shard_identifier =
		ShardIdentifier::from_slice(slice::from_raw_parts(shard, shard_size as usize));

	if let Err(e) = initialization::init_shard(shard_identifier) {
		error!("Failed to initialize shard ({:?}): {:?}", shard_identifier, e);
		return SgxStatus::Unexpected
	}

	SgxStatus::Success
}

#[no_mangle]
<<<<<<< HEAD
pub unsafe extern "C" fn migrate_shard(
	old_shard: *const u8,
	new_shard: *const u8,
	shard_size: u32,
) -> SgxStatus {
	let old_shard_identifier =
		ShardIdentifier::from_slice(slice::from_raw_parts(old_shard, shard_size as usize));

	let new_shard_identifier =
		ShardIdentifier::from_slice(slice::from_raw_parts(new_shard, shard_size as usize));

	if let Err(e) = initialization::migrate_shard(old_shard_identifier, new_shard_identifier) {
		error!("Failed to initialize shard ({:?}): {:?}", old_shard_identifier, e);
		return SgxStatus::Unexpected
=======
pub unsafe extern "C" fn migrate_shard(new_shard: *const u8, shard_size: u32) -> sgx_status_t {
	let shard_identifier =
		ShardIdentifier::from_slice(slice::from_raw_parts(new_shard, shard_size as usize));

	if let Err(e) = initialization::migrate_shard(shard_identifier) {
		error!("Failed to migrate shard ({:?}): {:?}", shard_identifier, e);
		return sgx_status_t::SGX_ERROR_UNEXPECTED
>>>>>>> b3082f70
	}

	SgxStatus::Success
}

#[no_mangle]
pub unsafe extern "C" fn sync_parentchain(
	blocks_to_sync: *const u8,
	blocks_to_sync_size: usize,
	events_to_sync: *const u8,
	events_to_sync_size: usize,
	events_proofs_to_sync: *const u8,
	events_proofs_to_sync_size: usize,
	parentchain_id: *const u8,
	parentchain_id_size: u32,
	immediate_import: c_int,
) -> SgxStatus {
	if let Err(e) = sync_parentchain_internal(
		blocks_to_sync,
		blocks_to_sync_size,
		events_to_sync,
		events_to_sync_size,
		events_proofs_to_sync,
		events_proofs_to_sync_size,
		parentchain_id,
		parentchain_id_size,
		immediate_import == 1,
	) {
		error!("Error synching parentchain: {:?}", e);
		return SgxStatus::Unexpected
	}

	SgxStatus::Success
}

#[allow(clippy::too_many_arguments)]
unsafe fn sync_parentchain_internal(
	blocks_to_sync: *const u8,
	blocks_to_sync_size: usize,
	events_to_sync: *const u8,
	events_to_sync_size: usize,
	events_proofs_to_sync: *const u8,
	events_proofs_to_sync_size: usize,
	parentchain_id: *const u8,
	parentchain_id_size: u32,
	immediate_import: bool,
) -> Result<()> {
	let blocks_to_sync = Vec::<SignedBlock>::decode_raw(blocks_to_sync, blocks_to_sync_size)?;
	let events_to_sync = Vec::<Vec<u8>>::decode_raw(events_to_sync, events_to_sync_size)?;
	let events_proofs_to_sync =
		Vec::<StorageProof>::decode_raw(events_proofs_to_sync, events_proofs_to_sync_size)?;
	let parentchain_id = ParentchainId::decode_raw(parentchain_id, parentchain_id_size as usize)?;

	if !events_proofs_to_sync.is_empty() {
		let blocks_to_sync_merkle_roots: Vec<sp_core::H256> =
			blocks_to_sync.iter().map(|block| block.block.header.state_root).collect();
		// fixme: vulnerability! https://github.com/integritee-network/worker/issues/1518
		// until fixed properly, we deactivate the panic upon error altogether in the scope of #1547
		if let Err(e) = validate_events(&events_proofs_to_sync, &blocks_to_sync_merkle_roots) {
			warn!("ignoring event validation error {:?}", e);
			//	return e.into()
		}
	}

	dispatch_parentchain_blocks_for_import(
		blocks_to_sync,
		events_to_sync,
		&parentchain_id,
		immediate_import,
	)
}

#[no_mangle]
pub unsafe extern "C" fn ignore_parentchain_block_import_validation_until(
	until: *const u32,
) -> SgxStatus {
	let va = match get_validator_accessor_from_integritee_solo_or_parachain() {
		Ok(r) => r,
		Err(e) => {
			error!("Can't get validator accessor: {:?}", e);
			return SgxStatus::Unexpected
		},
	};

	let _ = va.execute_mut_on_validator(|v| v.set_ignore_validation_until(*until));

	SgxStatus::Success
}

/// Dispatch the parentchain blocks for import.
/// Depending on the worker mode, a different dispatcher is used:
///
/// * An immediate dispatcher will immediately import any parentchain blocks and execute
///   the corresponding extrinsics (offchain-worker executor).
/// * The sidechain uses a triggered dispatcher, where the import of a parentchain block is
///   synchronized and triggered by the sidechain block production cycle.
///
fn dispatch_parentchain_blocks_for_import(
	blocks_to_sync: Vec<SignedBlock>,
	events_to_sync: Vec<Vec<u8>>,
	id: &ParentchainId,
	immediate_import: bool,
) -> Result<()> {
	trace!(
		"[{:?}] Dispatching Import of {} blocks and {} events",
		id,
		blocks_to_sync.len(),
		events_to_sync.len()
	);
	match id {
		ParentchainId::Litentry => {
			if let Ok(handler) = GLOBAL_INTEGRITEE_SOLOCHAIN_HANDLER_COMPONENT.get() {
				handler.import_dispatcher.dispatch_import(
					blocks_to_sync,
					events_to_sync,
					immediate_import,
				)?;
			} else if let Ok(handler) = GLOBAL_INTEGRITEE_PARACHAIN_HANDLER_COMPONENT.get() {
				handler.import_dispatcher.dispatch_import(
					blocks_to_sync,
					events_to_sync,
					immediate_import,
				)?;
			} else {
				return Err(Error::NoLitentryParentchainAssigned)
			};
		},
		ParentchainId::TargetA => {
			if let Ok(handler) = GLOBAL_TARGET_A_SOLOCHAIN_HANDLER_COMPONENT.get() {
				handler.import_dispatcher.dispatch_import(
					blocks_to_sync,
					events_to_sync,
					immediate_import,
				)?;
			} else if let Ok(handler) = GLOBAL_TARGET_A_PARACHAIN_HANDLER_COMPONENT.get() {
				handler.import_dispatcher.dispatch_import(
					blocks_to_sync,
					events_to_sync,
					immediate_import,
				)?;
			} else {
				return Err(Error::NoTargetAParentchainAssigned)
			};
		},
		ParentchainId::TargetB => {
			if let Ok(handler) = GLOBAL_TARGET_B_SOLOCHAIN_HANDLER_COMPONENT.get() {
				handler.import_dispatcher.dispatch_import(
					blocks_to_sync,
					events_to_sync,
					immediate_import,
				)?;
			} else if let Ok(handler) = GLOBAL_TARGET_B_PARACHAIN_HANDLER_COMPONENT.get() {
				handler.import_dispatcher.dispatch_import(
					blocks_to_sync,
					events_to_sync,
					immediate_import,
				)?;
			} else {
				return Err(Error::NoTargetBParentchainAssigned)
			};
		},
	}

	Ok(())
}

/// Validates the events coming from the parentchain
fn validate_events(
	events_proofs: &Vec<StorageProof>,
	blocks_merkle_roots: &Vec<sp_core::H256>,
) -> Result<()> {
	debug!(
		"Validating events, events_proofs_length: {:?}, blocks_merkle_roots_lengths: {:?}",
		events_proofs.len(),
		blocks_merkle_roots.len()
	);

	if events_proofs.len() != blocks_merkle_roots.len() {
		return Err(Error::ParentChainSync)
	}

	let events_key = itp_storage::storage_value_key("System", "Events");

	let validated_events: Result<Vec<Vec<u8>>> = events_proofs
		.iter()
		.zip(blocks_merkle_roots.iter())
		.map(|(proof, root)| {
			StorageProofChecker::<BlakeTwo256>::check_proof(
				*root,
				events_key.as_slice(),
				proof.clone(),
			)
			.ok()
			.flatten()
			.ok_or_else(|| Error::ParentChainValidation(itp_storage::Error::WrongValue))
		})
		.collect();

	let _ = validated_events?;

	Ok(())
}

// This is required, because `ring` / `ring-xous` would not compile without it non-release (debug) mode.
// See #1200 for more details.
#[cfg(debug_assertions)]
#[no_mangle]
pub extern "C" fn __assert_fail(
	__assertion: *const u8,
	__file: *const u8,
	__line: u32,
	__function: *const u8,
) -> ! {
	use core::intrinsics::abort;
	abort()
}<|MERGE_RESOLUTION|>--- conflicted
+++ resolved
@@ -474,30 +474,13 @@
 }
 
 #[no_mangle]
-<<<<<<< HEAD
-pub unsafe extern "C" fn migrate_shard(
-	old_shard: *const u8,
-	new_shard: *const u8,
-	shard_size: u32,
-) -> SgxStatus {
-	let old_shard_identifier =
-		ShardIdentifier::from_slice(slice::from_raw_parts(old_shard, shard_size as usize));
-
-	let new_shard_identifier =
-		ShardIdentifier::from_slice(slice::from_raw_parts(new_shard, shard_size as usize));
-
-	if let Err(e) = initialization::migrate_shard(old_shard_identifier, new_shard_identifier) {
-		error!("Failed to initialize shard ({:?}): {:?}", old_shard_identifier, e);
-		return SgxStatus::Unexpected
-=======
-pub unsafe extern "C" fn migrate_shard(new_shard: *const u8, shard_size: u32) -> sgx_status_t {
+pub unsafe extern "C" fn migrate_shard(new_shard: *const u8, shard_size: u32) -> SgxStatus {
 	let shard_identifier =
 		ShardIdentifier::from_slice(slice::from_raw_parts(new_shard, shard_size as usize));
 
 	if let Err(e) = initialization::migrate_shard(shard_identifier) {
 		error!("Failed to migrate shard ({:?}): {:?}", shard_identifier, e);
-		return sgx_status_t::SGX_ERROR_UNEXPECTED
->>>>>>> b3082f70
+		return SgxStatus::Unexpected
 	}
 
 	SgxStatus::Success
