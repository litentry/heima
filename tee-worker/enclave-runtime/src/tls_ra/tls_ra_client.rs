--- conflicted
+++ resolved
@@ -251,16 +251,7 @@
 		return e.into()
 	};
 
-<<<<<<< HEAD
-	// fixme: this needs only be called in sidechain mode. no harm though
-	if let Err(e) = init_shard_config(shard) {
-		error!("touch shard error: {:?}", e);
-		return SgxStatus::Unexpected
-	}
 	SgxStatus::Success
-=======
-	sgx_status_t::SGX_SUCCESS
->>>>>>> 7208568c
 }
 
 /// Internal [`request_state_provisioning`] function to be able to use the handy `?` operator.
