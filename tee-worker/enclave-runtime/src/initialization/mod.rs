--- conflicted
+++ resolved
@@ -356,12 +356,8 @@
 
 	Arc::new(EnclaveTopPoolAuthor::new(
 		top_pool,
-<<<<<<< HEAD
 		AuthorTopFilter::<TrustedCallSigned, Getter>::new(),
-=======
-		AuthorTopFilter {},
-		BroadcastedTopFilter {},
->>>>>>> a486e784
+		BroadcastedTopFilter::<TrustedCallSigned, Getter>::new(),
 		state_handler,
 		shielding_key_repository,
 		ocall_api,
