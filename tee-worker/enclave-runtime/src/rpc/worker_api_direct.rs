--- conflicted
+++ resolved
@@ -227,7 +227,6 @@
 		Ok(json!(json_value))
 	});
 
-<<<<<<< HEAD
 	// attesteer_forward_dcap_quote
 	let attesteer_forward_dcap_quote: &str = "attesteer_forwardDcapQuote";
 	io.add_sync_method(attesteer_forward_dcap_quote, move |params: Params| {
@@ -256,8 +255,9 @@
 			.to_hex(),
 			Err(error) => compute_hex_encoded_return_error(error.as_str()),
 		};
-
-=======
+		Ok(json!(json_value))
+	});
+
 	// state_getEnclave
 	let state_get_enclave_name: &str = "state_getEnclave";
 	io.add_sync_method(state_get_enclave_name, |_: Params| {
@@ -274,7 +274,6 @@
 				compute_hex_encoded_return_error(error_msg.as_str())
 			},
 		};
->>>>>>> 6ff5257a
 		Ok(json!(json_value))
 	});
 
