/*
	Copyright 2021 Integritee AG and Supercomputing Systems AG

	Licensed under the Apache License, Version 2.0 (the "License");
	you may not use this file except in compliance with the License.
	You may obtain a copy of the License at

		http://www.apache.org/licenses/LICENSE-2.0

	Unless required by applicable law or agreed to in writing, software
	distributed under the License is distributed on an "AS IS" BASIS,
	WITHOUT WARRANTIES OR CONDITIONS OF ANY KIND, either express or implied.
	See the License for the specific language governing permissions and
	limitations under the License.

*/

use crate::{
	attestation::{
		generate_dcap_ra_extrinsic_from_quote_internal,
		generate_ias_ra_extrinsic_from_der_cert_internal,
	},
	utils::get_validator_accessor_from_integritee_solo_or_parachain,
};
use codec::Encode;
use core::result::Result;
use ita_sgx_runtime::{Runtime, System};
use ita_stf::{aes_encrypt_default, AesOutput, Getter, TrustedCallSigned};
use itc_parentchain::light_client::{concurrent_access::ValidatorAccess, ExtrinsicSender};
use itp_ocall_api::EnclaveAttestationOCallApi;
use itp_primitives_cache::{GetPrimitives, GLOBAL_PRIMITIVES_CACHE};
use itp_rpc::RpcReturnValue;
use itp_sgx_crypto::{
	ed25519_derivation::DeriveEd25519,
	key_repository::{AccessKey, AccessPubkey},
	ShieldingCryptoDecrypt, ShieldingCryptoEncrypt,
};
use itp_sgx_externalities::SgxExternalitiesTrait;
use itp_stf_executor::getter_executor::ExecuteGetter;
use itp_stf_state_handler::handle_state::HandleState;
use itp_top_pool_author::traits::AuthorApi;
use itp_types::{DirectRequestStatus, Index, RsaRequest, ShardIdentifier, H256};
use itp_utils::{FromHexPrefixed, ToHexPrefixed};
use its_primitives::types::block::SignedBlock;
use its_sidechain::rpc_handler::{
	direct_top_pool_api, direct_top_pool_api::decode_shard_from_base58, import_block_api,
};
use jsonrpc_core::{serde_json::json, IoHandler, Params, Value};
use lc_data_providers::DataProviderConfig;
use lc_identity_verification::web2::twitter;
use litentry_macros::{if_development, if_development_or};
use litentry_primitives::{aes_decrypt, AesRequest, DecryptableRequest, Identity};
use log::debug;
use sgx_crypto::rsa::Rsa3072PublicKey;
use sp_core::Pair;
use sp_runtime::OpaqueExtrinsic;
use std::{borrow::ToOwned, boxed::Box, format, str, string::String, sync::Arc, vec::Vec};

fn compute_hex_encoded_return_error(error_msg: &str) -> String {
	RpcReturnValue::from_error_message(error_msg).to_hex()
}

fn get_all_rpc_methods_string(io_handler: &IoHandler) -> String {
	let method_string = io_handler
		.iter()
		.map(|rp_tuple| rp_tuple.0.to_owned())
		.collect::<Vec<String>>()
		.join(", ");

	format!("methods: [{}]", method_string)
}

pub fn public_api_rpc_handler<Author, GetterExecutor, AccessShieldingKey, OcallApi, State>(
	top_pool_author: Arc<Author>,
	getter_executor: Arc<GetterExecutor>,
	shielding_key: Arc<AccessShieldingKey>,
	ocall_api: Arc<OcallApi>,
	state: Option<Arc<State>>,
	data_provider_config: Arc<DataProviderConfig>,
) -> IoHandler
where
	Author: AuthorApi<H256, H256, TrustedCallSigned, Getter> + Send + Sync + 'static,
	GetterExecutor: ExecuteGetter + Send + Sync + 'static,
	AccessShieldingKey:
		AccessPubkey<KeyType = Rsa3072PublicKey> + AccessKey + Send + Sync + 'static,
	<AccessShieldingKey as AccessKey>::KeyType:
		ShieldingCryptoDecrypt + ShieldingCryptoEncrypt + DeriveEd25519 + Send + Sync + 'static,
	OcallApi: EnclaveAttestationOCallApi + Send + Sync + 'static,
	State: HandleState + Send + Sync + 'static,
	State::StateT: SgxExternalitiesTrait,
{
	let mut io = direct_top_pool_api::add_top_pool_direct_rpc_methods(
		top_pool_author.clone(),
		IoHandler::new(),
	);

	let shielding_key_cloned = shielding_key.clone();
	io.add_sync_method("author_getShieldingKey", move |_: Params| {
		debug!("worker_api_direct rpc was called: author_getShieldingKey");
		let rsa_pubkey = match shielding_key_cloned.retrieve_pubkey() {
			Ok(key) => key,
			Err(status) => {
				let error_msg: String = format!("Could not get rsa pubkey due to: {}", status);
				return Ok(json!(compute_hex_encoded_return_error(error_msg.as_str())))
			},
		};

		let rsa_pubkey_json = match sgx_serialize::json::encode(&rsa_pubkey) {
			Ok(k) => k,
			Err(x) => {
				let error_msg: String =
					format!("[Enclave] can't serialize rsa_pubkey {:?} {}", rsa_pubkey, x);
				return Ok(json!(compute_hex_encoded_return_error(error_msg.as_str())))
			},
		};
		let json_value =
			RpcReturnValue::new(rsa_pubkey_json.encode(), false, DirectRequestStatus::Ok);
		Ok(json!(json_value.to_hex()))
	});

	// author_getEnclaveSignerAccount
	let rsa_pubkey_name: &str = "author_getEnclaveSignerAccount";
	let shielding_key_cloned = shielding_key.clone();
	io.add_sync_method(rsa_pubkey_name, move |_: Params| {
		let enclave_signer_public_key = match shielding_key_cloned
			.retrieve_key()
			.and_then(|keypair| keypair.derive_ed25519().map(|keypair| keypair.public().to_hex()))
		{
			Err(e) => {
				let error_msg: String = format!("{:?}", e);
				return Ok(json!(compute_hex_encoded_return_error(error_msg.as_str())))
			},
			Ok(public_key) => public_key,
		};
		debug!("[Enclave] enclave_signer_public_key: {:?}", enclave_signer_public_key);

		let json_value = RpcReturnValue {
			do_watch: false,
			value: enclave_signer_public_key.encode(),
			status: DirectRequestStatus::Ok,
		};

		Ok(json!(json_value.to_hex()))
	});

	let local_top_pool_author = top_pool_author.clone();

	let local_state = if_development_or!(state.clone(), state);

	io.add_sync_method("author_getNextNonce", move |params: Params| {
		debug!("worker_api_direct rpc was called: author_getNextNonce");
		let local_state = match local_state.clone() {
			Some(s) => s,
			None =>
				return Ok(json!(compute_hex_encoded_return_error(
					"author_getNextNonce is not avaiable"
				))),
		};

		match params.parse::<(String, String)>() {
			Ok((shard_base58, identity_hex)) => {
				let shard = match decode_shard_from_base58(shard_base58.as_str()) {
					Ok(id) => id,
					Err(msg) => {
						let error_msg: String =
							format!("Could not retrieve author_getNextNonce calls due to: {}", msg);
						return Ok(json!(compute_hex_encoded_return_error(error_msg.as_str())))
					},
				};

				let account_id = match Identity::from_hex(identity_hex.as_str()) {
					Ok(identity) =>
						if let Some(account_id) = identity.to_account_id() {
							account_id
						} else {
							return Ok(json!(compute_hex_encoded_return_error(
								"Could not retrieve author_getNextNonce calls due to: invalid identity"
							)))
						},
					Err(msg) => {
						let error_msg: String = format!(
							"Could not retrieve author_getNextNonce calls due to: {:?}",
							msg
						);
						return Ok(json!(compute_hex_encoded_return_error(error_msg.as_str())))
					},
				};

				match local_state.load_cloned(&shard) {
					Ok((mut state, _hash)) => {
						let trusted_calls =
							local_top_pool_author.get_pending_trusted_calls_for(shard, &account_id);
						let pending_tx_count = trusted_calls.len();
						#[allow(clippy::unwrap_used)]
						let pending_tx_count = Index::try_from(pending_tx_count).unwrap();
						let nonce = state.execute_with(|| System::account_nonce(&account_id));
						let json_value = RpcReturnValue {
							do_watch: false,
							value: (nonce.saturating_add(pending_tx_count)).encode(),
							status: DirectRequestStatus::Ok,
						};
						Ok(json!(json_value.to_hex()))
					},
					Err(e) => {
						let error_msg = format!("load shard failure due to: {:?}", e);
						Ok(json!(compute_hex_encoded_return_error(error_msg.as_str())))
					},
				}
			},
			Err(e) => {
				let error_msg: String =
					format!("Could not retrieve author_getNextNonce calls due to: {}", e);
				Ok(json!(compute_hex_encoded_return_error(error_msg.as_str())))
			},
		}
	});

	io.add_sync_method("author_getShard", move |_: Params| {
		debug!("worker_api_direct rpc was called: author_getShard");
		let shard = top_pool_author.list_handled_shards().first().copied().unwrap_or_default();
		let json_value = RpcReturnValue::new(shard.encode(), false, DirectRequestStatus::Ok);
		Ok(json!(json_value.to_hex()))
	});

	io.add_sync_method("author_getMuRaUrl", move |_: Params| {
		debug!("worker_api_direct rpc was called: author_getMuRaUrl");
		let url = match GLOBAL_PRIMITIVES_CACHE.get_mu_ra_url() {
			Ok(url) => url,
			Err(status) => {
				let error_msg: String = format!("Could not get mu ra url due to: {}", status);
				return Ok(json!(compute_hex_encoded_return_error(error_msg.as_str())))
			},
		};

		let json_value = RpcReturnValue::new(url.encode(), false, DirectRequestStatus::Ok);
		Ok(json!(json_value.to_hex()))
	});

	io.add_sync_method("author_getUntrustedUrl", move |_: Params| {
		debug!("worker_api_direct rpc was called: author_getUntrustedUrl");
		let url = match GLOBAL_PRIMITIVES_CACHE.get_untrusted_worker_url() {
			Ok(url) => url,
			Err(status) => {
				let error_msg: String = format!("Could not get untrusted url due to: {}", status);
				return Ok(json!(compute_hex_encoded_return_error(error_msg.as_str())))
			},
		};

		let json_value = RpcReturnValue::new(url.encode(), false, DirectRequestStatus::Ok);
		Ok(json!(json_value.to_hex()))
	});

	io.add_sync_method("chain_subscribeAllHeads", |_: Params| {
		debug!("worker_api_direct rpc was called: chain_subscribeAllHeads");
		let parsed = "world";
		Ok(Value::String(format!("hello, {}", parsed)))
	});

	io.add_sync_method("state_getMetadata", |_: Params| {
		debug!("worker_api_direct rpc was called: state_getMetadata");
		let metadata = Runtime::metadata();
		let json_value = RpcReturnValue::new(metadata.into(), false, DirectRequestStatus::Ok);
		Ok(json!(json_value.to_hex()))
	});

	io.add_sync_method("state_getRuntimeVersion", |_: Params| {
		debug!("worker_api_direct rpc was called: state_getRuntimeVersion");
		let parsed = "world";
		Ok(Value::String(format!("hello, {}", parsed)))
	});

	// TODO: deprecate
	let getter_executor_cloned = getter_executor.clone();
	io.add_sync_method("state_executeGetter", move |params: Params| {
		debug!("worker_api_direct rpc was called: state_executeGetter");
		#[allow(deprecated)]
		let json_value = match execute_rsa_getter_inner(getter_executor_cloned.as_ref(), params) {
			Ok(state_getter_value) => RpcReturnValue {
				do_watch: false,
				value: state_getter_value.encode(),
				status: DirectRequestStatus::Ok,
			}
			.to_hex(),
			Err(error) => compute_hex_encoded_return_error(error.as_str()),
		};
		Ok(json!(json_value))
	});

	io.add_sync_method("state_executeAesGetter", move |params: Params| {
		debug!("worker_api_direct rpc was called: state_executeAesGetter");

		let shielding_key = match shielding_key.retrieve_key().map_err(|e| format!("{:?}", e)) {
			Ok(key) => key,
			Err(e) => return Ok(json!(compute_hex_encoded_return_error(&e))),
		};

		let return_value: Result<AesOutput, String> = (|| {
			let hex_encoded_params =
				params.parse::<Vec<String>>().map_err(|e| format!("{:?}", e))?;
			let param = &hex_encoded_params.first().ok_or("Could not get first param")?;
			let mut request = AesRequest::from_hex(param).map_err(|e| format!("{:?}", e))?;

			let aes_key = request
				.decrypt_aes_key(Box::new(shielding_key))
				.map_err(|_err: ()| "Could not decrypt request AES key")?;

			let encoded_trusted_getter = aes_decrypt(&aes_key, &mut request.payload)
				.ok_or(())
				.map_err(|_err: ()| "Could not decrypt getter request")?;

			let shard = request.shard();

			let state_getter_value = getter_executor
				.execute_getter(&shard, encoded_trusted_getter)
				.map_err(|e| format!("{:?}", e))?;

			Ok(aes_encrypt_default(&aes_key, state_getter_value.encode().as_slice()))
		})();

		match return_value {
			Ok(aes_output) => Ok(json!(RpcReturnValue {
				do_watch: false,
				value: aes_output.encode(),
				status: DirectRequestStatus::Ok,
			}
			.to_hex())),
			// FIXME: error not encrypted :sadpanda:
			Err(error) => Ok(json!(compute_hex_encoded_return_error(error.as_str()))),
		}
	});

	io.add_sync_method("attesteer_forwardDcapQuote", move |params: Params| {
		debug!("worker_api_direct rpc was called: attesteer_forwardDcapQuote");
		let json_value = match forward_dcap_quote_inner(params) {
			Ok(val) => RpcReturnValue {
				do_watch: false,
				value: val.encode(),
				status: DirectRequestStatus::Ok,
			}
			.to_hex(),
			Err(error) => compute_hex_encoded_return_error(error.as_str()),
		};

		Ok(json!(json_value))
	});

	io.add_sync_method("attesteer_forwardIasAttestationReport", move |params: Params| {
		debug!("worker_api_direct rpc was called: attesteer_forwardIasAttestationReport");
		let json_value = match attesteer_forward_ias_attestation_report_inner(params) {
			Ok(val) => RpcReturnValue {
				do_watch: false,
				value: val.encode(),
				status: DirectRequestStatus::Ok,
			}
			.to_hex(),
			Err(error) => compute_hex_encoded_return_error(error.as_str()),
		};
		Ok(json!(json_value))
	});

	// state_getMrenclave
	io.add_sync_method("state_getMrenclave", move |_: Params| {
		let json_value = match ocall_api.get_mrenclave_of_self() {
			Ok(m) => RpcReturnValue {
				do_watch: false,
				value: m.m.encode(),
				status: DirectRequestStatus::Ok,
			}
			.to_hex(),
			Err(e) => {
				let error_msg: String = format!("Could not get current mrenclave due to: {}", e);
				compute_hex_encoded_return_error(error_msg.as_str())
			},
		};
		Ok(json!(json_value))
	});

	if_development!({
<<<<<<< HEAD
		use itp_types::{MrEnclave, SidechainBlockNumber};
		// state_setScheduledEnclave, params: sidechainBlockNumber, hex encoded mrenclave
		io.add_sync_method("state_setScheduledEnclave", move |params: Params| {
			match params.parse::<(SidechainBlockNumber, String)>() {
				Ok((bn, mrenclave)) => match hex::decode(mrenclave) {
					Ok(mrenclave) => {
						let mut enclave_to_set: MrEnclave = [0u8; 32];
						if mrenclave.len() != enclave_to_set.len() {
							return Ok(json!(compute_hex_encoded_return_error(
								"mrenclave len mismatch, expected 32 bytes long"
							)))
						}

						enclave_to_set.copy_from_slice(&mrenclave);
						match GLOBAL_SCHEDULED_ENCLAVE.update(bn, enclave_to_set) {
							Ok(()) => Ok(json!(RpcReturnValue::new(
								vec![],
								false,
								DirectRequestStatus::Ok
							)
							.to_hex())),
							Err(e) => {
								let error_msg =
									format!("Failed to set scheduled mrenclave {:?}", e);
								Ok(json!(compute_hex_encoded_return_error(error_msg.as_str())))
							},
						}
					},
					Err(e) => {
						let error_msg = format!("Failed to decode mrenclave {:?}", e);
						Ok(json!(compute_hex_encoded_return_error(error_msg.as_str())))
					},
				},
				Err(_) => Ok(json!(compute_hex_encoded_return_error("parse error"))),
			}
		});

=======
>>>>>>> b3082f70
		// state_getStorage
		io.add_sync_method("state_getStorage", move |params: Params| {
			let local_state = match state.clone() {
				Some(s) => s,
				None =>
					return Ok(json!(compute_hex_encoded_return_error(
						"state_getStorage is not avaiable"
					))),
			};
			match params.parse::<(String, String)>() {
				Ok((shard_str, key_hash)) => {
					let key_hash = if key_hash.starts_with("0x") {
						#[allow(clippy::unwrap_used)]
						key_hash.strip_prefix("0x").unwrap()
					} else {
						key_hash.as_str()
					};
					let key_hash = match hex::decode(key_hash) {
						Ok(key_hash) => key_hash,
						Err(_) =>
							return Ok(json!(compute_hex_encoded_return_error("decode key error"))),
					};

					let shard: ShardIdentifier = match decode_shard_from_base58(shard_str.as_str())
					{
						Ok(id) => id,
						Err(msg) => {
							let error_msg = format!("decode shard failure due to: {}", msg);
							return Ok(json!(compute_hex_encoded_return_error(error_msg.as_str())))
						},
					};
					match local_state.load_cloned(&shard) {
						Ok((state, _)) => {
							// Get storage by key hash
							let value = state.get(key_hash.as_slice()).cloned().unwrap_or_default();
							debug!("query storage value:{:?}", &value);
							let json_value =
								RpcReturnValue::new(value, false, DirectRequestStatus::Ok);
							Ok(json!(json_value.to_hex()))
						},
						Err(e) => {
							let error_msg = format!("load shard failure due to: {:?}", e);
							Ok(json!(compute_hex_encoded_return_error(error_msg.as_str())))
						},
					}
				},
				Err(_err) => Ok(json!(compute_hex_encoded_return_error("parse error"))),
			}
		});
	});

	// system_health
	io.add_sync_method("system_health", |_: Params| {
		debug!("worker_api_direct rpc was called: system_health");
		let parsed = "world";
		Ok(Value::String(format!("hello, {}", parsed)))
	});

	io.add_sync_method("system_name", |_: Params| {
		debug!("worker_api_direct rpc was called: system_name");
		let parsed = "world";
		Ok(Value::String(format!("hello, {}", parsed)))
	});

	io.add_sync_method("system_version", |_: Params| {
		debug!("worker_api_direct rpc was called: system_version");
		let parsed = "world";
		Ok(Value::String(format!("hello, {}", parsed)))
	});

	io.add_sync_method("identity_getTwitterAuthorizeUrl", move |params: Params| {
		debug!("worker_api_direct rpc was called: identity_getTwitterAuthorizeUrl");

		match params.parse::<(String, String)>() {
			Ok((encoded_did, redirect_url)) => {
				let account_id = match Identity::from_did(encoded_did.as_str()) {
					Ok(identity) =>
						if let Some(account_id) = identity.to_account_id() {
							account_id
						} else {
							return Ok(json!(compute_hex_encoded_return_error("Invalid identity")))
						},
					Err(_) =>
						return Ok(json!(compute_hex_encoded_return_error(
							"Could not parse identity"
						))),
				};
				let authorize_data = twitter::get_authorize_data(
					&data_provider_config.twitter_client_id,
					&redirect_url,
				);
				match twitter::OAuthStore::save_data(
					account_id,
					authorize_data.code_verifier,
					authorize_data.state,
				) {
					Ok(_) => {
						let json_value = RpcReturnValue::new(
							authorize_data.authorize_url.encode(),
							false,
							DirectRequestStatus::Ok,
						);
						Ok(json!(json_value.to_hex()))
					},
					Err(_) =>
						Ok(json!(compute_hex_encoded_return_error("Could not save code verifier"))),
				}
			},

			Err(_) => Ok(json!(compute_hex_encoded_return_error("Could not parse params"))),
		}
	});

	let rpc_methods_string = get_all_rpc_methods_string(&io);
	io.add_sync_method("rpc_methods", move |_: Params| {
		debug!("worker_api_direct rpc was called: rpc_methods");
		Ok(Value::String(rpc_methods_string.to_owned()))
	});

	io
}

#[deprecated(note = "`state_executeAesGetter` should be preferred")]
fn execute_rsa_getter_inner<GE: ExecuteGetter>(
	getter_executor: &GE,
	params: Params,
) -> Result<Option<Vec<u8>>, String> {
	let hex_encoded_params = params.parse::<Vec<String>>().map_err(|e| format!("{:?}", e))?;

	let param = &hex_encoded_params.first().ok_or("Could not get first param")?;
	let request = RsaRequest::from_hex(param).map_err(|e| format!("{:?}", e))?;

	let shard: ShardIdentifier = request.shard();
	let encoded_trusted_getter: Vec<u8> = request.payload().to_vec();

	let getter_result = getter_executor
		.execute_getter(&shard, encoded_trusted_getter)
		.map_err(|e| format!("{:?}", e))?;

	Ok(getter_result)
}

fn forward_dcap_quote_inner(params: Params) -> Result<OpaqueExtrinsic, String> {
	let hex_encoded_params = params.parse::<Vec<String>>().map_err(|e| format!("{:?}", e))?;

	if hex_encoded_params.len() != 1 {
		return Err(format!(
			"Wrong number of arguments for IAS attestation report forwarding: {}, expected: {}",
			hex_encoded_params.len(),
			1
		))
	}

	let param = &hex_encoded_params.first().ok_or("Could not get first param")?;
	let encoded_quote_to_forward: Vec<u8> =
		litentry_hex_utils::decode_hex(param).map_err(|e| format!("{:?}", e))?;

	let url = String::new();
	let ext = generate_dcap_ra_extrinsic_from_quote_internal(
		url.as_bytes().to_vec(),
		&encoded_quote_to_forward,
	)
	.map_err(|e| format!("{:?}", e))?;

	let validator_access = get_validator_accessor_from_integritee_solo_or_parachain()
		.map_err(|e| format!("{:?}", e))?;
	validator_access
		.execute_mut_on_validator(|v| v.send_extrinsics(vec![ext.clone()]))
		.map_err(|e| format!("{:?}", e))?;

	Ok(ext)
}

fn attesteer_forward_ias_attestation_report_inner(
	params: Params,
) -> Result<OpaqueExtrinsic, String> {
	let hex_encoded_params = params.parse::<Vec<String>>().map_err(|e| format!("{:?}", e))?;

	if hex_encoded_params.len() != 1 {
		return Err(format!(
			"Wrong number of arguments for IAS attestation report forwarding: {}, expected: {}",
			hex_encoded_params.len(),
			1
		))
	}

	let param = &hex_encoded_params.first().ok_or("Could not get first param")?;
	let ias_attestation_report =
		litentry_hex_utils::decode_hex(param).map_err(|e| format!("{:?}", e))?;

	let url = String::new();
	let ext = generate_ias_ra_extrinsic_from_der_cert_internal(
		url.as_bytes().to_vec(),
		&ias_attestation_report,
		false,
	)
	.map_err(|e| format!("{:?}", e))?;

	let validator_access = get_validator_accessor_from_integritee_solo_or_parachain()
		.map_err(|e| format!("{:?}", e))?;
	validator_access
		.execute_mut_on_validator(|v| v.send_extrinsics(vec![ext.clone()]))
		.map_err(|e| format!("{:?}", e))?;

	Ok(ext)
}

pub fn sidechain_io_handler<ImportFn, Error>(import_fn: ImportFn) -> IoHandler
where
	ImportFn: Fn(SignedBlock) -> Result<(), Error> + Sync + Send + 'static,
	Error: std::fmt::Debug,
{
	let io = IoHandler::new();
	import_block_api::add_import_block_rpc_method(import_fn, io)
}

#[cfg(feature = "test")]
pub mod tests {
	use super::*;
	use std::string::ToString;

	pub fn test_given_io_handler_methods_then_retrieve_all_names_as_string() {
		let mut io = IoHandler::new();
		let method_names: [&str; 4] = ["method1", "another_method", "fancy_thing", "solve_all"];

		for method_name in method_names.iter() {
			io.add_sync_method(method_name, |_: Params| Ok(Value::String("".to_string())));
		}

		let method_string = get_all_rpc_methods_string(&io);

		for method_name in method_names.iter() {
			assert!(method_string.contains(method_name));
		}
	}
}<|MERGE_RESOLUTION|>--- conflicted
+++ resolved
@@ -376,46 +376,6 @@
 	});
 
 	if_development!({
-<<<<<<< HEAD
-		use itp_types::{MrEnclave, SidechainBlockNumber};
-		// state_setScheduledEnclave, params: sidechainBlockNumber, hex encoded mrenclave
-		io.add_sync_method("state_setScheduledEnclave", move |params: Params| {
-			match params.parse::<(SidechainBlockNumber, String)>() {
-				Ok((bn, mrenclave)) => match hex::decode(mrenclave) {
-					Ok(mrenclave) => {
-						let mut enclave_to_set: MrEnclave = [0u8; 32];
-						if mrenclave.len() != enclave_to_set.len() {
-							return Ok(json!(compute_hex_encoded_return_error(
-								"mrenclave len mismatch, expected 32 bytes long"
-							)))
-						}
-
-						enclave_to_set.copy_from_slice(&mrenclave);
-						match GLOBAL_SCHEDULED_ENCLAVE.update(bn, enclave_to_set) {
-							Ok(()) => Ok(json!(RpcReturnValue::new(
-								vec![],
-								false,
-								DirectRequestStatus::Ok
-							)
-							.to_hex())),
-							Err(e) => {
-								let error_msg =
-									format!("Failed to set scheduled mrenclave {:?}", e);
-								Ok(json!(compute_hex_encoded_return_error(error_msg.as_str())))
-							},
-						}
-					},
-					Err(e) => {
-						let error_msg = format!("Failed to decode mrenclave {:?}", e);
-						Ok(json!(compute_hex_encoded_return_error(error_msg.as_str())))
-					},
-				},
-				Err(_) => Ok(json!(compute_hex_encoded_return_error("parse error"))),
-			}
-		});
-
-=======
->>>>>>> b3082f70
 		// state_getStorage
 		io.add_sync_method("state_getStorage", move |params: Params| {
 			let local_state = match state.clone() {
