/*
	Copyright 2021 Integritee AG and Supercomputing Systems AG

	Licensed under the Apache License, Version 2.0 (the "License");
	you may not use this file except in compliance with the License.
	You may obtain a copy of the License at

		http://www.apache.org/licenses/LICENSE-2.0

	Unless required by applicable law or agreed to in writing, software
	distributed under the License is distributed on an "AS IS" BASIS,
	WITHOUT WARRANTIES OR CONDITIONS OF ANY KIND, either express or implied.
	See the License for the specific language governing permissions and
	limitations under the License.

*/

use crate::{
	error::Result,
	initialization::global_components::{
		GLOBAL_OCALL_API_COMPONENT, GLOBAL_SIDECHAIN_BLOCK_COMPOSER_COMPONENT,
		GLOBAL_SIDECHAIN_FAIL_SLOT_ON_DEMAND_COMPONENT,
		GLOBAL_SIDECHAIN_IMPORT_QUEUE_WORKER_COMPONENT, GLOBAL_SIGNING_KEY_REPOSITORY_COMPONENT,
		GLOBAL_STATE_HANDLER_COMPONENT, GLOBAL_TOP_POOL_AUTHOR_COMPONENT,
	},
	sync::{EnclaveLock, EnclaveStateRWLock},
	utils::{
		get_extrinsic_factory_from_integritee_solo_or_parachain,
		get_extrinsic_factory_from_target_a_solo_or_parachain,
		get_extrinsic_factory_from_target_b_solo_or_parachain,
		get_stf_executor_from_solo_or_parachain,
		get_triggered_dispatcher_from_integritee_solo_or_parachain,
		get_triggered_dispatcher_from_target_a_solo_or_parachain,
		get_triggered_dispatcher_from_target_b_solo_or_parachain,
		get_validator_accessor_from_integritee_solo_or_parachain,
		get_validator_accessor_from_target_a_solo_or_parachain,
		get_validator_accessor_from_target_b_solo_or_parachain,
	},
};
use codec::Encode;
use itc_parentchain::{
	block_import_dispatcher::triggered_dispatcher::TriggerParentchainBlockImport,
	light_client::{
		concurrent_access::ValidatorAccess, BlockNumberOps, ExtrinsicSender, LightClientState,
		NumberFor,
	},
};
use itp_component_container::ComponentGetter;
use itp_enclave_metrics::EnclaveMetric;
use itp_extrinsics_factory::CreateExtrinsics;
use itp_ocall_api::{EnclaveMetricsOCallApi, EnclaveOnChainOCallApi, EnclaveSidechainOCallApi};
use itp_settings::sidechain::SLOT_DURATION;
use itp_sgx_crypto::key_repository::AccessKey;
use itp_sgx_externalities::SgxExternalities;
use itp_stf_state_handler::{handle_state::HandleState, query_shard_state::QueryShardState};
use itp_time_utils::duration_now;
use itp_types::{parentchain::ParentchainCall, Block, OpaqueCall, H256};
use itp_utils::if_not_production;
use its_primitives::{
	traits::{
		Block as SidechainBlockTrait, Header as HeaderTrait, ShardIdentifierFor, SignedBlock,
	},
	types::block::SignedBlock as SignedSidechainBlock,
};
use its_sidechain::{
	aura::{proposer_factory::ProposerFactory, Aura, SlotClaimStrategy},
	consensus_common::{Environment, Error as ConsensusError, ProcessBlockImportQueue},
	slots::{yield_next_slot, LastSlot, PerShardSlotWorkerScheduler, SlotInfo},
	validateer_fetch::ValidateerFetch,
};
use lc_scheduled_enclave::{ScheduledEnclaveUpdater, GLOBAL_SCHEDULED_ENCLAVE};
use log::*;
use sgx_types::sgx_status_t;
use sp_core::{crypto::UncheckedFrom, Pair};
use sp_runtime::{
	generic::SignedBlock as SignedParentchainBlock, traits::Block as BlockTrait, MultiSignature,
};
use std::{sync::Arc, time::Instant, vec::Vec};

#[no_mangle]
pub unsafe extern "C" fn execute_trusted_calls() -> sgx_status_t {
	if let Err(e) = execute_top_pool_trusted_calls_internal() {
		return e.into()
	}

	sgx_status_t::SGX_SUCCESS
}

/// Internal [`execute_trusted_calls`] function to be able to use the `?` operator.
///
/// Executes `Aura::on_slot() for `slot` if it is this enclave's `Slot`.
///
/// This function makes an ocall that does the following:
///
/// *   Import all pending parentchain blocks.
/// *   Sends sidechain `confirm_block` xt's with the produced sidechain blocks.
/// *   Broadcast produced sidechain blocks to peer validateers.
fn execute_top_pool_trusted_calls_internal() -> Result<()> {
	let start_time = Instant::now();

	debug!("----------------------------------------");
	debug!("Start sidechain block production cycle");

	// We acquire lock explicitly (variable binding), since '_' will drop the lock after the statement.
	// See https://medium.com/codechain/rust-underscore-does-not-bind-fec6a18115a8
	let _enclave_write_lock = EnclaveLock::write_all()?;

	let slot_beginning_timestamp = duration_now();

	let integritee_parentchain_import_dispatcher =
		get_triggered_dispatcher_from_integritee_solo_or_parachain()?;
	let maybe_target_a_parentchain_import_dispatcher =
		get_triggered_dispatcher_from_target_a_solo_or_parachain().ok();
	let maybe_target_b_parentchain_import_dispatcher =
		get_triggered_dispatcher_from_target_b_solo_or_parachain().ok();

	let maybe_latest_target_a_parentchain_header =
		if let Some(ref _triggered_dispatcher) = maybe_target_a_parentchain_import_dispatcher {
			let validator_access = get_validator_accessor_from_target_a_solo_or_parachain()?;
			Some(validator_access.execute_on_validator(|v| {
				let latest_parentchain_header = v.latest_finalized_header()?;
				Ok(latest_parentchain_header)
			})?)
		} else {
			None
		};

	let maybe_latest_target_b_parentchain_header =
		if let Some(ref _triggered_dispatcher) = maybe_target_b_parentchain_import_dispatcher {
			let validator_access = get_validator_accessor_from_target_b_solo_or_parachain()?;
			Some(validator_access.execute_on_validator(|v| {
				let latest_parentchain_header = v.latest_finalized_header()?;
				Ok(latest_parentchain_header)
			})?)
		} else {
			None
		};

	let integritee_validator_access = get_validator_accessor_from_integritee_solo_or_parachain()?;

	// This gets the latest imported block. We accept that all of AURA, up until the block production
	// itself, will  operate on a parentchain block that is potentially outdated by one block
	// (in case we have a block in the queue, but not imported yet).
	let current_integritee_parentchain_header =
		integritee_validator_access.execute_on_validator(|v| {
			let latest_parentchain_header = v.latest_finalized_header()?;
			Ok(latest_parentchain_header)
		})?;

	// Import any sidechain blocks that are in the import queue. In case we are missing blocks,
	// a peer sync will happen. If that happens, the slot time might already be used up just by this import.
	let sidechain_block_import_queue_worker =
		GLOBAL_SIDECHAIN_IMPORT_QUEUE_WORKER_COMPONENT.get()?;

	let latest_integritee_parentchain_header = sidechain_block_import_queue_worker
		.process_queue(&current_integritee_parentchain_header)?;

	trace!(
		"Elapsed time to process sidechain block import queue: {} ms",
		start_time.elapsed().as_millis()
	);

	let stf_executor = get_stf_executor_from_solo_or_parachain()?;

	let top_pool_author = GLOBAL_TOP_POOL_AUTHOR_COMPONENT.get()?;

	let block_composer = GLOBAL_SIDECHAIN_BLOCK_COMPOSER_COMPONENT.get()?;

	let state_handler = GLOBAL_STATE_HANDLER_COMPONENT.get()?;

	let ocall_api = GLOBAL_OCALL_API_COMPONENT.get()?;

	let authority = GLOBAL_SIGNING_KEY_REPOSITORY_COMPONENT.get()?.retrieve_key()?;

	let fail_on_demand = GLOBAL_SIDECHAIN_FAIL_SLOT_ON_DEMAND_COMPONENT.get()?;

	match yield_next_slot(
		slot_beginning_timestamp,
		SLOT_DURATION,
		latest_integritee_parentchain_header,
		maybe_latest_target_a_parentchain_header,
		maybe_latest_target_b_parentchain_header,
		&mut LastSlot,
	)? {
		Some(slot) => {
			if slot.duration_remaining().is_none() {
				warn!("No time remaining in slot, skipping AURA execution");
				return Ok(())
			}
			log_remaining_slot_duration(&slot, "Before AURA");

			let shards = state_handler.list_shards()?;
			let env = ProposerFactory::<Block, _, _, _, _>::new(
				top_pool_author,
				stf_executor,
				block_composer,
				ocall_api.clone(),
			);

			if_not_production!({
				if let Some(ref fail_on_demand) = *fail_on_demand {
					fail_on_demand.next_slot();
					if fail_on_demand.check_before_on_slot() {
						Result::Err(crate::error::Error::Sgx(sgx_status_t::SGX_ERROR_UNEXPECTED))?;
					}
				}
			});

			let (blocks, parentchain_calls) =
				exec_aura_on_slot::<_, _, SignedSidechainBlock, _, _, _, _, _, _, _>(
					slot.clone(),
					authority,
					ocall_api.clone(),
					integritee_parentchain_import_dispatcher,
					maybe_target_a_parentchain_import_dispatcher,
					maybe_target_b_parentchain_import_dispatcher,
					env,
					shards,
					GLOBAL_SCHEDULED_ENCLAVE.clone(),
					state_handler,
				)?;

			if_not_production!({
				if let Some(ref fail_on_demand) = *fail_on_demand {
					if fail_on_demand.check_after_on_slot() {
						Result::Err(crate::error::Error::Sgx(sgx_status_t::SGX_ERROR_UNEXPECTED))?;
					}
				}
			});

			debug!("Aura executed successfully");

			// Drop lock as soon as we don't need it anymore.
			drop(_enclave_write_lock);

			log_remaining_slot_duration(&slot, "After AURA");

			send_blocks_and_extrinsics::<Block, _, _>(blocks, parentchain_calls, ocall_api)?;

			log_remaining_slot_duration(&slot, "After broadcasting and sending extrinsic");
		},
		None => {
			debug!("No slot yielded. Skipping block production.");
			return Ok(())
		},
	};

	debug!("End sidechain block production cycle");
	Ok(())
}

/// Executes aura for the given `slot`.
#[allow(clippy::too_many_arguments)]
pub(crate) fn exec_aura_on_slot<
	Authority,
	ParentchainBlock,
	SignedSidechainBlock,
	OCallApi,
	PEnvironment,
	IntegriteeBlockImportTrigger,
	TargetABlockImportTrigger,
	TargetBBlockImportTrigger,
	ScheduledEnclave,
	StateHandler,
>(
	slot: SlotInfo<ParentchainBlock>,
	authority: Authority,
	ocall_api: Arc<OCallApi>,
	integritee_block_import_trigger: Arc<IntegriteeBlockImportTrigger>,
	maybe_target_a_block_import_trigger: Option<Arc<TargetABlockImportTrigger>>,
	maybe_target_b_block_import_trigger: Option<Arc<TargetBBlockImportTrigger>>,
	proposer_environment: PEnvironment,
	shards: Vec<ShardIdentifierFor<SignedSidechainBlock>>,
	scheduled_enclave: Arc<ScheduledEnclave>,
	state_handler: Arc<StateHandler>,
) -> Result<(Vec<SignedSidechainBlock>, Vec<ParentchainCall>)>
where
	ParentchainBlock: BlockTrait<Hash = H256>,
	SignedSidechainBlock:
		SignedBlock<Public = Authority::Public, Signature = MultiSignature> + 'static, // Setting the public type is necessary due to some non-generic downstream code.
	SignedSidechainBlock::Block: SidechainBlockTrait<Public = Authority::Public>,
	<<SignedSidechainBlock as SignedBlock>::Block as SidechainBlockTrait>::HeaderType:
		HeaderTrait<ShardIdentifier = H256>,
	SignedSidechainBlock::Signature: From<Authority::Signature>,
	Authority: Pair<Public = sp_core::ed25519::Public>,
	Authority::Public: Encode + UncheckedFrom<[u8; 32]>,
	OCallApi: ValidateerFetch + EnclaveOnChainOCallApi + EnclaveSidechainOCallApi + Send + 'static,
	NumberFor<ParentchainBlock>: BlockNumberOps,
	PEnvironment:
		Environment<ParentchainBlock, SignedSidechainBlock, Error = ConsensusError> + Send + Sync,
	IntegriteeBlockImportTrigger:
		TriggerParentchainBlockImport<SignedBlockType = SignedParentchainBlock<ParentchainBlock>>,
	TargetABlockImportTrigger:
		TriggerParentchainBlockImport<SignedBlockType = SignedParentchainBlock<ParentchainBlock>>,
	TargetBBlockImportTrigger:
		TriggerParentchainBlockImport<SignedBlockType = SignedParentchainBlock<ParentchainBlock>>,
	ScheduledEnclave: ScheduledEnclaveUpdater,
	StateHandler: HandleState<StateT = SgxExternalities>,
{
	debug!("[Aura] Executing aura for slot: {:?}", slot);

	let mut aura =
		Aura::<_, ParentchainBlock, SignedSidechainBlock, PEnvironment, _, _, _, _, _, _>::new(
			authority,
			ocall_api.as_ref().clone(),
			integritee_block_import_trigger,
			maybe_target_a_block_import_trigger,
			maybe_target_b_block_import_trigger,
			proposer_environment,
			scheduled_enclave,
			state_handler,
		)
		.with_claim_strategy(SlotClaimStrategy::RoundRobin);

<<<<<<< HEAD
	let is_single_worker = match ocall_api.get_trusted_peers_urls() {
		Ok(urls) => urls.is_empty(),
		Err(e) => {
			warn!("Could not get trusted peers urls, error: {:?}", e);
			warn!("Falling back to non single worker mode");
			false
		},
	};

	let (blocks, xts): (Vec<_>, Vec<_>) =
		PerShardSlotWorkerScheduler::on_slot(&mut aura, slot, shards, is_single_worker)
=======
	let (blocks, pxts): (Vec<_>, Vec<_>) =
		PerShardSlotWorkerScheduler::on_slot(&mut aura, slot, shards)
>>>>>>> f7874409
			.into_iter()
			.map(|r| (r.block, r.parentchain_effects))
			.unzip();

	let opaque_calls: Vec<ParentchainCall> = pxts.into_iter().flatten().collect();
	Ok((blocks, opaque_calls))
}

/// Broadcasts sidechain blocks to fellow peers and sends opaque calls as extrinsic to the parentchain.
pub(crate) fn send_blocks_and_extrinsics<ParentchainBlock, SignedSidechainBlock, OCallApi>(
	blocks: Vec<SignedSidechainBlock>,
	parentchain_calls: Vec<ParentchainCall>,
	ocall_api: Arc<OCallApi>,
) -> Result<()>
where
	ParentchainBlock: BlockTrait,
	SignedSidechainBlock: SignedBlock + 'static,
	OCallApi: EnclaveSidechainOCallApi + EnclaveMetricsOCallApi,
	NumberFor<ParentchainBlock>: BlockNumberOps,
{
	let started = std::time::Instant::now();
	debug!("Proposing {} sidechain block(s) (broadcasting to peers)", blocks.len());
	ocall_api.propose_sidechain_blocks(blocks)?;
	if let Err(e) =
		ocall_api.update_metric(EnclaveMetric::SidechainBlockBroadcastingTime(started.elapsed()))
	{
		warn!("Failed to update metric for sidechain block broadcasting time: {:?}", e);
	};

	let calls: Vec<OpaqueCall> = parentchain_calls
		.iter()
		.filter_map(|parentchain_call| parentchain_call.as_litentry())
		.collect();
	debug!("Enclave wants to send {} extrinsics to Integritee Parentchain", calls.len());
	if !calls.is_empty() {
		let extrinsics_factory = get_extrinsic_factory_from_integritee_solo_or_parachain()?;
		let xts = extrinsics_factory.create_extrinsics(calls.as_slice(), None)?;
		let validator_access = get_validator_accessor_from_integritee_solo_or_parachain()?;
		validator_access.execute_mut_on_validator(|v| v.send_extrinsics(xts))?;
	}
	let calls: Vec<OpaqueCall> = parentchain_calls
		.iter()
		.filter_map(|parentchain_call| parentchain_call.as_target_a())
		.collect();
	debug!("Enclave wants to send {} extrinsics to TargetA Parentchain", calls.len());
	if !calls.is_empty() {
		let extrinsics_factory = get_extrinsic_factory_from_target_a_solo_or_parachain()?;
		let xts = extrinsics_factory.create_extrinsics(calls.as_slice(), None)?;
		let validator_access = get_validator_accessor_from_target_a_solo_or_parachain()?;
		validator_access.execute_mut_on_validator(|v| v.send_extrinsics(xts))?;
	}
	let calls: Vec<OpaqueCall> = parentchain_calls
		.iter()
		.filter_map(|parentchain_call| parentchain_call.as_target_b())
		.collect();
	debug!("Enclave wants to send {} extrinsics to TargetB Parentchain", calls.len());
	if !calls.is_empty() {
		let extrinsics_factory = get_extrinsic_factory_from_target_b_solo_or_parachain()?;
		let xts = extrinsics_factory.create_extrinsics(calls.as_slice(), None)?;
		let validator_access = get_validator_accessor_from_target_b_solo_or_parachain()?;
		validator_access.execute_mut_on_validator(|v| v.send_extrinsics(xts))?;
	}

	Ok(())
}

fn log_remaining_slot_duration<B: BlockTrait<Hash = H256>>(
	slot_info: &SlotInfo<B>,
	stage_name: &str,
) {
	match slot_info.duration_remaining() {
		None => {
			info!("No time remaining in slot (id: {:?}, stage: {})", slot_info.slot, stage_name);
		},
		Some(remainder) => {
			trace!(
				"Remaining time in slot (id: {:?}, stage {}): {} ms, {}% of slot time",
				slot_info.slot,
				stage_name,
				remainder.as_millis(),
				(remainder.as_millis() as f64 / slot_info.duration.as_millis() as f64) * 100f64
			);
		},
	};
}<|MERGE_RESOLUTION|>--- conflicted
+++ resolved
@@ -312,7 +312,6 @@
 		)
 		.with_claim_strategy(SlotClaimStrategy::RoundRobin);
 
-<<<<<<< HEAD
 	let is_single_worker = match ocall_api.get_trusted_peers_urls() {
 		Ok(urls) => urls.is_empty(),
 		Err(e) => {
@@ -322,12 +321,8 @@
 		},
 	};
 
-	let (blocks, xts): (Vec<_>, Vec<_>) =
-		PerShardSlotWorkerScheduler::on_slot(&mut aura, slot, shards, is_single_worker)
-=======
 	let (blocks, pxts): (Vec<_>, Vec<_>) =
 		PerShardSlotWorkerScheduler::on_slot(&mut aura, slot, shards)
->>>>>>> f7874409
 			.into_iter()
 			.map(|r| (r.block, r.parentchain_effects))
 			.unzip();
