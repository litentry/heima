--- conflicted
+++ resolved
@@ -335,20 +335,13 @@
 
 	let call = OpaqueCall::from_tuple(&(
 		call_ids,
-<<<<<<< HEAD
-=======
 		WorkerType::Identity,
 		WorkerModeProvider::worker_mode(),
->>>>>>> a6b78ed6
 		quote,
 		url,
 		shielding_pubkey,
 		vc_pubkey,
-<<<<<<< HEAD
-		SgxAttestationMethod::Dcap,
-=======
 		attestation_type,
->>>>>>> a6b78ed6
 	));
 
 	info!("    [Enclave] Compose register enclave got extrinsic, returning");
@@ -372,20 +365,13 @@
 
 	let call = OpaqueCall::from_tuple(&(
 		call_ids,
-<<<<<<< HEAD
-=======
 		WorkerType::Identity,
 		WorkerModeProvider::worker_mode(),
->>>>>>> a6b78ed6
 		quote,
 		url,
 		shielding_pubkey,
 		vc_pubkey,
-<<<<<<< HEAD
-		SgxAttestationMethod::Dcap,
-=======
 		AttestationType::Ignore,
->>>>>>> a6b78ed6
 	));
 
 	info!("    [Enclave] Compose register enclave (skip-ra) got extrinsic, returning");
@@ -420,20 +406,13 @@
 
 	let call = OpaqueCall::from_tuple(&(
 		call_ids,
-<<<<<<< HEAD
-=======
 		WorkerType::Identity,
 		WorkerModeProvider::worker_mode(),
->>>>>>> a6b78ed6
 		cert_der,
 		url,
 		shielding_pubkey,
 		vc_pubkey,
-<<<<<<< HEAD
-		SgxAttestationMethod::IAS,
-=======
 		attestation_type,
->>>>>>> a6b78ed6
 	));
 
 	create_extrinsics(call)
