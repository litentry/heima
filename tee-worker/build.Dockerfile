--- conflicted
+++ resolved
@@ -100,13 +100,8 @@
 ## ts-tests
 RUN curl -fsSL https://deb.nodesource.com/setup_18.x | bash
 RUN apt-get install -y nodejs jq
-<<<<<<< HEAD
-RUN npm install -g yarn
-RUN yarn set version stable
-=======
 RUN corepack enable
 RUN corepack prepare yarn@3.6.1 --activate
->>>>>>> 44336026
 
 ### Deployed CLI client
 ##################################################
