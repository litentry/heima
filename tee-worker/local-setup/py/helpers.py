--- conflicted
+++ resolved
@@ -45,10 +45,6 @@
         else:
             print(f'{source} does not exist. Did you run make?')
 
-<<<<<<< HEAD
-
-=======
->>>>>>> a50c6155
 def mkdir_p(path):
     """ Surprisingly, there is no simple function in python to create a dir if it does not exist."""
     return subprocess.run(['mkdir', '-p', path])
