import "@polkadot/api-base/types/submittable";
import type { ApiTypes, AugmentedSubmittable, SubmittableExtrinsic, SubmittableExtrinsicFunction } from "@polkadot/api-base/types";
import type { Data } from "@polkadot/types";
import type { Bytes, Compact, Option, Struct, U256, U8aFixed, Vec, bool, u128, u16, u32, u64, u8 } from "@polkadot/types-codec";
import type { AnyNumber, IMethod, ITuple } from "@polkadot/types-codec/types";
import type { AccountId32, Call, H160, H256, MultiAddress, Perbill, Percent } from "@polkadot/types/interfaces/runtime";
import type {
    CorePrimitivesAssertion,
    CorePrimitivesErrorImpError,
    CorePrimitivesErrorVcmpError,
    CumulusPrimitivesParachainInherentParachainInherentData,
    EthereumTransactionTransactionV2,
    FrameSupportPreimagesBounded,
    PalletAssetManagerAssetMetadata,
    PalletDemocracyConviction,
    PalletDemocracyMetadataOwner,
    PalletDemocracyVoteAccountVote,
    PalletExtrinsicFilterOperationalMode,
    PalletIdentityBitFlags,
    PalletIdentityIdentityInfo,
    PalletIdentityJudgement,
    PalletMultisigTimepoint,
    PalletVestingVestingInfo,
    RococoParachainRuntimeOriginCaller,
    RococoParachainRuntimeProxyType,
    RococoParachainRuntimeSessionKeys,
    RuntimeCommonXcmImplCurrencyId,
    SpWeightsWeightV2Weight,
    SubstrateFixedFixedU64,
    TeerexPrimitivesRsaRequest,
    XcmV3MultiLocation,
    XcmV3WeightLimit,
    XcmVersionedMultiAsset,
    XcmVersionedMultiAssets,
    XcmVersionedMultiLocation,
    XcmVersionedXcm,
} from "@polkadot/types/lookup";
export type __AugmentedSubmittable = AugmentedSubmittable<() => unknown>;
export type __SubmittableExtrinsic<ApiType extends ApiTypes> = SubmittableExtrinsic<ApiType>;
export type __SubmittableExtrinsicFunction<ApiType extends ApiTypes> = SubmittableExtrinsicFunction<ApiType>;
declare module "@polkadot/api-base/types/submittable" {
    interface AugmentedSubmittables<ApiType extends ApiTypes> {
        assetManager: {
            /**
             * Add the xcm type mapping for a existing assetId, other assetType still exists if any.
             * TODO: Change add_asset_type with internal function wrapper
             **/
            addAssetType: AugmentedSubmittable<
                (
                    assetId: u128 | AnyNumber | Uint8Array,
                    newAssetType:
                        | RuntimeCommonXcmImplCurrencyId
                        | {
                              SelfReserve: any;
                          }
                        | {
                              ParachainReserve: any;
                          }
                        | string
                        | Uint8Array
                ) => SubmittableExtrinsic<ApiType>,
                [u128, RuntimeCommonXcmImplCurrencyId]
            >;
            /**
             * Register new asset with the asset manager
             * TODO::Reserve native token multilocation through GenesisBuild/RuntimeUpgrade
             * TODO::Add Multilocation filter for register
             **/
            registerForeignAssetType: AugmentedSubmittable<
                (
                    assetType:
                        | RuntimeCommonXcmImplCurrencyId
                        | {
                              SelfReserve: any;
                          }
                        | {
                              ParachainReserve: any;
                          }
                        | string
                        | Uint8Array,
                    metadata:
                        | PalletAssetManagerAssetMetadata
                        | {
                              name?: any;
                              symbol?: any;
                              decimals?: any;
                              minimalBalance?: any;
                              isFrozen?: any;
                          }
                        | string
                        | Uint8Array
                ) => SubmittableExtrinsic<ApiType>,
                [RuntimeCommonXcmImplCurrencyId, PalletAssetManagerAssetMetadata]
            >;
            /**
             * We do not allow the destroy of asset id so far; So at least one AssetTpye should be
             * assigned to existing AssetId Both asset_type and potential new_default_asset_type must
             * be an existing relation with asset_id
             * TODO: Change remove_asset_type with internal function wrapper
             **/
            removeAssetType: AugmentedSubmittable<
                (
                    assetType:
                        | RuntimeCommonXcmImplCurrencyId
                        | {
                              SelfReserve: any;
                          }
                        | {
                              ParachainReserve: any;
                          }
                        | string
                        | Uint8Array,
                    newDefaultAssetType:
                        | Option<RuntimeCommonXcmImplCurrencyId>
                        | null
                        | Uint8Array
                        | RuntimeCommonXcmImplCurrencyId
                        | {
                              SelfReserve: any;
                          }
                        | {
                              ParachainReserve: any;
                          }
                        | string
                ) => SubmittableExtrinsic<ApiType>,
                [RuntimeCommonXcmImplCurrencyId, Option<RuntimeCommonXcmImplCurrencyId>]
            >;
            /**
             * Change the amount of units we are charging per execution second
             * for a given ForeignAssetType
             * 0 means not support
             **/
            setAssetUnitsPerSecond: AugmentedSubmittable<
                (assetId: u128 | AnyNumber | Uint8Array, unitsPerSecond: u128 | AnyNumber | Uint8Array) => SubmittableExtrinsic<ApiType>,
                [u128, u128]
            >;
            updateForeignAssetMetadata: AugmentedSubmittable<
                (
                    assetId: u128 | AnyNumber | Uint8Array,
                    metadata:
                        | PalletAssetManagerAssetMetadata
                        | {
                              name?: any;
                              symbol?: any;
                              decimals?: any;
                              minimalBalance?: any;
                              isFrozen?: any;
                          }
                        | string
                        | Uint8Array
                ) => SubmittableExtrinsic<ApiType>,
                [u128, PalletAssetManagerAssetMetadata]
            >;
        };
        balances: {
            /**
             * Set the regular balance of a given account.
             *
             * The dispatch origin for this call is `root`.
             **/
            forceSetBalance: AugmentedSubmittable<
                (
                    who:
                        | MultiAddress
                        | {
                              Id: any;
                          }
                        | {
                              Index: any;
                          }
                        | {
                              Raw: any;
                          }
                        | {
                              Address32: any;
                          }
                        | {
                              Address20: any;
                          }
                        | string
                        | Uint8Array,
                    newFree: Compact<u128> | AnyNumber | Uint8Array
                ) => SubmittableExtrinsic<ApiType>,
                [MultiAddress, Compact<u128>]
            >;
            /**
             * Exactly as `transfer_allow_death`, except the origin must be root and the source account
             * may be specified.
             **/
            forceTransfer: AugmentedSubmittable<
                (
                    source:
                        | MultiAddress
                        | {
                              Id: any;
                          }
                        | {
                              Index: any;
                          }
                        | {
                              Raw: any;
                          }
                        | {
                              Address32: any;
                          }
                        | {
                              Address20: any;
                          }
                        | string
                        | Uint8Array,
                    dest:
                        | MultiAddress
                        | {
                              Id: any;
                          }
                        | {
                              Index: any;
                          }
                        | {
                              Raw: any;
                          }
                        | {
                              Address32: any;
                          }
                        | {
                              Address20: any;
                          }
                        | string
                        | Uint8Array,
                    value: Compact<u128> | AnyNumber | Uint8Array
                ) => SubmittableExtrinsic<ApiType>,
                [MultiAddress, MultiAddress, Compact<u128>]
            >;
            /**
             * Unreserve some balance from a user by force.
             *
             * Can only be called by ROOT.
             **/
            forceUnreserve: AugmentedSubmittable<
                (
                    who:
                        | MultiAddress
                        | {
                              Id: any;
                          }
                        | {
                              Index: any;
                          }
                        | {
                              Raw: any;
                          }
                        | {
                              Address32: any;
                          }
                        | {
                              Address20: any;
                          }
                        | string
                        | Uint8Array,
                    amount: u128 | AnyNumber | Uint8Array
                ) => SubmittableExtrinsic<ApiType>,
                [MultiAddress, u128]
            >;
            /**
             * Set the regular balance of a given account; it also takes a reserved balance but this
             * must be the same as the account's current reserved balance.
             *
             * The dispatch origin for this call is `root`.
             *
             * WARNING: This call is DEPRECATED! Use `force_set_balance` instead.
             **/
            setBalanceDeprecated: AugmentedSubmittable<
                (
                    who:
                        | MultiAddress
                        | {
                              Id: any;
                          }
                        | {
                              Index: any;
                          }
                        | {
                              Raw: any;
                          }
                        | {
                              Address32: any;
                          }
                        | {
                              Address20: any;
                          }
                        | string
                        | Uint8Array,
                    newFree: Compact<u128> | AnyNumber | Uint8Array,
                    oldReserved: Compact<u128> | AnyNumber | Uint8Array
                ) => SubmittableExtrinsic<ApiType>,
                [MultiAddress, Compact<u128>, Compact<u128>]
            >;
            /**
             * Alias for `transfer_allow_death`, provided only for name-wise compatibility.
             *
             * WARNING: DEPRECATED! Will be released in approximately 3 months.
             **/
            transfer: AugmentedSubmittable<
                (
                    dest:
                        | MultiAddress
                        | {
                              Id: any;
                          }
                        | {
                              Index: any;
                          }
                        | {
                              Raw: any;
                          }
                        | {
                              Address32: any;
                          }
                        | {
                              Address20: any;
                          }
                        | string
                        | Uint8Array,
                    value: Compact<u128> | AnyNumber | Uint8Array
                ) => SubmittableExtrinsic<ApiType>,
                [MultiAddress, Compact<u128>]
            >;
            /**
             * Transfer the entire transferable balance from the caller account.
             *
             * NOTE: This function only attempts to transfer _transferable_ balances. This means that
             * any locked, reserved, or existential deposits (when `keep_alive` is `true`), will not be
             * transferred by this function. To ensure that this function results in a killed account,
             * you might need to prepare the account by removing any reference counters, storage
             * deposits, etc...
             *
             * The dispatch origin of this call must be Signed.
             *
             * - `dest`: The recipient of the transfer.
             * - `keep_alive`: A boolean to determine if the `transfer_all` operation should send all
             * of the funds the account has, causing the sender account to be killed (false), or
             * transfer everything except at least the existential deposit, which will guarantee to
             * keep the sender account alive (true).
             **/
            transferAll: AugmentedSubmittable<
                (
                    dest:
                        | MultiAddress
                        | {
                              Id: any;
                          }
                        | {
                              Index: any;
                          }
                        | {
                              Raw: any;
                          }
                        | {
                              Address32: any;
                          }
                        | {
                              Address20: any;
                          }
                        | string
                        | Uint8Array,
                    keepAlive: bool | boolean | Uint8Array
                ) => SubmittableExtrinsic<ApiType>,
                [MultiAddress, bool]
            >;
            /**
             * Transfer some liquid free balance to another account.
             *
             * `transfer_allow_death` will set the `FreeBalance` of the sender and receiver.
             * If the sender's account is below the existential deposit as a result
             * of the transfer, the account will be reaped.
             *
             * The dispatch origin for this call must be `Signed` by the transactor.
             **/
            transferAllowDeath: AugmentedSubmittable<
                (
                    dest:
                        | MultiAddress
                        | {
                              Id: any;
                          }
                        | {
                              Index: any;
                          }
                        | {
                              Raw: any;
                          }
                        | {
                              Address32: any;
                          }
                        | {
                              Address20: any;
                          }
                        | string
                        | Uint8Array,
                    value: Compact<u128> | AnyNumber | Uint8Array
                ) => SubmittableExtrinsic<ApiType>,
                [MultiAddress, Compact<u128>]
            >;
            /**
             * Same as the [`transfer_allow_death`] call, but with a check that the transfer will not
             * kill the origin account.
             *
             * 99% of the time you want [`transfer_allow_death`] instead.
             *
             * [`transfer_allow_death`]: struct.Pallet.html#method.transfer
             **/
            transferKeepAlive: AugmentedSubmittable<
                (
                    dest:
                        | MultiAddress
                        | {
                              Id: any;
                          }
                        | {
                              Index: any;
                          }
                        | {
                              Raw: any;
                          }
                        | {
                              Address32: any;
                          }
                        | {
                              Address20: any;
                          }
                        | string
                        | Uint8Array,
                    value: Compact<u128> | AnyNumber | Uint8Array
                ) => SubmittableExtrinsic<ApiType>,
                [MultiAddress, Compact<u128>]
            >;
            /**
             * Upgrade a specified account.
             *
             * - `origin`: Must be `Signed`.
             * - `who`: The account to be upgraded.
             *
             * This will waive the transaction fee if at least all but 10% of the accounts needed to
             * be upgraded. (We let some not have to be upgraded just in order to allow for the
             * possibililty of churn).
             **/
            upgradeAccounts: AugmentedSubmittable<
                (who: Vec<AccountId32> | (AccountId32 | string | Uint8Array)[]) => SubmittableExtrinsic<ApiType>,
                [Vec<AccountId32>]
            >;
        };
        bounties: {
            /**
             * Accept the curator role for a bounty.
             * A deposit will be reserved from curator and refund upon successful payout.
             *
             * May only be called from the curator.
             *
             * ## Complexity
             * - O(1).
             **/
            acceptCurator: AugmentedSubmittable<
                (bountyId: Compact<u32> | AnyNumber | Uint8Array) => SubmittableExtrinsic<ApiType>,
                [Compact<u32>]
            >;
            /**
             * Approve a bounty proposal. At a later time, the bounty will be funded and become active
             * and the original deposit will be returned.
             *
             * May only be called from `T::SpendOrigin`.
             *
             * ## Complexity
             * - O(1).
             **/
            approveBounty: AugmentedSubmittable<
                (bountyId: Compact<u32> | AnyNumber | Uint8Array) => SubmittableExtrinsic<ApiType>,
                [Compact<u32>]
            >;
            /**
             * Award bounty to a beneficiary account. The beneficiary will be able to claim the funds
             * after a delay.
             *
             * The dispatch origin for this call must be the curator of this bounty.
             *
             * - `bounty_id`: Bounty ID to award.
             * - `beneficiary`: The beneficiary account whom will receive the payout.
             *
             * ## Complexity
             * - O(1).
             **/
            awardBounty: AugmentedSubmittable<
                (
                    bountyId: Compact<u32> | AnyNumber | Uint8Array,
                    beneficiary:
                        | MultiAddress
                        | {
                              Id: any;
                          }
                        | {
                              Index: any;
                          }
                        | {
                              Raw: any;
                          }
                        | {
                              Address32: any;
                          }
                        | {
                              Address20: any;
                          }
                        | string
                        | Uint8Array
                ) => SubmittableExtrinsic<ApiType>,
                [Compact<u32>, MultiAddress]
            >;
            /**
             * Claim the payout from an awarded bounty after payout delay.
             *
             * The dispatch origin for this call must be the beneficiary of this bounty.
             *
             * - `bounty_id`: Bounty ID to claim.
             *
             * ## Complexity
             * - O(1).
             **/
            claimBounty: AugmentedSubmittable<
                (bountyId: Compact<u32> | AnyNumber | Uint8Array) => SubmittableExtrinsic<ApiType>,
                [Compact<u32>]
            >;
            /**
             * Cancel a proposed or active bounty. All the funds will be sent to treasury and
             * the curator deposit will be unreserved if possible.
             *
             * Only `T::RejectOrigin` is able to cancel a bounty.
             *
             * - `bounty_id`: Bounty ID to cancel.
             *
             * ## Complexity
             * - O(1).
             **/
            closeBounty: AugmentedSubmittable<
                (bountyId: Compact<u32> | AnyNumber | Uint8Array) => SubmittableExtrinsic<ApiType>,
                [Compact<u32>]
            >;
            /**
             * Extend the expiry time of an active bounty.
             *
             * The dispatch origin for this call must be the curator of this bounty.
             *
             * - `bounty_id`: Bounty ID to extend.
             * - `remark`: additional information.
             *
             * ## Complexity
             * - O(1).
             **/
            extendBountyExpiry: AugmentedSubmittable<
                (bountyId: Compact<u32> | AnyNumber | Uint8Array, remark: Bytes | string | Uint8Array) => SubmittableExtrinsic<ApiType>,
                [Compact<u32>, Bytes]
            >;
            /**
             * Propose a new bounty.
             *
             * The dispatch origin for this call must be _Signed_.
             *
             * Payment: `TipReportDepositBase` will be reserved from the origin account, as well as
             * `DataDepositPerByte` for each byte in `reason`. It will be unreserved upon approval,
             * or slashed when rejected.
             *
             * - `curator`: The curator account whom will manage this bounty.
             * - `fee`: The curator fee.
             * - `value`: The total payment amount of this bounty, curator fee included.
             * - `description`: The description of this bounty.
             **/
            proposeBounty: AugmentedSubmittable<
                (value: Compact<u128> | AnyNumber | Uint8Array, description: Bytes | string | Uint8Array) => SubmittableExtrinsic<ApiType>,
                [Compact<u128>, Bytes]
            >;
            /**
             * Assign a curator to a funded bounty.
             *
             * May only be called from `T::SpendOrigin`.
             *
             * ## Complexity
             * - O(1).
             **/
            proposeCurator: AugmentedSubmittable<
                (
                    bountyId: Compact<u32> | AnyNumber | Uint8Array,
                    curator:
                        | MultiAddress
                        | {
                              Id: any;
                          }
                        | {
                              Index: any;
                          }
                        | {
                              Raw: any;
                          }
                        | {
                              Address32: any;
                          }
                        | {
                              Address20: any;
                          }
                        | string
                        | Uint8Array,
                    fee: Compact<u128> | AnyNumber | Uint8Array
                ) => SubmittableExtrinsic<ApiType>,
                [Compact<u32>, MultiAddress, Compact<u128>]
            >;
            /**
             * Unassign curator from a bounty.
             *
             * This function can only be called by the `RejectOrigin` a signed origin.
             *
             * If this function is called by the `RejectOrigin`, we assume that the curator is
             * malicious or inactive. As a result, we will slash the curator when possible.
             *
             * If the origin is the curator, we take this as a sign they are unable to do their job and
             * they willingly give up. We could slash them, but for now we allow them to recover their
             * deposit and exit without issue. (We may want to change this if it is abused.)
             *
             * Finally, the origin can be anyone if and only if the curator is "inactive". This allows
             * anyone in the community to call out that a curator is not doing their due diligence, and
             * we should pick a new curator. In this case the curator should also be slashed.
             *
             * ## Complexity
             * - O(1).
             **/
            unassignCurator: AugmentedSubmittable<
                (bountyId: Compact<u32> | AnyNumber | Uint8Array) => SubmittableExtrinsic<ApiType>,
                [Compact<u32>]
            >;
        };
        bridgeTransfer: {
            setExternalBalances: AugmentedSubmittable<
                (externalBalances: u128 | AnyNumber | Uint8Array) => SubmittableExtrinsic<ApiType>,
                [u128]
            >;
            setMaximumIssuance: AugmentedSubmittable<
                (maximumIssuance: u128 | AnyNumber | Uint8Array) => SubmittableExtrinsic<ApiType>,
                [u128]
            >;
            /**
             * Executes a simple currency transfer using the bridge account as the source
             **/
            transfer: AugmentedSubmittable<
                (
                    to: AccountId32 | string | Uint8Array,
                    amount: u128 | AnyNumber | Uint8Array,
                    rid: U8aFixed | string | Uint8Array
                ) => SubmittableExtrinsic<ApiType>,
                [AccountId32, u128, U8aFixed]
            >;
            /**
             * Transfers some amount of the native token to some recipient on a (whitelisted)
             * destination chain.
             **/
            transferNative: AugmentedSubmittable<
                (
                    amount: u128 | AnyNumber | Uint8Array,
                    recipient: Bytes | string | Uint8Array,
                    destId: u8 | AnyNumber | Uint8Array
                ) => SubmittableExtrinsic<ApiType>,
                [u128, Bytes, u8]
            >;
        };
        chainBridge: {
            /**
             * Commits a vote in favour of the provided proposal.
             *
             * If a proposal with the given nonce and source chain ID does not already exist, it will
             * be created with an initial vote in favour from the caller.
             *
             * # <weight>
             * - weight of proposed call, regardless of whether execution is performed
             * # </weight>
             **/
            acknowledgeProposal: AugmentedSubmittable<
                (
                    nonce: u64 | AnyNumber | Uint8Array,
                    srcId: u8 | AnyNumber | Uint8Array,
                    rId: U8aFixed | string | Uint8Array,
                    call: Call | IMethod | string | Uint8Array
                ) => SubmittableExtrinsic<ApiType>,
                [u64, u8, U8aFixed, Call]
            >;
            /**
             * Adds a new relayer to the relayer set.
             *
             * # <weight>
             * - O(1) lookup and insert
             * # </weight>
             **/
            addRelayer: AugmentedSubmittable<(v: AccountId32 | string | Uint8Array) => SubmittableExtrinsic<ApiType>, [AccountId32]>;
            /**
             * Evaluate the state of a proposal given the current vote threshold.
             *
             * A proposal with enough votes will be either executed or cancelled, and the status
             * will be updated accordingly.
             *
             * # <weight>
             * - weight of proposed call, regardless of whether execution is performed
             * # </weight>
             **/
            evalVoteState: AugmentedSubmittable<
                (
                    nonce: u64 | AnyNumber | Uint8Array,
                    srcId: u8 | AnyNumber | Uint8Array,
                    prop: Call | IMethod | string | Uint8Array
                ) => SubmittableExtrinsic<ApiType>,
                [u64, u8, Call]
            >;
            /**
             * Commits a vote against a provided proposal.
             *
             * # <weight>
             * - Fixed, since execution of proposal should not be included
             * # </weight>
             **/
            rejectProposal: AugmentedSubmittable<
                (
                    nonce: u64 | AnyNumber | Uint8Array,
                    srcId: u8 | AnyNumber | Uint8Array,
                    rId: U8aFixed | string | Uint8Array,
                    call: Call | IMethod | string | Uint8Array
                ) => SubmittableExtrinsic<ApiType>,
                [u64, u8, U8aFixed, Call]
            >;
            /**
             * Removes an existing relayer from the set.
             *
             * # <weight>
             * - O(1) lookup and removal
             * # </weight>
             **/
            removeRelayer: AugmentedSubmittable<(v: AccountId32 | string | Uint8Array) => SubmittableExtrinsic<ApiType>, [AccountId32]>;
            /**
             * Removes a resource ID from the resource mapping.
             *
             * After this call, bridge transfers with the associated resource ID will
             * be rejected.
             *
             * # <weight>
             * - O(1) removal
             * # </weight>
             **/
            removeResource: AugmentedSubmittable<(id: U8aFixed | string | Uint8Array) => SubmittableExtrinsic<ApiType>, [U8aFixed]>;
            /**
             * Stores a method name on chain under an associated resource ID.
             *
             * # <weight>
             * - O(1) write
             * # </weight>
             **/
            setResource: AugmentedSubmittable<
                (id: U8aFixed | string | Uint8Array, method: Bytes | string | Uint8Array) => SubmittableExtrinsic<ApiType>,
                [U8aFixed, Bytes]
            >;
            /**
             * Sets the vote threshold for proposals.
             *
             * This threshold is used to determine how many votes are required
             * before a proposal is executed.
             *
             * # <weight>
             * - O(1) lookup and insert
             * # </weight>
             **/
            setThreshold: AugmentedSubmittable<(threshold: u32 | AnyNumber | Uint8Array) => SubmittableExtrinsic<ApiType>, [u32]>;
            /**
             * Change extra bridge transfer fee that user should pay
             *
             * # <weight>
             * - O(1) lookup and insert
             * # </weight>
             **/
            updateFee: AugmentedSubmittable<
                (destId: u8 | AnyNumber | Uint8Array, fee: u128 | AnyNumber | Uint8Array) => SubmittableExtrinsic<ApiType>,
                [u8, u128]
            >;
            /**
             * Enables a chain ID as a source or destination for a bridge transfer.
             *
             * # <weight>
             * - O(1) lookup and insert
             * # </weight>
             **/
            whitelistChain: AugmentedSubmittable<(id: u8 | AnyNumber | Uint8Array) => SubmittableExtrinsic<ApiType>, [u8]>;
        };
        council: {
            /**
             * Close a vote that is either approved, disapproved or whose voting period has ended.
             *
             * May be called by any signed account in order to finish voting and close the proposal.
             *
             * If called before the end of the voting period it will only close the vote if it is
             * has enough votes to be approved or disapproved.
             *
             * If called after the end of the voting period abstentions are counted as rejections
             * unless there is a prime member set and the prime member cast an approval.
             *
             * If the close operation completes successfully with disapproval, the transaction fee will
             * be waived. Otherwise execution of the approved operation will be charged to the caller.
             *
             * + `proposal_weight_bound`: The maximum amount of weight consumed by executing the closed
             * proposal.
             * + `length_bound`: The upper bound for the length of the proposal in storage. Checked via
             * `storage::read` so it is `size_of::<u32>() == 4` larger than the pure length.
             *
             * ## Complexity
             * - `O(B + M + P1 + P2)` where:
             * - `B` is `proposal` size in bytes (length-fee-bounded)
             * - `M` is members-count (code- and governance-bounded)
             * - `P1` is the complexity of `proposal` preimage.
             * - `P2` is proposal-count (code-bounded)
             **/
            close: AugmentedSubmittable<
                (
                    proposalHash: H256 | string | Uint8Array,
                    index: Compact<u32> | AnyNumber | Uint8Array,
                    proposalWeightBound:
                        | SpWeightsWeightV2Weight
                        | {
                              refTime?: any;
                              proofSize?: any;
                          }
                        | string
                        | Uint8Array,
                    lengthBound: Compact<u32> | AnyNumber | Uint8Array
                ) => SubmittableExtrinsic<ApiType>,
                [H256, Compact<u32>, SpWeightsWeightV2Weight, Compact<u32>]
            >;
            /**
             * Disapprove a proposal, close, and remove it from the system, regardless of its current
             * state.
             *
             * Must be called by the Root origin.
             *
             * Parameters:
             * * `proposal_hash`: The hash of the proposal that should be disapproved.
             *
             * ## Complexity
             * O(P) where P is the number of max proposals
             **/
            disapproveProposal: AugmentedSubmittable<(proposalHash: H256 | string | Uint8Array) => SubmittableExtrinsic<ApiType>, [H256]>;
            /**
             * Dispatch a proposal from a member using the `Member` origin.
             *
             * Origin must be a member of the collective.
             *
             * ## Complexity:
             * - `O(B + M + P)` where:
             * - `B` is `proposal` size in bytes (length-fee-bounded)
             * - `M` members-count (code-bounded)
             * - `P` complexity of dispatching `proposal`
             **/
            execute: AugmentedSubmittable<
                (
                    proposal: Call | IMethod | string | Uint8Array,
                    lengthBound: Compact<u32> | AnyNumber | Uint8Array
                ) => SubmittableExtrinsic<ApiType>,
                [Call, Compact<u32>]
            >;
            /**
             * Add a new proposal to either be voted on or executed directly.
             *
             * Requires the sender to be member.
             *
             * `threshold` determines whether `proposal` is executed directly (`threshold < 2`)
             * or put up for voting.
             *
             * ## Complexity
             * - `O(B + M + P1)` or `O(B + M + P2)` where:
             * - `B` is `proposal` size in bytes (length-fee-bounded)
             * - `M` is members-count (code- and governance-bounded)
             * - branching is influenced by `threshold` where:
             * - `P1` is proposal execution complexity (`threshold < 2`)
             * - `P2` is proposals-count (code-bounded) (`threshold >= 2`)
             **/
            propose: AugmentedSubmittable<
                (
                    threshold: Compact<u32> | AnyNumber | Uint8Array,
                    proposal: Call | IMethod | string | Uint8Array,
                    lengthBound: Compact<u32> | AnyNumber | Uint8Array
                ) => SubmittableExtrinsic<ApiType>,
                [Compact<u32>, Call, Compact<u32>]
            >;
            /**
             * Set the collective's membership.
             *
             * - `new_members`: The new member list. Be nice to the chain and provide it sorted.
             * - `prime`: The prime member whose vote sets the default.
             * - `old_count`: The upper bound for the previous number of members in storage. Used for
             * weight estimation.
             *
             * The dispatch of this call must be `SetMembersOrigin`.
             *
             * NOTE: Does not enforce the expected `MaxMembers` limit on the amount of members, but
             * the weight estimations rely on it to estimate dispatchable weight.
             *
             * # WARNING:
             *
             * The `pallet-collective` can also be managed by logic outside of the pallet through the
             * implementation of the trait [`ChangeMembers`].
             * Any call to `set_members` must be careful that the member set doesn't get out of sync
             * with other logic managing the member set.
             *
             * ## Complexity:
             * - `O(MP + N)` where:
             * - `M` old-members-count (code- and governance-bounded)
             * - `N` new-members-count (code- and governance-bounded)
             * - `P` proposals-count (code-bounded)
             **/
            setMembers: AugmentedSubmittable<
                (
                    newMembers: Vec<AccountId32> | (AccountId32 | string | Uint8Array)[],
                    prime: Option<AccountId32> | null | Uint8Array | AccountId32 | string,
                    oldCount: u32 | AnyNumber | Uint8Array
                ) => SubmittableExtrinsic<ApiType>,
                [Vec<AccountId32>, Option<AccountId32>, u32]
            >;
            /**
             * Add an aye or nay vote for the sender to the given proposal.
             *
             * Requires the sender to be a member.
             *
             * Transaction fees will be waived if the member is voting on any particular proposal
             * for the first time and the call is successful. Subsequent vote changes will charge a
             * fee.
             * ## Complexity
             * - `O(M)` where `M` is members-count (code- and governance-bounded)
             **/
            vote: AugmentedSubmittable<
                (
                    proposal: H256 | string | Uint8Array,
                    index: Compact<u32> | AnyNumber | Uint8Array,
                    approve: bool | boolean | Uint8Array
                ) => SubmittableExtrinsic<ApiType>,
                [H256, Compact<u32>, bool]
            >;
        };
        councilMembership: {
            /**
             * Add a member `who` to the set.
             *
             * May only be called from `T::AddOrigin`.
             **/
            addMember: AugmentedSubmittable<
                (
                    who:
                        | MultiAddress
                        | {
                              Id: any;
                          }
                        | {
                              Index: any;
                          }
                        | {
                              Raw: any;
                          }
                        | {
                              Address32: any;
                          }
                        | {
                              Address20: any;
                          }
                        | string
                        | Uint8Array
                ) => SubmittableExtrinsic<ApiType>,
                [MultiAddress]
            >;
            /**
             * Swap out the sending member for some other key `new`.
             *
             * May only be called from `Signed` origin of a current member.
             *
             * Prime membership is passed from the origin account to `new`, if extant.
             **/
            changeKey: AugmentedSubmittable<
                (
                    updated:
                        | MultiAddress
                        | {
                              Id: any;
                          }
                        | {
                              Index: any;
                          }
                        | {
                              Raw: any;
                          }
                        | {
                              Address32: any;
                          }
                        | {
                              Address20: any;
                          }
                        | string
                        | Uint8Array
                ) => SubmittableExtrinsic<ApiType>,
                [MultiAddress]
            >;
            /**
             * Remove the prime member if it exists.
             *
             * May only be called from `T::PrimeOrigin`.
             **/
            clearPrime: AugmentedSubmittable<() => SubmittableExtrinsic<ApiType>, []>;
            /**
             * Remove a member `who` from the set.
             *
             * May only be called from `T::RemoveOrigin`.
             **/
            removeMember: AugmentedSubmittable<
                (
                    who:
                        | MultiAddress
                        | {
                              Id: any;
                          }
                        | {
                              Index: any;
                          }
                        | {
                              Raw: any;
                          }
                        | {
                              Address32: any;
                          }
                        | {
                              Address20: any;
                          }
                        | string
                        | Uint8Array
                ) => SubmittableExtrinsic<ApiType>,
                [MultiAddress]
            >;
            /**
             * Change the membership to a new set, disregarding the existing membership. Be nice and
             * pass `members` pre-sorted.
             *
             * May only be called from `T::ResetOrigin`.
             **/
            resetMembers: AugmentedSubmittable<
                (members: Vec<AccountId32> | (AccountId32 | string | Uint8Array)[]) => SubmittableExtrinsic<ApiType>,
                [Vec<AccountId32>]
            >;
            /**
             * Set the prime member. Must be a current member.
             *
             * May only be called from `T::PrimeOrigin`.
             **/
            setPrime: AugmentedSubmittable<
                (
                    who:
                        | MultiAddress
                        | {
                              Id: any;
                          }
                        | {
                              Index: any;
                          }
                        | {
                              Raw: any;
                          }
                        | {
                              Address32: any;
                          }
                        | {
                              Address20: any;
                          }
                        | string
                        | Uint8Array
                ) => SubmittableExtrinsic<ApiType>,
                [MultiAddress]
            >;
            /**
             * Swap out one member `remove` for another `add`.
             *
             * May only be called from `T::SwapOrigin`.
             *
             * Prime membership is *not* passed from `remove` to `add`, if extant.
             **/
            swapMember: AugmentedSubmittable<
                (
                    remove:
                        | MultiAddress
                        | {
                              Id: any;
                          }
                        | {
                              Index: any;
                          }
                        | {
                              Raw: any;
                          }
                        | {
                              Address32: any;
                          }
                        | {
                              Address20: any;
                          }
                        | string
                        | Uint8Array,
                    add:
                        | MultiAddress
                        | {
                              Id: any;
                          }
                        | {
                              Index: any;
                          }
                        | {
                              Raw: any;
                          }
                        | {
                              Address32: any;
                          }
                        | {
                              Address20: any;
                          }
                        | string
                        | Uint8Array
                ) => SubmittableExtrinsic<ApiType>,
                [MultiAddress, MultiAddress]
            >;
        };
        cumulusXcm: {};
        democracy: {
            /**
             * Permanently place a proposal into the blacklist. This prevents it from ever being
             * proposed again.
             *
             * If called on a queued public or external proposal, then this will result in it being
             * removed. If the `ref_index` supplied is an active referendum with the proposal hash,
             * then it will be cancelled.
             *
             * The dispatch origin of this call must be `BlacklistOrigin`.
             *
             * - `proposal_hash`: The proposal hash to blacklist permanently.
             * - `ref_index`: An ongoing referendum whose hash is `proposal_hash`, which will be
             * cancelled.
             *
             * Weight: `O(p)` (though as this is an high-privilege dispatch, we assume it has a
             * reasonable value).
             **/
            blacklist: AugmentedSubmittable<
                (
                    proposalHash: H256 | string | Uint8Array,
                    maybeRefIndex: Option<u32> | null | Uint8Array | u32 | AnyNumber
                ) => SubmittableExtrinsic<ApiType>,
                [H256, Option<u32>]
            >;
            /**
             * Remove a proposal.
             *
             * The dispatch origin of this call must be `CancelProposalOrigin`.
             *
             * - `prop_index`: The index of the proposal to cancel.
             *
             * Weight: `O(p)` where `p = PublicProps::<T>::decode_len()`
             **/
            cancelProposal: AugmentedSubmittable<
                (propIndex: Compact<u32> | AnyNumber | Uint8Array) => SubmittableExtrinsic<ApiType>,
                [Compact<u32>]
            >;
            /**
             * Remove a referendum.
             *
             * The dispatch origin of this call must be _Root_.
             *
             * - `ref_index`: The index of the referendum to cancel.
             *
             * # Weight: `O(1)`.
             **/
            cancelReferendum: AugmentedSubmittable<
                (refIndex: Compact<u32> | AnyNumber | Uint8Array) => SubmittableExtrinsic<ApiType>,
                [Compact<u32>]
            >;
            /**
             * Clears all public proposals.
             *
             * The dispatch origin of this call must be _Root_.
             *
             * Weight: `O(1)`.
             **/
            clearPublicProposals: AugmentedSubmittable<() => SubmittableExtrinsic<ApiType>, []>;
            /**
             * Delegate the voting power (with some given conviction) of the sending account.
             *
             * The balance delegated is locked for as long as it's delegated, and thereafter for the
             * time appropriate for the conviction's lock period.
             *
             * The dispatch origin of this call must be _Signed_, and the signing account must either:
             * - be delegating already; or
             * - have no voting activity (if there is, then it will need to be removed/consolidated
             * through `reap_vote` or `unvote`).
             *
             * - `to`: The account whose voting the `target` account's voting power will follow.
             * - `conviction`: The conviction that will be attached to the delegated votes. When the
             * account is undelegated, the funds will be locked for the corresponding period.
             * - `balance`: The amount of the account's balance to be used in delegating. This must not
             * be more than the account's current balance.
             *
             * Emits `Delegated`.
             *
             * Weight: `O(R)` where R is the number of referendums the voter delegating to has
             * voted on. Weight is charged as if maximum votes.
             **/
            delegate: AugmentedSubmittable<
                (
                    to:
                        | MultiAddress
                        | {
                              Id: any;
                          }
                        | {
                              Index: any;
                          }
                        | {
                              Raw: any;
                          }
                        | {
                              Address32: any;
                          }
                        | {
                              Address20: any;
                          }
                        | string
                        | Uint8Array,
                    conviction:
                        | PalletDemocracyConviction
                        | "None"
                        | "Locked1x"
                        | "Locked2x"
                        | "Locked3x"
                        | "Locked4x"
                        | "Locked5x"
                        | "Locked6x"
                        | number
                        | Uint8Array,
                    balance: u128 | AnyNumber | Uint8Array
                ) => SubmittableExtrinsic<ApiType>,
                [MultiAddress, PalletDemocracyConviction, u128]
            >;
            /**
             * Schedule an emergency cancellation of a referendum. Cannot happen twice to the same
             * referendum.
             *
             * The dispatch origin of this call must be `CancellationOrigin`.
             *
             * -`ref_index`: The index of the referendum to cancel.
             *
             * Weight: `O(1)`.
             **/
            emergencyCancel: AugmentedSubmittable<(refIndex: u32 | AnyNumber | Uint8Array) => SubmittableExtrinsic<ApiType>, [u32]>;
            /**
             * Schedule a referendum to be tabled once it is legal to schedule an external
             * referendum.
             *
             * The dispatch origin of this call must be `ExternalOrigin`.
             *
             * - `proposal_hash`: The preimage hash of the proposal.
             **/
            externalPropose: AugmentedSubmittable<
                (
                    proposal:
                        | FrameSupportPreimagesBounded
                        | {
                              Legacy: any;
                          }
                        | {
                              Inline: any;
                          }
                        | {
                              Lookup: any;
                          }
                        | string
                        | Uint8Array
                ) => SubmittableExtrinsic<ApiType>,
                [FrameSupportPreimagesBounded]
            >;
            /**
             * Schedule a negative-turnout-bias referendum to be tabled next once it is legal to
             * schedule an external referendum.
             *
             * The dispatch of this call must be `ExternalDefaultOrigin`.
             *
             * - `proposal_hash`: The preimage hash of the proposal.
             *
             * Unlike `external_propose`, blacklisting has no effect on this and it may replace a
             * pre-scheduled `external_propose` call.
             *
             * Weight: `O(1)`
             **/
            externalProposeDefault: AugmentedSubmittable<
                (
                    proposal:
                        | FrameSupportPreimagesBounded
                        | {
                              Legacy: any;
                          }
                        | {
                              Inline: any;
                          }
                        | {
                              Lookup: any;
                          }
                        | string
                        | Uint8Array
                ) => SubmittableExtrinsic<ApiType>,
                [FrameSupportPreimagesBounded]
            >;
            /**
             * Schedule a majority-carries referendum to be tabled next once it is legal to schedule
             * an external referendum.
             *
             * The dispatch of this call must be `ExternalMajorityOrigin`.
             *
             * - `proposal_hash`: The preimage hash of the proposal.
             *
             * Unlike `external_propose`, blacklisting has no effect on this and it may replace a
             * pre-scheduled `external_propose` call.
             *
             * Weight: `O(1)`
             **/
            externalProposeMajority: AugmentedSubmittable<
                (
                    proposal:
                        | FrameSupportPreimagesBounded
                        | {
                              Legacy: any;
                          }
                        | {
                              Inline: any;
                          }
                        | {
                              Lookup: any;
                          }
                        | string
                        | Uint8Array
                ) => SubmittableExtrinsic<ApiType>,
                [FrameSupportPreimagesBounded]
            >;
            /**
             * Schedule the currently externally-proposed majority-carries referendum to be tabled
             * immediately. If there is no externally-proposed referendum currently, or if there is one
             * but it is not a majority-carries referendum then it fails.
             *
             * The dispatch of this call must be `FastTrackOrigin`.
             *
             * - `proposal_hash`: The hash of the current external proposal.
             * - `voting_period`: The period that is allowed for voting on this proposal. Increased to
             * Must be always greater than zero.
             * For `FastTrackOrigin` must be equal or greater than `FastTrackVotingPeriod`.
             * - `delay`: The number of block after voting has ended in approval and this should be
             * enacted. This doesn't have a minimum amount.
             *
             * Emits `Started`.
             *
             * Weight: `O(1)`
             **/
            fastTrack: AugmentedSubmittable<
                (
                    proposalHash: H256 | string | Uint8Array,
                    votingPeriod: u32 | AnyNumber | Uint8Array,
                    delay: u32 | AnyNumber | Uint8Array
                ) => SubmittableExtrinsic<ApiType>,
                [H256, u32, u32]
            >;
            /**
             * Propose a sensitive action to be taken.
             *
             * The dispatch origin of this call must be _Signed_ and the sender must
             * have funds to cover the deposit.
             *
             * - `proposal_hash`: The hash of the proposal preimage.
             * - `value`: The amount of deposit (must be at least `MinimumDeposit`).
             *
             * Emits `Proposed`.
             **/
            propose: AugmentedSubmittable<
                (
                    proposal:
                        | FrameSupportPreimagesBounded
                        | {
                              Legacy: any;
                          }
                        | {
                              Inline: any;
                          }
                        | {
                              Lookup: any;
                          }
                        | string
                        | Uint8Array,
                    value: Compact<u128> | AnyNumber | Uint8Array
                ) => SubmittableExtrinsic<ApiType>,
                [FrameSupportPreimagesBounded, Compact<u128>]
            >;
            /**
             * Remove a vote for a referendum.
             *
             * If the `target` is equal to the signer, then this function is exactly equivalent to
             * `remove_vote`. If not equal to the signer, then the vote must have expired,
             * either because the referendum was cancelled, because the voter lost the referendum or
             * because the conviction period is over.
             *
             * The dispatch origin of this call must be _Signed_.
             *
             * - `target`: The account of the vote to be removed; this account must have voted for
             * referendum `index`.
             * - `index`: The index of referendum of the vote to be removed.
             *
             * Weight: `O(R + log R)` where R is the number of referenda that `target` has voted on.
             * Weight is calculated for the maximum number of vote.
             **/
            removeOtherVote: AugmentedSubmittable<
                (
                    target:
                        | MultiAddress
                        | {
                              Id: any;
                          }
                        | {
                              Index: any;
                          }
                        | {
                              Raw: any;
                          }
                        | {
                              Address32: any;
                          }
                        | {
                              Address20: any;
                          }
                        | string
                        | Uint8Array,
                    index: u32 | AnyNumber | Uint8Array
                ) => SubmittableExtrinsic<ApiType>,
                [MultiAddress, u32]
            >;
            /**
             * Remove a vote for a referendum.
             *
             * If:
             * - the referendum was cancelled, or
             * - the referendum is ongoing, or
             * - the referendum has ended such that
             * - the vote of the account was in opposition to the result; or
             * - there was no conviction to the account's vote; or
             * - the account made a split vote
             * ...then the vote is removed cleanly and a following call to `unlock` may result in more
             * funds being available.
             *
             * If, however, the referendum has ended and:
             * - it finished corresponding to the vote of the account, and
             * - the account made a standard vote with conviction, and
             * - the lock period of the conviction is not over
             * ...then the lock will be aggregated into the overall account's lock, which may involve
             * *overlocking* (where the two locks are combined into a single lock that is the maximum
             * of both the amount locked and the time is it locked for).
             *
             * The dispatch origin of this call must be _Signed_, and the signer must have a vote
             * registered for referendum `index`.
             *
             * - `index`: The index of referendum of the vote to be removed.
             *
             * Weight: `O(R + log R)` where R is the number of referenda that `target` has voted on.
             * Weight is calculated for the maximum number of vote.
             **/
            removeVote: AugmentedSubmittable<(index: u32 | AnyNumber | Uint8Array) => SubmittableExtrinsic<ApiType>, [u32]>;
            /**
             * Signals agreement with a particular proposal.
             *
             * The dispatch origin of this call must be _Signed_ and the sender
             * must have funds to cover the deposit, equal to the original deposit.
             *
             * - `proposal`: The index of the proposal to second.
             **/
            second: AugmentedSubmittable<
                (proposal: Compact<u32> | AnyNumber | Uint8Array) => SubmittableExtrinsic<ApiType>,
                [Compact<u32>]
            >;
            /**
             * Set or clear a metadata of a proposal or a referendum.
             *
             * Parameters:
             * - `origin`: Must correspond to the `MetadataOwner`.
             * - `ExternalOrigin` for an external proposal with the `SuperMajorityApprove`
             * threshold.
             * - `ExternalDefaultOrigin` for an external proposal with the `SuperMajorityAgainst`
             * threshold.
             * - `ExternalMajorityOrigin` for an external proposal with the `SimpleMajority`
             * threshold.
             * - `Signed` by a creator for a public proposal.
             * - `Signed` to clear a metadata for a finished referendum.
             * - `Root` to set a metadata for an ongoing referendum.
             * - `owner`: an identifier of a metadata owner.
             * - `maybe_hash`: The hash of an on-chain stored preimage. `None` to clear a metadata.
             **/
            setMetadata: AugmentedSubmittable<
                (
                    owner:
                        | PalletDemocracyMetadataOwner
                        | {
                              External: any;
                          }
                        | {
                              Proposal: any;
                          }
                        | {
                              Referendum: any;
                          }
                        | string
                        | Uint8Array,
                    maybeHash: Option<H256> | null | Uint8Array | H256 | string
                ) => SubmittableExtrinsic<ApiType>,
                [PalletDemocracyMetadataOwner, Option<H256>]
            >;
            /**
             * Undelegate the voting power of the sending account.
             *
             * Tokens may be unlocked following once an amount of time consistent with the lock period
             * of the conviction with which the delegation was issued.
             *
             * The dispatch origin of this call must be _Signed_ and the signing account must be
             * currently delegating.
             *
             * Emits `Undelegated`.
             *
             * Weight: `O(R)` where R is the number of referendums the voter delegating to has
             * voted on. Weight is charged as if maximum votes.
             **/
            undelegate: AugmentedSubmittable<() => SubmittableExtrinsic<ApiType>, []>;
            /**
             * Unlock tokens that have an expired lock.
             *
             * The dispatch origin of this call must be _Signed_.
             *
             * - `target`: The account to remove the lock on.
             *
             * Weight: `O(R)` with R number of vote of target.
             **/
            unlock: AugmentedSubmittable<
                (
                    target:
                        | MultiAddress
                        | {
                              Id: any;
                          }
                        | {
                              Index: any;
                          }
                        | {
                              Raw: any;
                          }
                        | {
                              Address32: any;
                          }
                        | {
                              Address20: any;
                          }
                        | string
                        | Uint8Array
                ) => SubmittableExtrinsic<ApiType>,
                [MultiAddress]
            >;
            /**
             * Veto and blacklist the external proposal hash.
             *
             * The dispatch origin of this call must be `VetoOrigin`.
             *
             * - `proposal_hash`: The preimage hash of the proposal to veto and blacklist.
             *
             * Emits `Vetoed`.
             *
             * Weight: `O(V + log(V))` where V is number of `existing vetoers`
             **/
            vetoExternal: AugmentedSubmittable<(proposalHash: H256 | string | Uint8Array) => SubmittableExtrinsic<ApiType>, [H256]>;
            /**
             * Vote in a referendum. If `vote.is_aye()`, the vote is to enact the proposal;
             * otherwise it is a vote to keep the status quo.
             *
             * The dispatch origin of this call must be _Signed_.
             *
             * - `ref_index`: The index of the referendum to vote for.
             * - `vote`: The vote configuration.
             **/
            vote: AugmentedSubmittable<
                (
                    refIndex: Compact<u32> | AnyNumber | Uint8Array,
                    vote:
                        | PalletDemocracyVoteAccountVote
                        | {
                              Standard: any;
                          }
                        | {
                              Split: any;
                          }
                        | string
                        | Uint8Array
                ) => SubmittableExtrinsic<ApiType>,
                [Compact<u32>, PalletDemocracyVoteAccountVote]
            >;
        };
        dmpQueue: {
            /**
             * Service a single overweight message.
             **/
            serviceOverweight: AugmentedSubmittable<
                (
                    index: u64 | AnyNumber | Uint8Array,
                    weightLimit:
                        | SpWeightsWeightV2Weight
                        | {
                              refTime?: any;
                              proofSize?: any;
                          }
                        | string
                        | Uint8Array
                ) => SubmittableExtrinsic<ApiType>,
                [u64, SpWeightsWeightV2Weight]
            >;
        };
        drop3: {
            /**
             * Approve a RewardPool proposal, must be called from admin
             **/
            approveRewardPool: AugmentedSubmittable<(id: u64 | AnyNumber | Uint8Array) => SubmittableExtrinsic<ApiType>, [u64]>;
            /**
             * Close a reward pool, can be called by admin or reward pool owner
             *
             * Note here `approved` state is not required, which gives the owner a
             * chance to close it before the admin evaluates the proposal
             **/
            closeRewardPool: AugmentedSubmittable<(id: u64 | AnyNumber | Uint8Array) => SubmittableExtrinsic<ApiType>, [u64]>;
            /**
             * Create a RewardPool proposal, can be called by any signed account
             **/
            proposeRewardPool: AugmentedSubmittable<
                (
                    name: Bytes | string | Uint8Array,
                    total: u128 | AnyNumber | Uint8Array,
                    startAt: u32 | AnyNumber | Uint8Array,
                    endAt: u32 | AnyNumber | Uint8Array
                ) => SubmittableExtrinsic<ApiType>,
                [Bytes, u128, u32, u32]
            >;
            /**
             * Reject a RewardPool proposal, must be called from admin
             **/
            rejectRewardPool: AugmentedSubmittable<(id: u64 | AnyNumber | Uint8Array) => SubmittableExtrinsic<ApiType>, [u64]>;
            /**
             * transfer an amount of reserved balance to some other user
             * must be called by reward pool owner
             * TODO:
             * `repatriate_reserved()` requires that the destination account is active
             * otherwise `DeadAccount` error is returned. Is it OK in our case?
             **/
            sendReward: AugmentedSubmittable<
                (
                    id: u64 | AnyNumber | Uint8Array,
                    to: AccountId32 | string | Uint8Array,
                    amount: u128 | AnyNumber | Uint8Array
                ) => SubmittableExtrinsic<ApiType>,
                [u64, AccountId32, u128]
            >;
            /**
             * Change the admin account
             * similar to sudo.set_key, the old account will be supplied in event
             **/
            setAdmin: AugmentedSubmittable<(updated: AccountId32 | string | Uint8Array) => SubmittableExtrinsic<ApiType>, [AccountId32]>;
            /**
             * Start a reward pool, can be called by admin or reward pool owner
             **/
            startRewardPool: AugmentedSubmittable<(id: u64 | AnyNumber | Uint8Array) => SubmittableExtrinsic<ApiType>, [u64]>;
            /**
             * Stop a reward pool, can be called by admin or reward pool owner
             **/
            stopRewardPool: AugmentedSubmittable<(id: u64 | AnyNumber | Uint8Array) => SubmittableExtrinsic<ApiType>, [u64]>;
        };
        ethereum: {
            /**
             * Transact an Ethereum transaction.
             **/
            transact: AugmentedSubmittable<
                (
                    transaction:
                        | EthereumTransactionTransactionV2
                        | {
                              Legacy: any;
                          }
                        | {
                              EIP2930: any;
                          }
                        | {
                              EIP1559: any;
                          }
                        | string
                        | Uint8Array
                ) => SubmittableExtrinsic<ApiType>,
                [EthereumTransactionTransactionV2]
            >;
        };
        evm: {
            /**
             * Issue an EVM call operation. This is similar to a message call transaction in Ethereum.
             **/
            call: AugmentedSubmittable<
                (
                    source: H160 | string | Uint8Array,
                    target: H160 | string | Uint8Array,
                    input: Bytes | string | Uint8Array,
                    value: U256 | AnyNumber | Uint8Array,
                    gasLimit: u64 | AnyNumber | Uint8Array,
                    maxFeePerGas: U256 | AnyNumber | Uint8Array,
                    maxPriorityFeePerGas: Option<U256> | null | Uint8Array | U256 | AnyNumber,
                    nonce: Option<U256> | null | Uint8Array | U256 | AnyNumber,
                    accessList: Vec<ITuple<[H160, Vec<H256>]>> | [H160 | string | Uint8Array, Vec<H256> | (H256 | string | Uint8Array)[]][]
                ) => SubmittableExtrinsic<ApiType>,
                [H160, H160, Bytes, U256, u64, U256, Option<U256>, Option<U256>, Vec<ITuple<[H160, Vec<H256>]>>]
            >;
            /**
             * Issue an EVM create operation. This is similar to a contract creation transaction in
             * Ethereum.
             **/
            create: AugmentedSubmittable<
                (
                    source: H160 | string | Uint8Array,
                    init: Bytes | string | Uint8Array,
                    value: U256 | AnyNumber | Uint8Array,
                    gasLimit: u64 | AnyNumber | Uint8Array,
                    maxFeePerGas: U256 | AnyNumber | Uint8Array,
                    maxPriorityFeePerGas: Option<U256> | null | Uint8Array | U256 | AnyNumber,
                    nonce: Option<U256> | null | Uint8Array | U256 | AnyNumber,
                    accessList: Vec<ITuple<[H160, Vec<H256>]>> | [H160 | string | Uint8Array, Vec<H256> | (H256 | string | Uint8Array)[]][]
                ) => SubmittableExtrinsic<ApiType>,
                [H160, Bytes, U256, u64, U256, Option<U256>, Option<U256>, Vec<ITuple<[H160, Vec<H256>]>>]
            >;
            /**
             * Issue an EVM create2 operation.
             **/
            create2: AugmentedSubmittable<
                (
                    source: H160 | string | Uint8Array,
                    init: Bytes | string | Uint8Array,
                    salt: H256 | string | Uint8Array,
                    value: U256 | AnyNumber | Uint8Array,
                    gasLimit: u64 | AnyNumber | Uint8Array,
                    maxFeePerGas: U256 | AnyNumber | Uint8Array,
                    maxPriorityFeePerGas: Option<U256> | null | Uint8Array | U256 | AnyNumber,
                    nonce: Option<U256> | null | Uint8Array | U256 | AnyNumber,
                    accessList: Vec<ITuple<[H160, Vec<H256>]>> | [H160 | string | Uint8Array, Vec<H256> | (H256 | string | Uint8Array)[]][]
                ) => SubmittableExtrinsic<ApiType>,
                [H160, Bytes, H256, U256, u64, U256, Option<U256>, Option<U256>, Vec<ITuple<[H160, Vec<H256>]>>]
            >;
            /**
             * Withdraw balance from EVM into currency/balances pallet.
             **/
            withdraw: AugmentedSubmittable<
                (address: H160 | string | Uint8Array, value: u128 | AnyNumber | Uint8Array) => SubmittableExtrinsic<ApiType>,
                [H160, u128]
            >;
        };
        extrinsicFilter: {
            /**
             * block the given extrinsics
             * (pallet_name_bytes, function_name_bytes) can uniquely identify an extrinsic
             * if function_name_bytes is None, all extrinsics in `pallet_name_bytes` will be blocked
             **/
            blockExtrinsics: AugmentedSubmittable<
                (
                    palletNameBytes: Bytes | string | Uint8Array,
                    functionNameBytes: Option<Bytes> | null | Uint8Array | Bytes | string
                ) => SubmittableExtrinsic<ApiType>,
                [Bytes, Option<Bytes>]
            >;
            /**
             * Set the mode
             *
             * The storage of `BlockedExtrinsics` is unaffected.
             * The reason is we'd rather have this pallet behave conservatively:
             * having extra blocked extrinsics is better than having unexpected whitelisted extrinsics.
             * See the test `set_mode_should_not_clear_blocked_extrinsics()`
             *
             * Weights should be 2 DB writes: 1 for mode and 1 for event
             **/
            setMode: AugmentedSubmittable<
                (
                    mode: PalletExtrinsicFilterOperationalMode | "Normal" | "Safe" | "Test" | number | Uint8Array
                ) => SubmittableExtrinsic<ApiType>,
                [PalletExtrinsicFilterOperationalMode]
            >;
            /**
             * unblock the given extrinsics
             * (pallet_name_bytes, function_name_bytes) can uniquely identify an extrinsic
             * if function_name_bytes is None, all extrinsics in `pallet_name_bytes` will be unblocked
             **/
            unblockExtrinsics: AugmentedSubmittable<
                (
                    palletNameBytes: Bytes | string | Uint8Array,
                    functionNameBytes: Option<Bytes> | null | Uint8Array | Bytes | string
                ) => SubmittableExtrinsic<ApiType>,
                [Bytes, Option<Bytes>]
            >;
        };
        identityManagement: {
            /**
             * Activate an identity
             **/
            activateIdentity: AugmentedSubmittable<
                (shard: H256 | string | Uint8Array, encryptedIdentity: Bytes | string | Uint8Array) => SubmittableExtrinsic<ApiType>,
                [H256, Bytes]
            >;
            /**
             * add an account to the delegatees
             **/
            addDelegatee: AugmentedSubmittable<
                (account: AccountId32 | string | Uint8Array) => SubmittableExtrinsic<ApiType>,
                [AccountId32]
            >;
            /**
             * Deactivate an identity
             **/
            deactivateIdentity: AugmentedSubmittable<
                (shard: H256 | string | Uint8Array, encryptedIdentity: Bytes | string | Uint8Array) => SubmittableExtrinsic<ApiType>,
                [H256, Bytes]
            >;
            identityActivated: AugmentedSubmittable<
                (
                    account: AccountId32 | string | Uint8Array,
                    reqExtHash: H256 | string | Uint8Array
                ) => SubmittableExtrinsic<ApiType>,
                [AccountId32, H256]
            >;
            identityDeactivated: AugmentedSubmittable<
                (
                    account: AccountId32 | string | Uint8Array,
                    reqExtHash: H256 | string | Uint8Array
                ) => SubmittableExtrinsic<ApiType>,
                [AccountId32, H256]
            >;
            /**
             * ---------------------------------------------------
             * The following extrinsics are supposed to be called by TEE only
             * ---------------------------------------------------
             **/
            identityLinked: AugmentedSubmittable<
                (
                    account: AccountId32 | string | Uint8Array,
                    reqExtHash: H256 | string | Uint8Array
                ) => SubmittableExtrinsic<ApiType>,
                [AccountId32, H256]
            >;
            /**
             * Link an identity with given network types and validation data.
             * We do the origin check for this extrinsic, it has to be
             * - either the caller themselves, i.e. ensure_signed(origin)? == who
             * - or from a delegatee in the list
             *
             * `encrypted_web3networks`:
             * an initial list of web3 networks on which the identity is used:
             * Vec<Web3Network> encrypted with TEE's shielding key. In fact, it
             * doesn't have to be encrypted as it's a finite set and you can sort
             * it out by enumerating all possible combinations. But still, to keep
             * it consistent with identities and validation data.
             *
             * The networks must match the identity type, it means:
             * - for web2 identity, Vec<Web3Network> must be empty;
             * - for substrate identity, Vec<Web3Network> must have substrate networks only;
             * - for evm identity, Vec<Web3Network> must have evm networks only.
             * Otherwise the linking will fail.
             **/
            linkIdentity: AugmentedSubmittable<
                (
                    shard: H256 | string | Uint8Array,
                    user: AccountId32 | string | Uint8Array,
                    encryptedIdentity: Bytes | string | Uint8Array,
                    encryptedValidationData: Bytes | string | Uint8Array,
                    encryptedWeb3networks: Bytes | string | Uint8Array
                ) => SubmittableExtrinsic<ApiType>,
                [H256, AccountId32, Bytes, Bytes, Bytes]
            >;
            /**
             * remove an account from the delegatees
             **/
            removeDelegatee: AugmentedSubmittable<
                (account: AccountId32 | string | Uint8Array) => SubmittableExtrinsic<ApiType>,
                [AccountId32]
            >;
<<<<<<< HEAD
=======
            /**
             * Set or update user's shielding key
             **/
            setUserShieldingKey: AugmentedSubmittable<
                (shard: H256 | string | Uint8Array, encryptedKey: Bytes | string | Uint8Array) => SubmittableExtrinsic<ApiType>,
                [H256, Bytes]
            >;
>>>>>>> aaa125de
            someError: AugmentedSubmittable<
                (
                    account: Option<AccountId32> | null | Uint8Array | AccountId32 | string,
                    error:
                        | CorePrimitivesErrorImpError
                        | {
                              LinkIdentityFailed: any;
                          }
                        | {
                              DeactivateIdentityFailed: any;
                          }
                        | {
                              ActivateIdentityFailed: any;
                          }
                        | {
                              ImportScheduledEnclaveFailed: any;
                          }
                        | {
                              UnclassifiedError: any;
                          }
                        | string
                        | Uint8Array,
                    reqExtHash: H256 | string | Uint8Array
                ) => SubmittableExtrinsic<ApiType>,
                [Option<AccountId32>, CorePrimitivesErrorImpError, H256]
            >;
        };
        impExtrinsicWhitelist: {
            /**
             * Adds a new group member
             **/
            addGroupMember: AugmentedSubmittable<(v: AccountId32 | string | Uint8Array) => SubmittableExtrinsic<ApiType>, [AccountId32]>;
            /**
             * Batch adding of new group members
             **/
            batchAddGroupMembers: AugmentedSubmittable<
                (vs: Vec<AccountId32> | (AccountId32 | string | Uint8Array)[]) => SubmittableExtrinsic<ApiType>,
                [Vec<AccountId32>]
            >;
            /**
             * Batch Removing existing group members
             **/
            batchRemoveGroupMembers: AugmentedSubmittable<
                (vs: Vec<AccountId32> | (AccountId32 | string | Uint8Array)[]) => SubmittableExtrinsic<ApiType>,
                [Vec<AccountId32>]
            >;
            /**
             * Removes an existing group members
             **/
            removeGroupMember: AugmentedSubmittable<(v: AccountId32 | string | Uint8Array) => SubmittableExtrinsic<ApiType>, [AccountId32]>;
            /**
             * Swith GroupControlOn off
             **/
            switchGroupControlOff: AugmentedSubmittable<() => SubmittableExtrinsic<ApiType>, []>;
            /**
             * Swith GroupControlOn on
             **/
            switchGroupControlOn: AugmentedSubmittable<() => SubmittableExtrinsic<ApiType>, []>;
        };
        multisig: {
            /**
             * Register approval for a dispatch to be made from a deterministic composite account if
             * approved by a total of `threshold - 1` of `other_signatories`.
             *
             * Payment: `DepositBase` will be reserved if this is the first approval, plus
             * `threshold` times `DepositFactor`. It is returned once this dispatch happens or
             * is cancelled.
             *
             * The dispatch origin for this call must be _Signed_.
             *
             * - `threshold`: The total number of approvals for this dispatch before it is executed.
             * - `other_signatories`: The accounts (other than the sender) who can approve this
             * dispatch. May not be empty.
             * - `maybe_timepoint`: If this is the first approval, then this must be `None`. If it is
             * not the first approval, then it must be `Some`, with the timepoint (block number and
             * transaction index) of the first approval transaction.
             * - `call_hash`: The hash of the call to be executed.
             *
             * NOTE: If this is the final approval, you will want to use `as_multi` instead.
             *
             * ## Complexity
             * - `O(S)`.
             * - Up to one balance-reserve or unreserve operation.
             * - One passthrough operation, one insert, both `O(S)` where `S` is the number of
             * signatories. `S` is capped by `MaxSignatories`, with weight being proportional.
             * - One encode & hash, both of complexity `O(S)`.
             * - Up to one binary search and insert (`O(logS + S)`).
             * - I/O: 1 read `O(S)`, up to 1 mutate `O(S)`. Up to one remove.
             * - One event.
             * - Storage: inserts one item, value size bounded by `MaxSignatories`, with a deposit
             * taken for its lifetime of `DepositBase + threshold * DepositFactor`.
             **/
            approveAsMulti: AugmentedSubmittable<
                (
                    threshold: u16 | AnyNumber | Uint8Array,
                    otherSignatories: Vec<AccountId32> | (AccountId32 | string | Uint8Array)[],
                    maybeTimepoint:
                        | Option<PalletMultisigTimepoint>
                        | null
                        | Uint8Array
                        | PalletMultisigTimepoint
                        | {
                              height?: any;
                              index?: any;
                          }
                        | string,
                    callHash: U8aFixed | string | Uint8Array,
                    maxWeight:
                        | SpWeightsWeightV2Weight
                        | {
                              refTime?: any;
                              proofSize?: any;
                          }
                        | string
                        | Uint8Array
                ) => SubmittableExtrinsic<ApiType>,
                [u16, Vec<AccountId32>, Option<PalletMultisigTimepoint>, U8aFixed, SpWeightsWeightV2Weight]
            >;
            /**
             * Register approval for a dispatch to be made from a deterministic composite account if
             * approved by a total of `threshold - 1` of `other_signatories`.
             *
             * If there are enough, then dispatch the call.
             *
             * Payment: `DepositBase` will be reserved if this is the first approval, plus
             * `threshold` times `DepositFactor`. It is returned once this dispatch happens or
             * is cancelled.
             *
             * The dispatch origin for this call must be _Signed_.
             *
             * - `threshold`: The total number of approvals for this dispatch before it is executed.
             * - `other_signatories`: The accounts (other than the sender) who can approve this
             * dispatch. May not be empty.
             * - `maybe_timepoint`: If this is the first approval, then this must be `None`. If it is
             * not the first approval, then it must be `Some`, with the timepoint (block number and
             * transaction index) of the first approval transaction.
             * - `call`: The call to be executed.
             *
             * NOTE: Unless this is the final approval, you will generally want to use
             * `approve_as_multi` instead, since it only requires a hash of the call.
             *
             * Result is equivalent to the dispatched result if `threshold` is exactly `1`. Otherwise
             * on success, result is `Ok` and the result from the interior call, if it was executed,
             * may be found in the deposited `MultisigExecuted` event.
             *
             * ## Complexity
             * - `O(S + Z + Call)`.
             * - Up to one balance-reserve or unreserve operation.
             * - One passthrough operation, one insert, both `O(S)` where `S` is the number of
             * signatories. `S` is capped by `MaxSignatories`, with weight being proportional.
             * - One call encode & hash, both of complexity `O(Z)` where `Z` is tx-len.
             * - One encode & hash, both of complexity `O(S)`.
             * - Up to one binary search and insert (`O(logS + S)`).
             * - I/O: 1 read `O(S)`, up to 1 mutate `O(S)`. Up to one remove.
             * - One event.
             * - The weight of the `call`.
             * - Storage: inserts one item, value size bounded by `MaxSignatories`, with a deposit
             * taken for its lifetime of `DepositBase + threshold * DepositFactor`.
             **/
            asMulti: AugmentedSubmittable<
                (
                    threshold: u16 | AnyNumber | Uint8Array,
                    otherSignatories: Vec<AccountId32> | (AccountId32 | string | Uint8Array)[],
                    maybeTimepoint:
                        | Option<PalletMultisigTimepoint>
                        | null
                        | Uint8Array
                        | PalletMultisigTimepoint
                        | {
                              height?: any;
                              index?: any;
                          }
                        | string,
                    call: Call | IMethod | string | Uint8Array,
                    maxWeight:
                        | SpWeightsWeightV2Weight
                        | {
                              refTime?: any;
                              proofSize?: any;
                          }
                        | string
                        | Uint8Array
                ) => SubmittableExtrinsic<ApiType>,
                [u16, Vec<AccountId32>, Option<PalletMultisigTimepoint>, Call, SpWeightsWeightV2Weight]
            >;
            /**
             * Immediately dispatch a multi-signature call using a single approval from the caller.
             *
             * The dispatch origin for this call must be _Signed_.
             *
             * - `other_signatories`: The accounts (other than the sender) who are part of the
             * multi-signature, but do not participate in the approval process.
             * - `call`: The call to be executed.
             *
             * Result is equivalent to the dispatched result.
             *
             * ## Complexity
             * O(Z + C) where Z is the length of the call and C its execution weight.
             **/
            asMultiThreshold1: AugmentedSubmittable<
                (
                    otherSignatories: Vec<AccountId32> | (AccountId32 | string | Uint8Array)[],
                    call: Call | IMethod | string | Uint8Array
                ) => SubmittableExtrinsic<ApiType>,
                [Vec<AccountId32>, Call]
            >;
            /**
             * Cancel a pre-existing, on-going multisig transaction. Any deposit reserved previously
             * for this operation will be unreserved on success.
             *
             * The dispatch origin for this call must be _Signed_.
             *
             * - `threshold`: The total number of approvals for this dispatch before it is executed.
             * - `other_signatories`: The accounts (other than the sender) who can approve this
             * dispatch. May not be empty.
             * - `timepoint`: The timepoint (block number and transaction index) of the first approval
             * transaction for this dispatch.
             * - `call_hash`: The hash of the call to be executed.
             *
             * ## Complexity
             * - `O(S)`.
             * - Up to one balance-reserve or unreserve operation.
             * - One passthrough operation, one insert, both `O(S)` where `S` is the number of
             * signatories. `S` is capped by `MaxSignatories`, with weight being proportional.
             * - One encode & hash, both of complexity `O(S)`.
             * - One event.
             * - I/O: 1 read `O(S)`, one remove.
             * - Storage: removes one item.
             **/
            cancelAsMulti: AugmentedSubmittable<
                (
                    threshold: u16 | AnyNumber | Uint8Array,
                    otherSignatories: Vec<AccountId32> | (AccountId32 | string | Uint8Array)[],
                    timepoint:
                        | PalletMultisigTimepoint
                        | {
                              height?: any;
                              index?: any;
                          }
                        | string
                        | Uint8Array,
                    callHash: U8aFixed | string | Uint8Array
                ) => SubmittableExtrinsic<ApiType>,
                [u16, Vec<AccountId32>, PalletMultisigTimepoint, U8aFixed]
            >;
        };
        parachainIdentity: {
            /**
             * Add a registrar to the system.
             *
             * The dispatch origin for this call must be `T::RegistrarOrigin`.
             *
             * - `account`: the account of the registrar.
             *
             * Emits `RegistrarAdded` if successful.
             *
             * ## Complexity
             * - `O(R)` where `R` registrar-count (governance-bounded and code-bounded).
             **/
            addRegistrar: AugmentedSubmittable<
                (
                    account:
                        | MultiAddress
                        | {
                              Id: any;
                          }
                        | {
                              Index: any;
                          }
                        | {
                              Raw: any;
                          }
                        | {
                              Address32: any;
                          }
                        | {
                              Address20: any;
                          }
                        | string
                        | Uint8Array
                ) => SubmittableExtrinsic<ApiType>,
                [MultiAddress]
            >;
            /**
             * Add the given account to the sender's subs.
             *
             * Payment: Balance reserved by a previous `set_subs` call for one sub will be repatriated
             * to the sender.
             *
             * The dispatch origin for this call must be _Signed_ and the sender must have a registered
             * sub identity of `sub`.
             **/
            addSub: AugmentedSubmittable<
                (
                    sub:
                        | MultiAddress
                        | {
                              Id: any;
                          }
                        | {
                              Index: any;
                          }
                        | {
                              Raw: any;
                          }
                        | {
                              Address32: any;
                          }
                        | {
                              Address20: any;
                          }
                        | string
                        | Uint8Array,
                    data:
                        | Data
                        | {
                              None: any;
                          }
                        | {
                              Raw: any;
                          }
                        | {
                              BlakeTwo256: any;
                          }
                        | {
                              Sha256: any;
                          }
                        | {
                              Keccak256: any;
                          }
                        | {
                              ShaThree256: any;
                          }
                        | string
                        | Uint8Array
                ) => SubmittableExtrinsic<ApiType>,
                [MultiAddress, Data]
            >;
            /**
             * Cancel a previous request.
             *
             * Payment: A previously reserved deposit is returned on success.
             *
             * The dispatch origin for this call must be _Signed_ and the sender must have a
             * registered identity.
             *
             * - `reg_index`: The index of the registrar whose judgement is no longer requested.
             *
             * Emits `JudgementUnrequested` if successful.
             *
             * ## Complexity
             * - `O(R + X)`.
             * - where `R` registrar-count (governance-bounded).
             * - where `X` additional-field-count (deposit-bounded and code-bounded).
             **/
            cancelRequest: AugmentedSubmittable<(regIndex: u32 | AnyNumber | Uint8Array) => SubmittableExtrinsic<ApiType>, [u32]>;
            /**
             * Clear an account's identity info and all sub-accounts and return all deposits.
             *
             * Payment: All reserved balances on the account are returned.
             *
             * The dispatch origin for this call must be _Signed_ and the sender must have a registered
             * identity.
             *
             * Emits `IdentityCleared` if successful.
             *
             * ## Complexity
             * - `O(R + S + X)`
             * - where `R` registrar-count (governance-bounded).
             * - where `S` subs-count (hard- and deposit-bounded).
             * - where `X` additional-field-count (deposit-bounded and code-bounded).
             **/
            clearIdentity: AugmentedSubmittable<() => SubmittableExtrinsic<ApiType>, []>;
            /**
             * Remove an account's identity and sub-account information and slash the deposits.
             *
             * Payment: Reserved balances from `set_subs` and `set_identity` are slashed and handled by
             * `Slash`. Verification request deposits are not returned; they should be cancelled
             * manually using `cancel_request`.
             *
             * The dispatch origin for this call must match `T::ForceOrigin`.
             *
             * - `target`: the account whose identity the judgement is upon. This must be an account
             * with a registered identity.
             *
             * Emits `IdentityKilled` if successful.
             *
             * ## Complexity
             * - `O(R + S + X)`
             * - where `R` registrar-count (governance-bounded).
             * - where `S` subs-count (hard- and deposit-bounded).
             * - where `X` additional-field-count (deposit-bounded and code-bounded).
             **/
            killIdentity: AugmentedSubmittable<
                (
                    target:
                        | MultiAddress
                        | {
                              Id: any;
                          }
                        | {
                              Index: any;
                          }
                        | {
                              Raw: any;
                          }
                        | {
                              Address32: any;
                          }
                        | {
                              Address20: any;
                          }
                        | string
                        | Uint8Array
                ) => SubmittableExtrinsic<ApiType>,
                [MultiAddress]
            >;
            /**
             * Provide a judgement for an account's identity.
             *
             * The dispatch origin for this call must be _Signed_ and the sender must be the account
             * of the registrar whose index is `reg_index`.
             *
             * - `reg_index`: the index of the registrar whose judgement is being made.
             * - `target`: the account whose identity the judgement is upon. This must be an account
             * with a registered identity.
             * - `judgement`: the judgement of the registrar of index `reg_index` about `target`.
             * - `identity`: The hash of the [`IdentityInfo`] for that the judgement is provided.
             *
             * Emits `JudgementGiven` if successful.
             *
             * ## Complexity
             * - `O(R + X)`.
             * - where `R` registrar-count (governance-bounded).
             * - where `X` additional-field-count (deposit-bounded and code-bounded).
             **/
            provideJudgement: AugmentedSubmittable<
                (
                    regIndex: Compact<u32> | AnyNumber | Uint8Array,
                    target:
                        | MultiAddress
                        | {
                              Id: any;
                          }
                        | {
                              Index: any;
                          }
                        | {
                              Raw: any;
                          }
                        | {
                              Address32: any;
                          }
                        | {
                              Address20: any;
                          }
                        | string
                        | Uint8Array,
                    judgement:
                        | PalletIdentityJudgement
                        | {
                              Unknown: any;
                          }
                        | {
                              FeePaid: any;
                          }
                        | {
                              Reasonable: any;
                          }
                        | {
                              KnownGood: any;
                          }
                        | {
                              OutOfDate: any;
                          }
                        | {
                              LowQuality: any;
                          }
                        | {
                              Erroneous: any;
                          }
                        | string
                        | Uint8Array,
                    identity: H256 | string | Uint8Array
                ) => SubmittableExtrinsic<ApiType>,
                [Compact<u32>, MultiAddress, PalletIdentityJudgement, H256]
            >;
            /**
             * Remove the sender as a sub-account.
             *
             * Payment: Balance reserved by a previous `set_subs` call for one sub will be repatriated
             * to the sender (*not* the original depositor).
             *
             * The dispatch origin for this call must be _Signed_ and the sender must have a registered
             * super-identity.
             *
             * NOTE: This should not normally be used, but is provided in the case that the non-
             * controller of an account is maliciously registered as a sub-account.
             **/
            quitSub: AugmentedSubmittable<() => SubmittableExtrinsic<ApiType>, []>;
            /**
             * Remove the given account from the sender's subs.
             *
             * Payment: Balance reserved by a previous `set_subs` call for one sub will be repatriated
             * to the sender.
             *
             * The dispatch origin for this call must be _Signed_ and the sender must have a registered
             * sub identity of `sub`.
             **/
            removeSub: AugmentedSubmittable<
                (
                    sub:
                        | MultiAddress
                        | {
                              Id: any;
                          }
                        | {
                              Index: any;
                          }
                        | {
                              Raw: any;
                          }
                        | {
                              Address32: any;
                          }
                        | {
                              Address20: any;
                          }
                        | string
                        | Uint8Array
                ) => SubmittableExtrinsic<ApiType>,
                [MultiAddress]
            >;
            /**
             * Alter the associated name of the given sub-account.
             *
             * The dispatch origin for this call must be _Signed_ and the sender must have a registered
             * sub identity of `sub`.
             **/
            renameSub: AugmentedSubmittable<
                (
                    sub:
                        | MultiAddress
                        | {
                              Id: any;
                          }
                        | {
                              Index: any;
                          }
                        | {
                              Raw: any;
                          }
                        | {
                              Address32: any;
                          }
                        | {
                              Address20: any;
                          }
                        | string
                        | Uint8Array,
                    data:
                        | Data
                        | {
                              None: any;
                          }
                        | {
                              Raw: any;
                          }
                        | {
                              BlakeTwo256: any;
                          }
                        | {
                              Sha256: any;
                          }
                        | {
                              Keccak256: any;
                          }
                        | {
                              ShaThree256: any;
                          }
                        | string
                        | Uint8Array
                ) => SubmittableExtrinsic<ApiType>,
                [MultiAddress, Data]
            >;
            /**
             * Request a judgement from a registrar.
             *
             * Payment: At most `max_fee` will be reserved for payment to the registrar if judgement
             * given.
             *
             * The dispatch origin for this call must be _Signed_ and the sender must have a
             * registered identity.
             *
             * - `reg_index`: The index of the registrar whose judgement is requested.
             * - `max_fee`: The maximum fee that may be paid. This should just be auto-populated as:
             *
             * ```nocompile
             * Self::registrars().get(reg_index).unwrap().fee
             * ```
             *
             * Emits `JudgementRequested` if successful.
             *
             * ## Complexity
             * - `O(R + X)`.
             * - where `R` registrar-count (governance-bounded).
             * - where `X` additional-field-count (deposit-bounded and code-bounded).
             **/
            requestJudgement: AugmentedSubmittable<
                (
                    regIndex: Compact<u32> | AnyNumber | Uint8Array,
                    maxFee: Compact<u128> | AnyNumber | Uint8Array
                ) => SubmittableExtrinsic<ApiType>,
                [Compact<u32>, Compact<u128>]
            >;
            /**
             * Change the account associated with a registrar.
             *
             * The dispatch origin for this call must be _Signed_ and the sender must be the account
             * of the registrar whose index is `index`.
             *
             * - `index`: the index of the registrar whose fee is to be set.
             * - `new`: the new account ID.
             *
             * ## Complexity
             * - `O(R)`.
             * - where `R` registrar-count (governance-bounded).
             **/
            setAccountId: AugmentedSubmittable<
                (
                    index: Compact<u32> | AnyNumber | Uint8Array,
                    updated:
                        | MultiAddress
                        | {
                              Id: any;
                          }
                        | {
                              Index: any;
                          }
                        | {
                              Raw: any;
                          }
                        | {
                              Address32: any;
                          }
                        | {
                              Address20: any;
                          }
                        | string
                        | Uint8Array
                ) => SubmittableExtrinsic<ApiType>,
                [Compact<u32>, MultiAddress]
            >;
            /**
             * Set the fee required for a judgement to be requested from a registrar.
             *
             * The dispatch origin for this call must be _Signed_ and the sender must be the account
             * of the registrar whose index is `index`.
             *
             * - `index`: the index of the registrar whose fee is to be set.
             * - `fee`: the new fee.
             *
             * ## Complexity
             * - `O(R)`.
             * - where `R` registrar-count (governance-bounded).
             **/
            setFee: AugmentedSubmittable<
                (
                    index: Compact<u32> | AnyNumber | Uint8Array,
                    fee: Compact<u128> | AnyNumber | Uint8Array
                ) => SubmittableExtrinsic<ApiType>,
                [Compact<u32>, Compact<u128>]
            >;
            /**
             * Set the field information for a registrar.
             *
             * The dispatch origin for this call must be _Signed_ and the sender must be the account
             * of the registrar whose index is `index`.
             *
             * - `index`: the index of the registrar whose fee is to be set.
             * - `fields`: the fields that the registrar concerns themselves with.
             *
             * ## Complexity
             * - `O(R)`.
             * - where `R` registrar-count (governance-bounded).
             **/
            setFields: AugmentedSubmittable<
                (index: Compact<u32> | AnyNumber | Uint8Array, fields: PalletIdentityBitFlags) => SubmittableExtrinsic<ApiType>,
                [Compact<u32>, PalletIdentityBitFlags]
            >;
            /**
             * Set an account's identity information and reserve the appropriate deposit.
             *
             * If the account already has identity information, the deposit is taken as part payment
             * for the new deposit.
             *
             * The dispatch origin for this call must be _Signed_.
             *
             * - `info`: The identity information.
             *
             * Emits `IdentitySet` if successful.
             *
             * ## Complexity
             * - `O(X + X' + R)`
             * - where `X` additional-field-count (deposit-bounded and code-bounded)
             * - where `R` judgements-count (registrar-count-bounded)
             **/
            setIdentity: AugmentedSubmittable<
                (
                    info:
                        | PalletIdentityIdentityInfo
                        | {
                              additional?: any;
                              display?: any;
                              legal?: any;
                              web?: any;
                              riot?: any;
                              email?: any;
                              pgpFingerprint?: any;
                              image?: any;
                              twitter?: any;
                          }
                        | string
                        | Uint8Array
                ) => SubmittableExtrinsic<ApiType>,
                [PalletIdentityIdentityInfo]
            >;
            /**
             * Set the sub-accounts of the sender.
             *
             * Payment: Any aggregate balance reserved by previous `set_subs` calls will be returned
             * and an amount `SubAccountDeposit` will be reserved for each item in `subs`.
             *
             * The dispatch origin for this call must be _Signed_ and the sender must have a registered
             * identity.
             *
             * - `subs`: The identity's (new) sub-accounts.
             *
             * ## Complexity
             * - `O(P + S)`
             * - where `P` old-subs-count (hard- and deposit-bounded).
             * - where `S` subs-count (hard- and deposit-bounded).
             **/
            setSubs: AugmentedSubmittable<
                (
                    subs:
                        | Vec<ITuple<[AccountId32, Data]>>
                        | [
                              AccountId32 | string | Uint8Array,
                              (
                                  | Data
                                  | {
                                        None: any;
                                    }
                                  | {
                                        Raw: any;
                                    }
                                  | {
                                        BlakeTwo256: any;
                                    }
                                  | {
                                        Sha256: any;
                                    }
                                  | {
                                        Keccak256: any;
                                    }
                                  | {
                                        ShaThree256: any;
                                    }
                                  | string
                                  | Uint8Array
                              )
                          ][]
                ) => SubmittableExtrinsic<ApiType>,
                [Vec<ITuple<[AccountId32, Data]>>]
            >;
        };
        parachainInfo: {};
        parachainStaking: {
            /**
             * add white list of candidates
             * This function should be safe to delete after restriction removed
             **/
            addCandidatesWhitelist: AugmentedSubmittable<
                (candidate: AccountId32 | string | Uint8Array) => SubmittableExtrinsic<ApiType>,
                [AccountId32]
            >;
            /**
             * Cancel pending request to adjust the collator candidate self bond
             **/
            cancelCandidateBondLess: AugmentedSubmittable<() => SubmittableExtrinsic<ApiType>, []>;
            /**
             * Cancel request to change an existing delegation.
             **/
            cancelDelegationRequest: AugmentedSubmittable<
                (candidate: AccountId32 | string | Uint8Array) => SubmittableExtrinsic<ApiType>,
                [AccountId32]
            >;
            /**
             * Cancel open request to leave candidates
             * - only callable by collator account
             * - result upon successful call is the candidate is active in the candidate pool
             **/
            cancelLeaveCandidates: AugmentedSubmittable<() => SubmittableExtrinsic<ApiType>, []>;
            /**
             * Cancel a pending request to exit the set of delegators. Success clears the pending exit
             * request (thereby resetting the delay upon another `leave_delegators` call).
             **/
            cancelLeaveDelegators: AugmentedSubmittable<() => SubmittableExtrinsic<ApiType>, []>;
            /**
             * Increase collator candidate self bond by `more`
             **/
            candidateBondMore: AugmentedSubmittable<(more: u128 | AnyNumber | Uint8Array) => SubmittableExtrinsic<ApiType>, [u128]>;
            /**
             * If caller is not a delegator and not a collator, then join the set of delegators
             * If caller is a delegator, then makes delegation to change their delegation state
             **/
            delegate: AugmentedSubmittable<
                (candidate: AccountId32 | string | Uint8Array, amount: u128 | AnyNumber | Uint8Array) => SubmittableExtrinsic<ApiType>,
                [AccountId32, u128]
            >;
            /**
             * If caller is not a delegator and not a collator, then join the set of delegators
             * If caller is a delegator, then makes delegation to change their delegation state
             * Sets the auto-compound config for the delegation
             **/
            delegateWithAutoCompound: AugmentedSubmittable<
                (
                    candidate: AccountId32 | string | Uint8Array,
                    amount: u128 | AnyNumber | Uint8Array,
                    autoCompound: Percent | AnyNumber | Uint8Array
                ) => SubmittableExtrinsic<ApiType>,
                [AccountId32, u128, Percent]
            >;
            /**
             * Bond more for delegators wrt a specific collator candidate.
             **/
            delegatorBondMore: AugmentedSubmittable<
                (candidate: AccountId32 | string | Uint8Array, more: u128 | AnyNumber | Uint8Array) => SubmittableExtrinsic<ApiType>,
                [AccountId32, u128]
            >;
            /**
             * Execute pending request to adjust the collator candidate self bond
             **/
            executeCandidateBondLess: AugmentedSubmittable<
                (candidate: AccountId32 | string | Uint8Array) => SubmittableExtrinsic<ApiType>,
                [AccountId32]
            >;
            /**
             * Execute pending request to change an existing delegation
             **/
            executeDelegationRequest: AugmentedSubmittable<
                (
                    delegator: AccountId32 | string | Uint8Array,
                    candidate: AccountId32 | string | Uint8Array
                ) => SubmittableExtrinsic<ApiType>,
                [AccountId32, AccountId32]
            >;
            /**
             * Execute leave candidates request
             **/
            executeLeaveCandidates: AugmentedSubmittable<
                (candidate: AccountId32 | string | Uint8Array) => SubmittableExtrinsic<ApiType>,
                [AccountId32]
            >;
            /**
             * Execute the right to exit the set of delegators and revoke all ongoing delegations.
             **/
            executeLeaveDelegators: AugmentedSubmittable<
                (delegator: AccountId32 | string | Uint8Array) => SubmittableExtrinsic<ApiType>,
                [AccountId32]
            >;
            /**
             * Temporarily leave the set of collator candidates without unbonding
             **/
            goOffline: AugmentedSubmittable<() => SubmittableExtrinsic<ApiType>, []>;
            /**
             * Rejoin the set of collator candidates if previously had called `go_offline`
             **/
            goOnline: AugmentedSubmittable<() => SubmittableExtrinsic<ApiType>, []>;
            /**
             * Join the set of collator candidates
             **/
            joinCandidates: AugmentedSubmittable<(bond: u128 | AnyNumber | Uint8Array) => SubmittableExtrinsic<ApiType>, [u128]>;
            /**
             * remove white list of candidates
             * This function should be safe to delete after restriction removed
             **/
            removeCandidatesWhitelist: AugmentedSubmittable<
                (candidate: AccountId32 | string | Uint8Array) => SubmittableExtrinsic<ApiType>,
                [AccountId32]
            >;
            /**
             * Request by collator candidate to decrease self bond by `less`
             **/
            scheduleCandidateBondLess: AugmentedSubmittable<(less: u128 | AnyNumber | Uint8Array) => SubmittableExtrinsic<ApiType>, [u128]>;
            /**
             * Request bond less for delegators wrt a specific collator candidate.
             **/
            scheduleDelegatorBondLess: AugmentedSubmittable<
                (candidate: AccountId32 | string | Uint8Array, less: u128 | AnyNumber | Uint8Array) => SubmittableExtrinsic<ApiType>,
                [AccountId32, u128]
            >;
            /**
             * Request to leave the set of candidates. If successful, the account is immediately
             * removed from the candidate pool to prevent selection as a collator.
             **/
            scheduleLeaveCandidates: AugmentedSubmittable<() => SubmittableExtrinsic<ApiType>, []>;
            /**
             * Request to leave the set of delegators. If successful, the caller is scheduled to be
             * allowed to exit via a [DelegationAction::Revoke] towards all existing delegations.
             * Success forbids future delegation requests until the request is invoked or cancelled.
             **/
            scheduleLeaveDelegators: AugmentedSubmittable<() => SubmittableExtrinsic<ApiType>, []>;
            /**
             * Request to revoke an existing delegation. If successful, the delegation is scheduled
             * to be allowed to be revoked via the `execute_delegation_request` extrinsic.
             **/
            scheduleRevokeDelegation: AugmentedSubmittable<
                (collator: AccountId32 | string | Uint8Array) => SubmittableExtrinsic<ApiType>,
                [AccountId32]
            >;
            /**
             * Sets the auto-compounding reward percentage for a delegation.
             **/
            setAutoCompound: AugmentedSubmittable<
                (candidate: AccountId32 | string | Uint8Array, value: Percent | AnyNumber | Uint8Array) => SubmittableExtrinsic<ApiType>,
                [AccountId32, Percent]
            >;
            /**
             * Set blocks per round
             * - if called with `new` less than length of current round, will transition immediately
             * in the next block
             * - also updates per-round inflation config
             **/
            setBlocksPerRound: AugmentedSubmittable<(updated: u32 | AnyNumber | Uint8Array) => SubmittableExtrinsic<ApiType>, [u32]>;
            /**
             * Set the commission for all collators
             **/
            setCollatorCommission: AugmentedSubmittable<
                (updated: Perbill | AnyNumber | Uint8Array) => SubmittableExtrinsic<ApiType>,
                [Perbill]
            >;
            /**
             * Set the annual inflation rate to derive per-round inflation
             **/
            setInflation: AugmentedSubmittable<
                (
                    schedule:
                        | ({
                              readonly min: Perbill;
                              readonly ideal: Perbill;
                              readonly max: Perbill;
                          } & Struct)
                        | {
                              min?: any;
                              ideal?: any;
                              max?: any;
                          }
                        | string
                        | Uint8Array
                ) => SubmittableExtrinsic<ApiType>,
                [
                    {
                        readonly min: Perbill;
                        readonly ideal: Perbill;
                        readonly max: Perbill;
                    } & Struct
                ]
            >;
            /**
             * Set the account that will hold funds set aside for parachain bond
             **/
            setParachainBondAccount: AugmentedSubmittable<
                (updated: AccountId32 | string | Uint8Array) => SubmittableExtrinsic<ApiType>,
                [AccountId32]
            >;
            /**
             * Set the percent of inflation set aside for parachain bond
             **/
            setParachainBondReservePercent: AugmentedSubmittable<
                (updated: Percent | AnyNumber | Uint8Array) => SubmittableExtrinsic<ApiType>,
                [Percent]
            >;
            /**
             * Set the expectations for total staked. These expectations determine the issuance for
             * the round according to logic in `fn compute_issuance`
             **/
            setStakingExpectations: AugmentedSubmittable<
                (
                    expectations:
                        | ({
                              readonly min: u128;
                              readonly ideal: u128;
                              readonly max: u128;
                          } & Struct)
                        | {
                              min?: any;
                              ideal?: any;
                              max?: any;
                          }
                        | string
                        | Uint8Array
                ) => SubmittableExtrinsic<ApiType>,
                [
                    {
                        readonly min: u128;
                        readonly ideal: u128;
                        readonly max: u128;
                    } & Struct
                ]
            >;
            /**
             * Set the total number of collator candidates selected per round
             * - changes are not applied until the start of the next round
             **/
            setTotalSelected: AugmentedSubmittable<(updated: u32 | AnyNumber | Uint8Array) => SubmittableExtrinsic<ApiType>, [u32]>;
        };
        parachainSystem: {
            /**
             * Authorize an upgrade to a given `code_hash` for the runtime. The runtime can be supplied
             * later.
             *
             * The `check_version` parameter sets a boolean flag for whether or not the runtime's spec
             * version and name should be verified on upgrade. Since the authorization only has a hash,
             * it cannot actually perform the verification.
             *
             * This call requires Root origin.
             **/
            authorizeUpgrade: AugmentedSubmittable<
                (codeHash: H256 | string | Uint8Array, checkVersion: bool | boolean | Uint8Array) => SubmittableExtrinsic<ApiType>,
                [H256, bool]
            >;
            /**
             * Provide the preimage (runtime binary) `code` for an upgrade that has been authorized.
             *
             * If the authorization required a version check, this call will ensure the spec name
             * remains unchanged and that the spec version has increased.
             *
             * Note that this function will not apply the new `code`, but only attempt to schedule the
             * upgrade with the Relay Chain.
             *
             * All origins are allowed.
             **/
            enactAuthorizedUpgrade: AugmentedSubmittable<(code: Bytes | string | Uint8Array) => SubmittableExtrinsic<ApiType>, [Bytes]>;
            /**
             * Set the current validation data.
             *
             * This should be invoked exactly once per block. It will panic at the finalization
             * phase if the call was not invoked.
             *
             * The dispatch origin for this call must be `Inherent`
             *
             * As a side effect, this function upgrades the current validation function
             * if the appropriate time has come.
             **/
            setValidationData: AugmentedSubmittable<
                (
                    data:
                        | CumulusPrimitivesParachainInherentParachainInherentData
                        | {
                              validationData?: any;
                              relayChainState?: any;
                              downwardMessages?: any;
                              horizontalMessages?: any;
                          }
                        | string
                        | Uint8Array
                ) => SubmittableExtrinsic<ApiType>,
                [CumulusPrimitivesParachainInherentParachainInherentData]
            >;
            sudoSendUpwardMessage: AugmentedSubmittable<(message: Bytes | string | Uint8Array) => SubmittableExtrinsic<ApiType>, [Bytes]>;
        };
        polkadotXcm: {
            /**
             * Execute an XCM message from a local, signed, origin.
             *
             * An event is deposited indicating whether `msg` could be executed completely or only
             * partially.
             *
             * No more than `max_weight` will be used in its attempted execution. If this is less than the
             * maximum amount of weight that the message could take to be executed, then no execution
             * attempt will be made.
             *
             * NOTE: A successful return to this does *not* imply that the `msg` was executed successfully
             * to completion; only that *some* of it was executed.
             **/
            execute: AugmentedSubmittable<
                (
                    message:
                        | XcmVersionedXcm
                        | {
                              V2: any;
                          }
                        | {
                              V3: any;
                          }
                        | string
                        | Uint8Array,
                    maxWeight:
                        | SpWeightsWeightV2Weight
                        | {
                              refTime?: any;
                              proofSize?: any;
                          }
                        | string
                        | Uint8Array
                ) => SubmittableExtrinsic<ApiType>,
                [XcmVersionedXcm, SpWeightsWeightV2Weight]
            >;
            /**
             * Set a safe XCM version (the version that XCM should be encoded with if the most recent
             * version a destination can accept is unknown).
             *
             * - `origin`: Must be an origin specified by AdminOrigin.
             * - `maybe_xcm_version`: The default XCM encoding version, or `None` to disable.
             **/
            forceDefaultXcmVersion: AugmentedSubmittable<
                (maybeXcmVersion: Option<u32> | null | Uint8Array | u32 | AnyNumber) => SubmittableExtrinsic<ApiType>,
                [Option<u32>]
            >;
            /**
             * Ask a location to notify us regarding their XCM version and any changes to it.
             *
             * - `origin`: Must be an origin specified by AdminOrigin.
             * - `location`: The location to which we should subscribe for XCM version notifications.
             **/
            forceSubscribeVersionNotify: AugmentedSubmittable<
                (
                    location:
                        | XcmVersionedMultiLocation
                        | {
                              V2: any;
                          }
                        | {
                              V3: any;
                          }
                        | string
                        | Uint8Array
                ) => SubmittableExtrinsic<ApiType>,
                [XcmVersionedMultiLocation]
            >;
            /**
             * Set or unset the global suspension state of the XCM executor.
             *
             * - `origin`: Must be an origin specified by AdminOrigin.
             * - `suspended`: `true` to suspend, `false` to resume.
             **/
            forceSuspension: AugmentedSubmittable<(suspended: bool | boolean | Uint8Array) => SubmittableExtrinsic<ApiType>, [bool]>;
            /**
             * Require that a particular destination should no longer notify us regarding any XCM
             * version changes.
             *
             * - `origin`: Must be an origin specified by AdminOrigin.
             * - `location`: The location to which we are currently subscribed for XCM version
             * notifications which we no longer desire.
             **/
            forceUnsubscribeVersionNotify: AugmentedSubmittable<
                (
                    location:
                        | XcmVersionedMultiLocation
                        | {
                              V2: any;
                          }
                        | {
                              V3: any;
                          }
                        | string
                        | Uint8Array
                ) => SubmittableExtrinsic<ApiType>,
                [XcmVersionedMultiLocation]
            >;
            /**
             * Extoll that a particular destination can be communicated with through a particular
             * version of XCM.
             *
             * - `origin`: Must be an origin specified by AdminOrigin.
             * - `location`: The destination that is being described.
             * - `xcm_version`: The latest version of XCM that `location` supports.
             **/
            forceXcmVersion: AugmentedSubmittable<
                (
                    location:
                        | XcmV3MultiLocation
                        | {
                              parents?: any;
                              interior?: any;
                          }
                        | string
                        | Uint8Array,
                    xcmVersion: u32 | AnyNumber | Uint8Array
                ) => SubmittableExtrinsic<ApiType>,
                [XcmV3MultiLocation, u32]
            >;
            /**
             * Transfer some assets from the local chain to the sovereign account of a destination
             * chain and forward a notification XCM.
             *
             * Fee payment on the destination side is made from the asset in the `assets` vector of
             * index `fee_asset_item`, up to enough to pay for `weight_limit` of weight. If more weight
             * is needed than `weight_limit`, then the operation will fail and the assets send may be
             * at risk.
             *
             * - `origin`: Must be capable of withdrawing the `assets` and executing XCM.
             * - `dest`: Destination context for the assets. Will typically be `X2(Parent, Parachain(..))` to send
             * from parachain to parachain, or `X1(Parachain(..))` to send from relay to parachain.
             * - `beneficiary`: A beneficiary location for the assets in the context of `dest`. Will generally be
             * an `AccountId32` value.
             * - `assets`: The assets to be withdrawn. This should include the assets used to pay the fee on the
             * `dest` side.
             * - `fee_asset_item`: The index into `assets` of the item which should be used to pay
             * fees.
             * - `weight_limit`: The remote-side weight limit, if any, for the XCM fee purchase.
             **/
            limitedReserveTransferAssets: AugmentedSubmittable<
                (
                    dest:
                        | XcmVersionedMultiLocation
                        | {
                              V2: any;
                          }
                        | {
                              V3: any;
                          }
                        | string
                        | Uint8Array,
                    beneficiary:
                        | XcmVersionedMultiLocation
                        | {
                              V2: any;
                          }
                        | {
                              V3: any;
                          }
                        | string
                        | Uint8Array,
                    assets:
                        | XcmVersionedMultiAssets
                        | {
                              V2: any;
                          }
                        | {
                              V3: any;
                          }
                        | string
                        | Uint8Array,
                    feeAssetItem: u32 | AnyNumber | Uint8Array,
                    weightLimit:
                        | XcmV3WeightLimit
                        | {
                              Unlimited: any;
                          }
                        | {
                              Limited: any;
                          }
                        | string
                        | Uint8Array
                ) => SubmittableExtrinsic<ApiType>,
                [XcmVersionedMultiLocation, XcmVersionedMultiLocation, XcmVersionedMultiAssets, u32, XcmV3WeightLimit]
            >;
            /**
             * Teleport some assets from the local chain to some destination chain.
             *
             * Fee payment on the destination side is made from the asset in the `assets` vector of
             * index `fee_asset_item`, up to enough to pay for `weight_limit` of weight. If more weight
             * is needed than `weight_limit`, then the operation will fail and the assets send may be
             * at risk.
             *
             * - `origin`: Must be capable of withdrawing the `assets` and executing XCM.
             * - `dest`: Destination context for the assets. Will typically be `X2(Parent, Parachain(..))` to send
             * from parachain to parachain, or `X1(Parachain(..))` to send from relay to parachain.
             * - `beneficiary`: A beneficiary location for the assets in the context of `dest`. Will generally be
             * an `AccountId32` value.
             * - `assets`: The assets to be withdrawn. The first item should be the currency used to to pay the fee on the
             * `dest` side. May not be empty.
             * - `fee_asset_item`: The index into `assets` of the item which should be used to pay
             * fees.
             * - `weight_limit`: The remote-side weight limit, if any, for the XCM fee purchase.
             **/
            limitedTeleportAssets: AugmentedSubmittable<
                (
                    dest:
                        | XcmVersionedMultiLocation
                        | {
                              V2: any;
                          }
                        | {
                              V3: any;
                          }
                        | string
                        | Uint8Array,
                    beneficiary:
                        | XcmVersionedMultiLocation
                        | {
                              V2: any;
                          }
                        | {
                              V3: any;
                          }
                        | string
                        | Uint8Array,
                    assets:
                        | XcmVersionedMultiAssets
                        | {
                              V2: any;
                          }
                        | {
                              V3: any;
                          }
                        | string
                        | Uint8Array,
                    feeAssetItem: u32 | AnyNumber | Uint8Array,
                    weightLimit:
                        | XcmV3WeightLimit
                        | {
                              Unlimited: any;
                          }
                        | {
                              Limited: any;
                          }
                        | string
                        | Uint8Array
                ) => SubmittableExtrinsic<ApiType>,
                [XcmVersionedMultiLocation, XcmVersionedMultiLocation, XcmVersionedMultiAssets, u32, XcmV3WeightLimit]
            >;
            /**
             * Transfer some assets from the local chain to the sovereign account of a destination
             * chain and forward a notification XCM.
             *
             * Fee payment on the destination side is made from the asset in the `assets` vector of
             * index `fee_asset_item`. The weight limit for fees is not provided and thus is unlimited,
             * with all fees taken as needed from the asset.
             *
             * - `origin`: Must be capable of withdrawing the `assets` and executing XCM.
             * - `dest`: Destination context for the assets. Will typically be `X2(Parent, Parachain(..))` to send
             * from parachain to parachain, or `X1(Parachain(..))` to send from relay to parachain.
             * - `beneficiary`: A beneficiary location for the assets in the context of `dest`. Will generally be
             * an `AccountId32` value.
             * - `assets`: The assets to be withdrawn. This should include the assets used to pay the fee on the
             * `dest` side.
             * - `fee_asset_item`: The index into `assets` of the item which should be used to pay
             * fees.
             **/
            reserveTransferAssets: AugmentedSubmittable<
                (
                    dest:
                        | XcmVersionedMultiLocation
                        | {
                              V2: any;
                          }
                        | {
                              V3: any;
                          }
                        | string
                        | Uint8Array,
                    beneficiary:
                        | XcmVersionedMultiLocation
                        | {
                              V2: any;
                          }
                        | {
                              V3: any;
                          }
                        | string
                        | Uint8Array,
                    assets:
                        | XcmVersionedMultiAssets
                        | {
                              V2: any;
                          }
                        | {
                              V3: any;
                          }
                        | string
                        | Uint8Array,
                    feeAssetItem: u32 | AnyNumber | Uint8Array
                ) => SubmittableExtrinsic<ApiType>,
                [XcmVersionedMultiLocation, XcmVersionedMultiLocation, XcmVersionedMultiAssets, u32]
            >;
            send: AugmentedSubmittable<
                (
                    dest:
                        | XcmVersionedMultiLocation
                        | {
                              V2: any;
                          }
                        | {
                              V3: any;
                          }
                        | string
                        | Uint8Array,
                    message:
                        | XcmVersionedXcm
                        | {
                              V2: any;
                          }
                        | {
                              V3: any;
                          }
                        | string
                        | Uint8Array
                ) => SubmittableExtrinsic<ApiType>,
                [XcmVersionedMultiLocation, XcmVersionedXcm]
            >;
            /**
             * Teleport some assets from the local chain to some destination chain.
             *
             * Fee payment on the destination side is made from the asset in the `assets` vector of
             * index `fee_asset_item`. The weight limit for fees is not provided and thus is unlimited,
             * with all fees taken as needed from the asset.
             *
             * - `origin`: Must be capable of withdrawing the `assets` and executing XCM.
             * - `dest`: Destination context for the assets. Will typically be `X2(Parent, Parachain(..))` to send
             * from parachain to parachain, or `X1(Parachain(..))` to send from relay to parachain.
             * - `beneficiary`: A beneficiary location for the assets in the context of `dest`. Will generally be
             * an `AccountId32` value.
             * - `assets`: The assets to be withdrawn. The first item should be the currency used to to pay the fee on the
             * `dest` side. May not be empty.
             * - `fee_asset_item`: The index into `assets` of the item which should be used to pay
             * fees.
             **/
            teleportAssets: AugmentedSubmittable<
                (
                    dest:
                        | XcmVersionedMultiLocation
                        | {
                              V2: any;
                          }
                        | {
                              V3: any;
                          }
                        | string
                        | Uint8Array,
                    beneficiary:
                        | XcmVersionedMultiLocation
                        | {
                              V2: any;
                          }
                        | {
                              V3: any;
                          }
                        | string
                        | Uint8Array,
                    assets:
                        | XcmVersionedMultiAssets
                        | {
                              V2: any;
                          }
                        | {
                              V3: any;
                          }
                        | string
                        | Uint8Array,
                    feeAssetItem: u32 | AnyNumber | Uint8Array
                ) => SubmittableExtrinsic<ApiType>,
                [XcmVersionedMultiLocation, XcmVersionedMultiLocation, XcmVersionedMultiAssets, u32]
            >;
        };
        preimage: {
            /**
             * Register a preimage on-chain.
             *
             * If the preimage was previously requested, no fees or deposits are taken for providing
             * the preimage. Otherwise, a deposit is taken proportional to the size of the preimage.
             **/
            notePreimage: AugmentedSubmittable<(bytes: Bytes | string | Uint8Array) => SubmittableExtrinsic<ApiType>, [Bytes]>;
            /**
             * Request a preimage be uploaded to the chain without paying any fees or deposits.
             *
             * If the preimage requests has already been provided on-chain, we unreserve any deposit
             * a user may have paid, and take the control of the preimage out of their hands.
             **/
            requestPreimage: AugmentedSubmittable<(hash: H256 | string | Uint8Array) => SubmittableExtrinsic<ApiType>, [H256]>;
            /**
             * Clear an unrequested preimage from the runtime storage.
             *
             * If `len` is provided, then it will be a much cheaper operation.
             *
             * - `hash`: The hash of the preimage to be removed from the store.
             * - `len`: The length of the preimage of `hash`.
             **/
            unnotePreimage: AugmentedSubmittable<(hash: H256 | string | Uint8Array) => SubmittableExtrinsic<ApiType>, [H256]>;
            /**
             * Clear a previously made request for a preimage.
             *
             * NOTE: THIS MUST NOT BE CALLED ON `hash` MORE TIMES THAN `request_preimage`.
             **/
            unrequestPreimage: AugmentedSubmittable<(hash: H256 | string | Uint8Array) => SubmittableExtrinsic<ApiType>, [H256]>;
        };
        proxy: {
            /**
             * Register a proxy account for the sender that is able to make calls on its behalf.
             *
             * The dispatch origin for this call must be _Signed_.
             *
             * Parameters:
             * - `proxy`: The account that the `caller` would like to make a proxy.
             * - `proxy_type`: The permissions allowed for this proxy account.
             * - `delay`: The announcement period required of the initial proxy. Will generally be
             * zero.
             **/
            addProxy: AugmentedSubmittable<
                (
                    delegate:
                        | MultiAddress
                        | {
                              Id: any;
                          }
                        | {
                              Index: any;
                          }
                        | {
                              Raw: any;
                          }
                        | {
                              Address32: any;
                          }
                        | {
                              Address20: any;
                          }
                        | string
                        | Uint8Array,
                    proxyType:
                        | RococoParachainRuntimeProxyType
                        | "Any"
                        | "NonTransfer"
                        | "CancelProxy"
                        | "Collator"
                        | "Governance"
                        | number
                        | Uint8Array,
                    delay: u32 | AnyNumber | Uint8Array
                ) => SubmittableExtrinsic<ApiType>,
                [MultiAddress, RococoParachainRuntimeProxyType, u32]
            >;
            /**
             * Publish the hash of a proxy-call that will be made in the future.
             *
             * This must be called some number of blocks before the corresponding `proxy` is attempted
             * if the delay associated with the proxy relationship is greater than zero.
             *
             * No more than `MaxPending` announcements may be made at any one time.
             *
             * This will take a deposit of `AnnouncementDepositFactor` as well as
             * `AnnouncementDepositBase` if there are no other pending announcements.
             *
             * The dispatch origin for this call must be _Signed_ and a proxy of `real`.
             *
             * Parameters:
             * - `real`: The account that the proxy will make a call on behalf of.
             * - `call_hash`: The hash of the call to be made by the `real` account.
             **/
            announce: AugmentedSubmittable<
                (
                    real:
                        | MultiAddress
                        | {
                              Id: any;
                          }
                        | {
                              Index: any;
                          }
                        | {
                              Raw: any;
                          }
                        | {
                              Address32: any;
                          }
                        | {
                              Address20: any;
                          }
                        | string
                        | Uint8Array,
                    callHash: H256 | string | Uint8Array
                ) => SubmittableExtrinsic<ApiType>,
                [MultiAddress, H256]
            >;
            /**
             * Spawn a fresh new account that is guaranteed to be otherwise inaccessible, and
             * initialize it with a proxy of `proxy_type` for `origin` sender.
             *
             * Requires a `Signed` origin.
             *
             * - `proxy_type`: The type of the proxy that the sender will be registered as over the
             * new account. This will almost always be the most permissive `ProxyType` possible to
             * allow for maximum flexibility.
             * - `index`: A disambiguation index, in case this is called multiple times in the same
             * transaction (e.g. with `utility::batch`). Unless you're using `batch` you probably just
             * want to use `0`.
             * - `delay`: The announcement period required of the initial proxy. Will generally be
             * zero.
             *
             * Fails with `Duplicate` if this has already been called in this transaction, from the
             * same sender, with the same parameters.
             *
             * Fails if there are insufficient funds to pay for deposit.
             **/
            createPure: AugmentedSubmittable<
                (
                    proxyType:
                        | RococoParachainRuntimeProxyType
                        | "Any"
                        | "NonTransfer"
                        | "CancelProxy"
                        | "Collator"
                        | "Governance"
                        | number
                        | Uint8Array,
                    delay: u32 | AnyNumber | Uint8Array,
                    index: u16 | AnyNumber | Uint8Array
                ) => SubmittableExtrinsic<ApiType>,
                [RococoParachainRuntimeProxyType, u32, u16]
            >;
            /**
             * Removes a previously spawned pure proxy.
             *
             * WARNING: **All access to this account will be lost.** Any funds held in it will be
             * inaccessible.
             *
             * Requires a `Signed` origin, and the sender account must have been created by a call to
             * `pure` with corresponding parameters.
             *
             * - `spawner`: The account that originally called `pure` to create this account.
             * - `index`: The disambiguation index originally passed to `pure`. Probably `0`.
             * - `proxy_type`: The proxy type originally passed to `pure`.
             * - `height`: The height of the chain when the call to `pure` was processed.
             * - `ext_index`: The extrinsic index in which the call to `pure` was processed.
             *
             * Fails with `NoPermission` in case the caller is not a previously created pure
             * account whose `pure` call has corresponding parameters.
             **/
            killPure: AugmentedSubmittable<
                (
                    spawner:
                        | MultiAddress
                        | {
                              Id: any;
                          }
                        | {
                              Index: any;
                          }
                        | {
                              Raw: any;
                          }
                        | {
                              Address32: any;
                          }
                        | {
                              Address20: any;
                          }
                        | string
                        | Uint8Array,
                    proxyType:
                        | RococoParachainRuntimeProxyType
                        | "Any"
                        | "NonTransfer"
                        | "CancelProxy"
                        | "Collator"
                        | "Governance"
                        | number
                        | Uint8Array,
                    index: u16 | AnyNumber | Uint8Array,
                    height: Compact<u32> | AnyNumber | Uint8Array,
                    extIndex: Compact<u32> | AnyNumber | Uint8Array
                ) => SubmittableExtrinsic<ApiType>,
                [MultiAddress, RococoParachainRuntimeProxyType, u16, Compact<u32>, Compact<u32>]
            >;
            /**
             * Dispatch the given `call` from an account that the sender is authorised for through
             * `add_proxy`.
             *
             * The dispatch origin for this call must be _Signed_.
             *
             * Parameters:
             * - `real`: The account that the proxy will make a call on behalf of.
             * - `force_proxy_type`: Specify the exact proxy type to be used and checked for this call.
             * - `call`: The call to be made by the `real` account.
             **/
            proxy: AugmentedSubmittable<
                (
                    real:
                        | MultiAddress
                        | {
                              Id: any;
                          }
                        | {
                              Index: any;
                          }
                        | {
                              Raw: any;
                          }
                        | {
                              Address32: any;
                          }
                        | {
                              Address20: any;
                          }
                        | string
                        | Uint8Array,
                    forceProxyType:
                        | Option<RococoParachainRuntimeProxyType>
                        | null
                        | Uint8Array
                        | RococoParachainRuntimeProxyType
                        | "Any"
                        | "NonTransfer"
                        | "CancelProxy"
                        | "Collator"
                        | "Governance"
                        | number,
                    call: Call | IMethod | string | Uint8Array
                ) => SubmittableExtrinsic<ApiType>,
                [MultiAddress, Option<RococoParachainRuntimeProxyType>, Call]
            >;
            /**
             * Dispatch the given `call` from an account that the sender is authorized for through
             * `add_proxy`.
             *
             * Removes any corresponding announcement(s).
             *
             * The dispatch origin for this call must be _Signed_.
             *
             * Parameters:
             * - `real`: The account that the proxy will make a call on behalf of.
             * - `force_proxy_type`: Specify the exact proxy type to be used and checked for this call.
             * - `call`: The call to be made by the `real` account.
             **/
            proxyAnnounced: AugmentedSubmittable<
                (
                    delegate:
                        | MultiAddress
                        | {
                              Id: any;
                          }
                        | {
                              Index: any;
                          }
                        | {
                              Raw: any;
                          }
                        | {
                              Address32: any;
                          }
                        | {
                              Address20: any;
                          }
                        | string
                        | Uint8Array,
                    real:
                        | MultiAddress
                        | {
                              Id: any;
                          }
                        | {
                              Index: any;
                          }
                        | {
                              Raw: any;
                          }
                        | {
                              Address32: any;
                          }
                        | {
                              Address20: any;
                          }
                        | string
                        | Uint8Array,
                    forceProxyType:
                        | Option<RococoParachainRuntimeProxyType>
                        | null
                        | Uint8Array
                        | RococoParachainRuntimeProxyType
                        | "Any"
                        | "NonTransfer"
                        | "CancelProxy"
                        | "Collator"
                        | "Governance"
                        | number,
                    call: Call | IMethod | string | Uint8Array
                ) => SubmittableExtrinsic<ApiType>,
                [MultiAddress, MultiAddress, Option<RococoParachainRuntimeProxyType>, Call]
            >;
            /**
             * Remove the given announcement of a delegate.
             *
             * May be called by a target (proxied) account to remove a call that one of their delegates
             * (`delegate`) has announced they want to execute. The deposit is returned.
             *
             * The dispatch origin for this call must be _Signed_.
             *
             * Parameters:
             * - `delegate`: The account that previously announced the call.
             * - `call_hash`: The hash of the call to be made.
             **/
            rejectAnnouncement: AugmentedSubmittable<
                (
                    delegate:
                        | MultiAddress
                        | {
                              Id: any;
                          }
                        | {
                              Index: any;
                          }
                        | {
                              Raw: any;
                          }
                        | {
                              Address32: any;
                          }
                        | {
                              Address20: any;
                          }
                        | string
                        | Uint8Array,
                    callHash: H256 | string | Uint8Array
                ) => SubmittableExtrinsic<ApiType>,
                [MultiAddress, H256]
            >;
            /**
             * Remove a given announcement.
             *
             * May be called by a proxy account to remove a call they previously announced and return
             * the deposit.
             *
             * The dispatch origin for this call must be _Signed_.
             *
             * Parameters:
             * - `real`: The account that the proxy will make a call on behalf of.
             * - `call_hash`: The hash of the call to be made by the `real` account.
             **/
            removeAnnouncement: AugmentedSubmittable<
                (
                    real:
                        | MultiAddress
                        | {
                              Id: any;
                          }
                        | {
                              Index: any;
                          }
                        | {
                              Raw: any;
                          }
                        | {
                              Address32: any;
                          }
                        | {
                              Address20: any;
                          }
                        | string
                        | Uint8Array,
                    callHash: H256 | string | Uint8Array
                ) => SubmittableExtrinsic<ApiType>,
                [MultiAddress, H256]
            >;
            /**
             * Unregister all proxy accounts for the sender.
             *
             * The dispatch origin for this call must be _Signed_.
             *
             * WARNING: This may be called on accounts created by `pure`, however if done, then
             * the unreserved fees will be inaccessible. **All access to this account will be lost.**
             **/
            removeProxies: AugmentedSubmittable<() => SubmittableExtrinsic<ApiType>, []>;
            /**
             * Unregister a proxy account for the sender.
             *
             * The dispatch origin for this call must be _Signed_.
             *
             * Parameters:
             * - `proxy`: The account that the `caller` would like to remove as a proxy.
             * - `proxy_type`: The permissions currently enabled for the removed proxy account.
             **/
            removeProxy: AugmentedSubmittable<
                (
                    delegate:
                        | MultiAddress
                        | {
                              Id: any;
                          }
                        | {
                              Index: any;
                          }
                        | {
                              Raw: any;
                          }
                        | {
                              Address32: any;
                          }
                        | {
                              Address20: any;
                          }
                        | string
                        | Uint8Array,
                    proxyType:
                        | RococoParachainRuntimeProxyType
                        | "Any"
                        | "NonTransfer"
                        | "CancelProxy"
                        | "Collator"
                        | "Governance"
                        | number
                        | Uint8Array,
                    delay: u32 | AnyNumber | Uint8Array
                ) => SubmittableExtrinsic<ApiType>,
                [MultiAddress, RococoParachainRuntimeProxyType, u32]
            >;
        };
        scheduler: {
            /**
             * Cancel an anonymously scheduled task.
             **/
            cancel: AugmentedSubmittable<
                (when: u32 | AnyNumber | Uint8Array, index: u32 | AnyNumber | Uint8Array) => SubmittableExtrinsic<ApiType>,
                [u32, u32]
            >;
            /**
             * Cancel a named scheduled task.
             **/
            cancelNamed: AugmentedSubmittable<(id: U8aFixed | string | Uint8Array) => SubmittableExtrinsic<ApiType>, [U8aFixed]>;
            /**
             * Anonymously schedule a task.
             **/
            schedule: AugmentedSubmittable<
                (
                    when: u32 | AnyNumber | Uint8Array,
                    maybePeriodic:
                        | Option<ITuple<[u32, u32]>>
                        | null
                        | Uint8Array
                        | ITuple<[u32, u32]>
                        | [u32 | AnyNumber | Uint8Array, u32 | AnyNumber | Uint8Array],
                    priority: u8 | AnyNumber | Uint8Array,
                    call: Call | IMethod | string | Uint8Array
                ) => SubmittableExtrinsic<ApiType>,
                [u32, Option<ITuple<[u32, u32]>>, u8, Call]
            >;
            /**
             * Anonymously schedule a task after a delay.
             **/
            scheduleAfter: AugmentedSubmittable<
                (
                    after: u32 | AnyNumber | Uint8Array,
                    maybePeriodic:
                        | Option<ITuple<[u32, u32]>>
                        | null
                        | Uint8Array
                        | ITuple<[u32, u32]>
                        | [u32 | AnyNumber | Uint8Array, u32 | AnyNumber | Uint8Array],
                    priority: u8 | AnyNumber | Uint8Array,
                    call: Call | IMethod | string | Uint8Array
                ) => SubmittableExtrinsic<ApiType>,
                [u32, Option<ITuple<[u32, u32]>>, u8, Call]
            >;
            /**
             * Schedule a named task.
             **/
            scheduleNamed: AugmentedSubmittable<
                (
                    id: U8aFixed | string | Uint8Array,
                    when: u32 | AnyNumber | Uint8Array,
                    maybePeriodic:
                        | Option<ITuple<[u32, u32]>>
                        | null
                        | Uint8Array
                        | ITuple<[u32, u32]>
                        | [u32 | AnyNumber | Uint8Array, u32 | AnyNumber | Uint8Array],
                    priority: u8 | AnyNumber | Uint8Array,
                    call: Call | IMethod | string | Uint8Array
                ) => SubmittableExtrinsic<ApiType>,
                [U8aFixed, u32, Option<ITuple<[u32, u32]>>, u8, Call]
            >;
            /**
             * Schedule a named task after a delay.
             **/
            scheduleNamedAfter: AugmentedSubmittable<
                (
                    id: U8aFixed | string | Uint8Array,
                    after: u32 | AnyNumber | Uint8Array,
                    maybePeriodic:
                        | Option<ITuple<[u32, u32]>>
                        | null
                        | Uint8Array
                        | ITuple<[u32, u32]>
                        | [u32 | AnyNumber | Uint8Array, u32 | AnyNumber | Uint8Array],
                    priority: u8 | AnyNumber | Uint8Array,
                    call: Call | IMethod | string | Uint8Array
                ) => SubmittableExtrinsic<ApiType>,
                [U8aFixed, u32, Option<ITuple<[u32, u32]>>, u8, Call]
            >;
        };
        session: {
            /**
             * Removes any session key(s) of the function caller.
             *
             * This doesn't take effect until the next session.
             *
             * The dispatch origin of this function must be Signed and the account must be either be
             * convertible to a validator ID using the chain's typical addressing system (this usually
             * means being a controller account) or directly convertible into a validator ID (which
             * usually means being a stash account).
             *
             * ## Complexity
             * - `O(1)` in number of key types. Actual cost depends on the number of length of
             * `T::Keys::key_ids()` which is fixed.
             **/
            purgeKeys: AugmentedSubmittable<() => SubmittableExtrinsic<ApiType>, []>;
            /**
             * Sets the session key(s) of the function caller to `keys`.
             * Allows an account to set its session key prior to becoming a validator.
             * This doesn't take effect until the next session.
             *
             * The dispatch origin of this function must be signed.
             *
             * ## Complexity
             * - `O(1)`. Actual cost depends on the number of length of `T::Keys::key_ids()` which is
             * fixed.
             **/
            setKeys: AugmentedSubmittable<
                (
                    keys:
                        | RococoParachainRuntimeSessionKeys
                        | {
                              aura?: any;
                          }
                        | string
                        | Uint8Array,
                    proof: Bytes | string | Uint8Array
                ) => SubmittableExtrinsic<ApiType>,
                [RococoParachainRuntimeSessionKeys, Bytes]
            >;
        };
        sidechain: {
            /**
             * The integritee worker calls this function for every imported sidechain_block.
             **/
            confirmImportedSidechainBlock: AugmentedSubmittable<
                (
                    shardId: H256 | string | Uint8Array,
                    blockNumber: u64 | AnyNumber | Uint8Array,
                    nextFinalizationCandidateBlockNumber: u64 | AnyNumber | Uint8Array,
                    blockHeaderHash: H256 | string | Uint8Array
                ) => SubmittableExtrinsic<ApiType>,
                [H256, u64, u64, H256]
            >;
        };
        sudo: {
            /**
             * Authenticates the current sudo key and sets the given AccountId (`new`) as the new sudo
             * key.
             *
             * The dispatch origin for this call must be _Signed_.
             *
             * ## Complexity
             * - O(1).
             **/
            setKey: AugmentedSubmittable<
                (
                    updated:
                        | MultiAddress
                        | {
                              Id: any;
                          }
                        | {
                              Index: any;
                          }
                        | {
                              Raw: any;
                          }
                        | {
                              Address32: any;
                          }
                        | {
                              Address20: any;
                          }
                        | string
                        | Uint8Array
                ) => SubmittableExtrinsic<ApiType>,
                [MultiAddress]
            >;
            /**
             * Authenticates the sudo key and dispatches a function call with `Root` origin.
             *
             * The dispatch origin for this call must be _Signed_.
             *
             * ## Complexity
             * - O(1).
             **/
            sudo: AugmentedSubmittable<(call: Call | IMethod | string | Uint8Array) => SubmittableExtrinsic<ApiType>, [Call]>;
            /**
             * Authenticates the sudo key and dispatches a function call with `Signed` origin from
             * a given account.
             *
             * The dispatch origin for this call must be _Signed_.
             *
             * ## Complexity
             * - O(1).
             **/
            sudoAs: AugmentedSubmittable<
                (
                    who:
                        | MultiAddress
                        | {
                              Id: any;
                          }
                        | {
                              Index: any;
                          }
                        | {
                              Raw: any;
                          }
                        | {
                              Address32: any;
                          }
                        | {
                              Address20: any;
                          }
                        | string
                        | Uint8Array,
                    call: Call | IMethod | string | Uint8Array
                ) => SubmittableExtrinsic<ApiType>,
                [MultiAddress, Call]
            >;
            /**
             * Authenticates the sudo key and dispatches a function call with `Root` origin.
             * This function does not check the weight of the call, and instead allows the
             * Sudo user to specify the weight of the call.
             *
             * The dispatch origin for this call must be _Signed_.
             *
             * ## Complexity
             * - O(1).
             **/
            sudoUncheckedWeight: AugmentedSubmittable<
                (
                    call: Call | IMethod | string | Uint8Array,
                    weight:
                        | SpWeightsWeightV2Weight
                        | {
                              refTime?: any;
                              proofSize?: any;
                          }
                        | string
                        | Uint8Array
                ) => SubmittableExtrinsic<ApiType>,
                [Call, SpWeightsWeightV2Weight]
            >;
        };
        system: {
            /**
             * Kill all storage items with a key that starts with the given prefix.
             *
             * **NOTE:** We rely on the Root origin to provide us the number of subkeys under
             * the prefix we are removing to accurately calculate the weight of this function.
             **/
            killPrefix: AugmentedSubmittable<
                (prefix: Bytes | string | Uint8Array, subkeys: u32 | AnyNumber | Uint8Array) => SubmittableExtrinsic<ApiType>,
                [Bytes, u32]
            >;
            /**
             * Kill some items from storage.
             **/
            killStorage: AugmentedSubmittable<
                (keys: Vec<Bytes> | (Bytes | string | Uint8Array)[]) => SubmittableExtrinsic<ApiType>,
                [Vec<Bytes>]
            >;
            /**
             * Make some on-chain remark.
             *
             * ## Complexity
             * - `O(1)`
             **/
            remark: AugmentedSubmittable<(remark: Bytes | string | Uint8Array) => SubmittableExtrinsic<ApiType>, [Bytes]>;
            /**
             * Make some on-chain remark and emit event.
             **/
            remarkWithEvent: AugmentedSubmittable<(remark: Bytes | string | Uint8Array) => SubmittableExtrinsic<ApiType>, [Bytes]>;
            /**
             * Set the new runtime code.
             *
             * ## Complexity
             * - `O(C + S)` where `C` length of `code` and `S` complexity of `can_set_code`
             **/
            setCode: AugmentedSubmittable<(code: Bytes | string | Uint8Array) => SubmittableExtrinsic<ApiType>, [Bytes]>;
            /**
             * Set the new runtime code without doing any checks of the given `code`.
             *
             * ## Complexity
             * - `O(C)` where `C` length of `code`
             **/
            setCodeWithoutChecks: AugmentedSubmittable<(code: Bytes | string | Uint8Array) => SubmittableExtrinsic<ApiType>, [Bytes]>;
            /**
             * Set the number of pages in the WebAssembly environment's heap.
             **/
            setHeapPages: AugmentedSubmittable<(pages: u64 | AnyNumber | Uint8Array) => SubmittableExtrinsic<ApiType>, [u64]>;
            /**
             * Set some items of storage.
             **/
            setStorage: AugmentedSubmittable<
                (
                    items: Vec<ITuple<[Bytes, Bytes]>> | [Bytes | string | Uint8Array, Bytes | string | Uint8Array][]
                ) => SubmittableExtrinsic<ApiType>,
                [Vec<ITuple<[Bytes, Bytes]>>]
            >;
        };
        technicalCommittee: {
            /**
             * Close a vote that is either approved, disapproved or whose voting period has ended.
             *
             * May be called by any signed account in order to finish voting and close the proposal.
             *
             * If called before the end of the voting period it will only close the vote if it is
             * has enough votes to be approved or disapproved.
             *
             * If called after the end of the voting period abstentions are counted as rejections
             * unless there is a prime member set and the prime member cast an approval.
             *
             * If the close operation completes successfully with disapproval, the transaction fee will
             * be waived. Otherwise execution of the approved operation will be charged to the caller.
             *
             * + `proposal_weight_bound`: The maximum amount of weight consumed by executing the closed
             * proposal.
             * + `length_bound`: The upper bound for the length of the proposal in storage. Checked via
             * `storage::read` so it is `size_of::<u32>() == 4` larger than the pure length.
             *
             * ## Complexity
             * - `O(B + M + P1 + P2)` where:
             * - `B` is `proposal` size in bytes (length-fee-bounded)
             * - `M` is members-count (code- and governance-bounded)
             * - `P1` is the complexity of `proposal` preimage.
             * - `P2` is proposal-count (code-bounded)
             **/
            close: AugmentedSubmittable<
                (
                    proposalHash: H256 | string | Uint8Array,
                    index: Compact<u32> | AnyNumber | Uint8Array,
                    proposalWeightBound:
                        | SpWeightsWeightV2Weight
                        | {
                              refTime?: any;
                              proofSize?: any;
                          }
                        | string
                        | Uint8Array,
                    lengthBound: Compact<u32> | AnyNumber | Uint8Array
                ) => SubmittableExtrinsic<ApiType>,
                [H256, Compact<u32>, SpWeightsWeightV2Weight, Compact<u32>]
            >;
            /**
             * Disapprove a proposal, close, and remove it from the system, regardless of its current
             * state.
             *
             * Must be called by the Root origin.
             *
             * Parameters:
             * * `proposal_hash`: The hash of the proposal that should be disapproved.
             *
             * ## Complexity
             * O(P) where P is the number of max proposals
             **/
            disapproveProposal: AugmentedSubmittable<(proposalHash: H256 | string | Uint8Array) => SubmittableExtrinsic<ApiType>, [H256]>;
            /**
             * Dispatch a proposal from a member using the `Member` origin.
             *
             * Origin must be a member of the collective.
             *
             * ## Complexity:
             * - `O(B + M + P)` where:
             * - `B` is `proposal` size in bytes (length-fee-bounded)
             * - `M` members-count (code-bounded)
             * - `P` complexity of dispatching `proposal`
             **/
            execute: AugmentedSubmittable<
                (
                    proposal: Call | IMethod | string | Uint8Array,
                    lengthBound: Compact<u32> | AnyNumber | Uint8Array
                ) => SubmittableExtrinsic<ApiType>,
                [Call, Compact<u32>]
            >;
            /**
             * Add a new proposal to either be voted on or executed directly.
             *
             * Requires the sender to be member.
             *
             * `threshold` determines whether `proposal` is executed directly (`threshold < 2`)
             * or put up for voting.
             *
             * ## Complexity
             * - `O(B + M + P1)` or `O(B + M + P2)` where:
             * - `B` is `proposal` size in bytes (length-fee-bounded)
             * - `M` is members-count (code- and governance-bounded)
             * - branching is influenced by `threshold` where:
             * - `P1` is proposal execution complexity (`threshold < 2`)
             * - `P2` is proposals-count (code-bounded) (`threshold >= 2`)
             **/
            propose: AugmentedSubmittable<
                (
                    threshold: Compact<u32> | AnyNumber | Uint8Array,
                    proposal: Call | IMethod | string | Uint8Array,
                    lengthBound: Compact<u32> | AnyNumber | Uint8Array
                ) => SubmittableExtrinsic<ApiType>,
                [Compact<u32>, Call, Compact<u32>]
            >;
            /**
             * Set the collective's membership.
             *
             * - `new_members`: The new member list. Be nice to the chain and provide it sorted.
             * - `prime`: The prime member whose vote sets the default.
             * - `old_count`: The upper bound for the previous number of members in storage. Used for
             * weight estimation.
             *
             * The dispatch of this call must be `SetMembersOrigin`.
             *
             * NOTE: Does not enforce the expected `MaxMembers` limit on the amount of members, but
             * the weight estimations rely on it to estimate dispatchable weight.
             *
             * # WARNING:
             *
             * The `pallet-collective` can also be managed by logic outside of the pallet through the
             * implementation of the trait [`ChangeMembers`].
             * Any call to `set_members` must be careful that the member set doesn't get out of sync
             * with other logic managing the member set.
             *
             * ## Complexity:
             * - `O(MP + N)` where:
             * - `M` old-members-count (code- and governance-bounded)
             * - `N` new-members-count (code- and governance-bounded)
             * - `P` proposals-count (code-bounded)
             **/
            setMembers: AugmentedSubmittable<
                (
                    newMembers: Vec<AccountId32> | (AccountId32 | string | Uint8Array)[],
                    prime: Option<AccountId32> | null | Uint8Array | AccountId32 | string,
                    oldCount: u32 | AnyNumber | Uint8Array
                ) => SubmittableExtrinsic<ApiType>,
                [Vec<AccountId32>, Option<AccountId32>, u32]
            >;
            /**
             * Add an aye or nay vote for the sender to the given proposal.
             *
             * Requires the sender to be a member.
             *
             * Transaction fees will be waived if the member is voting on any particular proposal
             * for the first time and the call is successful. Subsequent vote changes will charge a
             * fee.
             * ## Complexity
             * - `O(M)` where `M` is members-count (code- and governance-bounded)
             **/
            vote: AugmentedSubmittable<
                (
                    proposal: H256 | string | Uint8Array,
                    index: Compact<u32> | AnyNumber | Uint8Array,
                    approve: bool | boolean | Uint8Array
                ) => SubmittableExtrinsic<ApiType>,
                [H256, Compact<u32>, bool]
            >;
        };
        technicalCommitteeMembership: {
            /**
             * Add a member `who` to the set.
             *
             * May only be called from `T::AddOrigin`.
             **/
            addMember: AugmentedSubmittable<
                (
                    who:
                        | MultiAddress
                        | {
                              Id: any;
                          }
                        | {
                              Index: any;
                          }
                        | {
                              Raw: any;
                          }
                        | {
                              Address32: any;
                          }
                        | {
                              Address20: any;
                          }
                        | string
                        | Uint8Array
                ) => SubmittableExtrinsic<ApiType>,
                [MultiAddress]
            >;
            /**
             * Swap out the sending member for some other key `new`.
             *
             * May only be called from `Signed` origin of a current member.
             *
             * Prime membership is passed from the origin account to `new`, if extant.
             **/
            changeKey: AugmentedSubmittable<
                (
                    updated:
                        | MultiAddress
                        | {
                              Id: any;
                          }
                        | {
                              Index: any;
                          }
                        | {
                              Raw: any;
                          }
                        | {
                              Address32: any;
                          }
                        | {
                              Address20: any;
                          }
                        | string
                        | Uint8Array
                ) => SubmittableExtrinsic<ApiType>,
                [MultiAddress]
            >;
            /**
             * Remove the prime member if it exists.
             *
             * May only be called from `T::PrimeOrigin`.
             **/
            clearPrime: AugmentedSubmittable<() => SubmittableExtrinsic<ApiType>, []>;
            /**
             * Remove a member `who` from the set.
             *
             * May only be called from `T::RemoveOrigin`.
             **/
            removeMember: AugmentedSubmittable<
                (
                    who:
                        | MultiAddress
                        | {
                              Id: any;
                          }
                        | {
                              Index: any;
                          }
                        | {
                              Raw: any;
                          }
                        | {
                              Address32: any;
                          }
                        | {
                              Address20: any;
                          }
                        | string
                        | Uint8Array
                ) => SubmittableExtrinsic<ApiType>,
                [MultiAddress]
            >;
            /**
             * Change the membership to a new set, disregarding the existing membership. Be nice and
             * pass `members` pre-sorted.
             *
             * May only be called from `T::ResetOrigin`.
             **/
            resetMembers: AugmentedSubmittable<
                (members: Vec<AccountId32> | (AccountId32 | string | Uint8Array)[]) => SubmittableExtrinsic<ApiType>,
                [Vec<AccountId32>]
            >;
            /**
             * Set the prime member. Must be a current member.
             *
             * May only be called from `T::PrimeOrigin`.
             **/
            setPrime: AugmentedSubmittable<
                (
                    who:
                        | MultiAddress
                        | {
                              Id: any;
                          }
                        | {
                              Index: any;
                          }
                        | {
                              Raw: any;
                          }
                        | {
                              Address32: any;
                          }
                        | {
                              Address20: any;
                          }
                        | string
                        | Uint8Array
                ) => SubmittableExtrinsic<ApiType>,
                [MultiAddress]
            >;
            /**
             * Swap out one member `remove` for another `add`.
             *
             * May only be called from `T::SwapOrigin`.
             *
             * Prime membership is *not* passed from `remove` to `add`, if extant.
             **/
            swapMember: AugmentedSubmittable<
                (
                    remove:
                        | MultiAddress
                        | {
                              Id: any;
                          }
                        | {
                              Index: any;
                          }
                        | {
                              Raw: any;
                          }
                        | {
                              Address32: any;
                          }
                        | {
                              Address20: any;
                          }
                        | string
                        | Uint8Array,
                    add:
                        | MultiAddress
                        | {
                              Id: any;
                          }
                        | {
                              Index: any;
                          }
                        | {
                              Raw: any;
                          }
                        | {
                              Address32: any;
                          }
                        | {
                              Address20: any;
                          }
                        | string
                        | Uint8Array
                ) => SubmittableExtrinsic<ApiType>,
                [MultiAddress, MultiAddress]
            >;
        };
        teeracle: {
            addToWhitelist: AugmentedSubmittable<
                (dataSource: Bytes | string | Uint8Array, mrenclave: U8aFixed | string | Uint8Array) => SubmittableExtrinsic<ApiType>,
                [Bytes, U8aFixed]
            >;
            removeFromWhitelist: AugmentedSubmittable<
                (dataSource: Bytes | string | Uint8Array, mrenclave: U8aFixed | string | Uint8Array) => SubmittableExtrinsic<ApiType>,
                [Bytes, U8aFixed]
            >;
            updateExchangeRate: AugmentedSubmittable<
                (
                    dataSource: Bytes | string | Uint8Array,
                    tradingPair: Bytes | string | Uint8Array,
                    newValue:
                        | Option<SubstrateFixedFixedU64>
                        | null
                        | Uint8Array
                        | SubstrateFixedFixedU64
                        | {
                              bits?: any;
                          }
                        | string
                ) => SubmittableExtrinsic<ApiType>,
                [Bytes, Bytes, Option<SubstrateFixedFixedU64>]
            >;
            updateOracle: AugmentedSubmittable<
                (
                    oracleName: Bytes | string | Uint8Array,
                    dataSource: Bytes | string | Uint8Array,
                    newBlob: Bytes | string | Uint8Array
                ) => SubmittableExtrinsic<ApiType>,
                [Bytes, Bytes, Bytes]
            >;
        };
        teerex: {
            callWorker: AugmentedSubmittable<
                (
                    request:
                        | TeerexPrimitivesRsaRequest
                        | {
                              shard?: any;
                              payload?: any;
                          }
                        | string
                        | Uint8Array
                ) => SubmittableExtrinsic<ApiType>,
                [TeerexPrimitivesRsaRequest]
            >;
            /**
             * The integritee worker calls this function for every processed parentchain_block to
             * confirm a state update.
             **/
            confirmProcessedParentchainBlock: AugmentedSubmittable<
                (
                    blockHash: H256 | string | Uint8Array,
                    blockNumber: Compact<u32> | AnyNumber | Uint8Array,
                    trustedCallsMerkleRoot: H256 | string | Uint8Array
                ) => SubmittableExtrinsic<ApiType>,
                [H256, Compact<u32>, H256]
            >;
            /**
             * Publish a hash as a result of an arbitrary enclave operation.
             *
             * The `mrenclave` of the origin will be used as an event topic a client can subscribe to.
             * `extra_topics`, if any, will be used as additional event topics.
             *
             * `data` can be anything worthwhile publishing related to the hash. If it is a
             * utf8-encoded string, the UIs will usually even render the text.
             **/
            publishHash: AugmentedSubmittable<
                (
                    hash: H256 | string | Uint8Array,
                    extraTopics: Vec<H256> | (H256 | string | Uint8Array)[],
                    data: Bytes | string | Uint8Array
                ) => SubmittableExtrinsic<ApiType>,
                [H256, Vec<H256>, Bytes]
            >;
            registerDcapEnclave: AugmentedSubmittable<
                (dcapQuote: Bytes | string | Uint8Array, workerUrl: Bytes | string | Uint8Array) => SubmittableExtrinsic<ApiType>,
                [Bytes, Bytes]
            >;
            registerEnclave: AugmentedSubmittable<
                (
                    raReport: Bytes | string | Uint8Array,
                    workerUrl: Bytes | string | Uint8Array,
                    shieldingKey: Option<Bytes> | null | Uint8Array | Bytes | string,
                    vcPubkey: Option<Bytes> | null | Uint8Array | Bytes | string
                ) => SubmittableExtrinsic<ApiType>,
                [Bytes, Bytes, Option<Bytes>, Option<Bytes>]
            >;
            registerQuotingEnclave: AugmentedSubmittable<
                (
                    enclaveIdentity: Bytes | string | Uint8Array,
                    signature: Bytes | string | Uint8Array,
                    certificateChain: Bytes | string | Uint8Array
                ) => SubmittableExtrinsic<ApiType>,
                [Bytes, Bytes, Bytes]
            >;
            registerTcbInfo: AugmentedSubmittable<
                (
                    tcbInfo: Bytes | string | Uint8Array,
                    signature: Bytes | string | Uint8Array,
                    certificateChain: Bytes | string | Uint8Array
                ) => SubmittableExtrinsic<ApiType>,
                [Bytes, Bytes, Bytes]
            >;
            removeScheduledEnclave: AugmentedSubmittable<
                (sidechainBlockNumber: Compact<u64> | AnyNumber | Uint8Array) => SubmittableExtrinsic<ApiType>,
                [Compact<u64>]
            >;
            /**
             * Change the admin account
             * similar to sudo.set_key, the old account will be supplied in event
             **/
            setAdmin: AugmentedSubmittable<(updated: AccountId32 | string | Uint8Array) => SubmittableExtrinsic<ApiType>, [AccountId32]>;
            setHeartbeatTimeout: AugmentedSubmittable<
                (timeout: Compact<u64> | AnyNumber | Uint8Array) => SubmittableExtrinsic<ApiType>,
                [Compact<u64>]
            >;
            /**
             * Set registered mrenclave
             * This is a workaround to overcome the problem that the ra-report seems to contain
             * the old mrenclave after doing enclave update, which breaks the client/IDHub.
             * See https://github.com/litentry/litentry-parachain/issues/1820
             *
             * To be removed once the issue is solved
             **/
            setMrenclave: AugmentedSubmittable<(newMrenclave: U8aFixed | string | Uint8Array) => SubmittableExtrinsic<ApiType>, [U8aFixed]>;
            /**
             * Sent by a client who requests to get shielded funds managed by an enclave. For this
             * on-chain balance is sent to the bonding_account of the enclave. The bonding_account does
             * not have a private key as the balance on this account is exclusively managed from
             * withing the pallet_teerex. Note: The bonding_account is bit-equivalent to the worker
             * shard.
             **/
            shieldFunds: AugmentedSubmittable<
                (
                    incognitoAccountEncrypted: Bytes | string | Uint8Array,
                    amount: u128 | AnyNumber | Uint8Array,
                    bondingAccount: AccountId32 | string | Uint8Array
                ) => SubmittableExtrinsic<ApiType>,
                [Bytes, u128, AccountId32]
            >;
            unregisterEnclave: AugmentedSubmittable<() => SubmittableExtrinsic<ApiType>, []>;
            /**
             * Sent by enclaves only as a result of an `unshield` request from a client to an enclave.
             **/
            unshieldFunds: AugmentedSubmittable<
                (
                    publicAccount: AccountId32 | string | Uint8Array,
                    amount: u128 | AnyNumber | Uint8Array,
                    bondingAccount: AccountId32 | string | Uint8Array,
                    callHash: H256 | string | Uint8Array
                ) => SubmittableExtrinsic<ApiType>,
                [AccountId32, u128, AccountId32, H256]
            >;
            updateScheduledEnclave: AugmentedSubmittable<
                (
                    sidechainBlockNumber: Compact<u64> | AnyNumber | Uint8Array,
                    mrEnclave: U8aFixed | string | Uint8Array
                ) => SubmittableExtrinsic<ApiType>,
                [Compact<u64>, U8aFixed]
            >;
        };
        timestamp: {
            /**
             * Set the current time.
             *
             * This call should be invoked exactly once per block. It will panic at the finalization
             * phase, if this call hasn't been invoked by that time.
             *
             * The timestamp should be greater than the previous one by the amount specified by
             * `MinimumPeriod`.
             *
             * The dispatch origin for this call must be `Inherent`.
             *
             * ## Complexity
             * - `O(1)` (Note that implementations of `OnTimestampSet` must also be `O(1)`)
             * - 1 storage read and 1 storage mutation (codec `O(1)`). (because of `DidUpdate::take` in
             * `on_finalize`)
             * - 1 event handler `on_timestamp_set`. Must be `O(1)`.
             **/
            set: AugmentedSubmittable<(now: Compact<u64> | AnyNumber | Uint8Array) => SubmittableExtrinsic<ApiType>, [Compact<u64>]>;
        };
        tips: {
            /**
             * Close and payout a tip.
             *
             * The dispatch origin for this call must be _Signed_.
             *
             * The tip identified by `hash` must have finished its countdown period.
             *
             * - `hash`: The identity of the open tip for which a tip value is declared. This is formed
             * as the hash of the tuple of the original tip `reason` and the beneficiary account ID.
             *
             * ## Complexity
             * - : `O(T)` where `T` is the number of tippers. decoding `Tipper` vec of length `T`. `T`
             * is charged as upper bound given by `ContainsLengthBound`. The actual cost depends on
             * the implementation of `T::Tippers`.
             **/
            closeTip: AugmentedSubmittable<(hash: H256 | string | Uint8Array) => SubmittableExtrinsic<ApiType>, [H256]>;
            /**
             * Report something `reason` that deserves a tip and claim any eventual the finder's fee.
             *
             * The dispatch origin for this call must be _Signed_.
             *
             * Payment: `TipReportDepositBase` will be reserved from the origin account, as well as
             * `DataDepositPerByte` for each byte in `reason`.
             *
             * - `reason`: The reason for, or the thing that deserves, the tip; generally this will be
             * a UTF-8-encoded URL.
             * - `who`: The account which should be credited for the tip.
             *
             * Emits `NewTip` if successful.
             *
             * ## Complexity
             * - `O(R)` where `R` length of `reason`.
             * - encoding and hashing of 'reason'
             **/
            reportAwesome: AugmentedSubmittable<
                (
                    reason: Bytes | string | Uint8Array,
                    who:
                        | MultiAddress
                        | {
                              Id: any;
                          }
                        | {
                              Index: any;
                          }
                        | {
                              Raw: any;
                          }
                        | {
                              Address32: any;
                          }
                        | {
                              Address20: any;
                          }
                        | string
                        | Uint8Array
                ) => SubmittableExtrinsic<ApiType>,
                [Bytes, MultiAddress]
            >;
            /**
             * Retract a prior tip-report from `report_awesome`, and cancel the process of tipping.
             *
             * If successful, the original deposit will be unreserved.
             *
             * The dispatch origin for this call must be _Signed_ and the tip identified by `hash`
             * must have been reported by the signing account through `report_awesome` (and not
             * through `tip_new`).
             *
             * - `hash`: The identity of the open tip for which a tip value is declared. This is formed
             * as the hash of the tuple of the original tip `reason` and the beneficiary account ID.
             *
             * Emits `TipRetracted` if successful.
             *
             * ## Complexity
             * - `O(1)`
             * - Depends on the length of `T::Hash` which is fixed.
             **/
            retractTip: AugmentedSubmittable<(hash: H256 | string | Uint8Array) => SubmittableExtrinsic<ApiType>, [H256]>;
            /**
             * Remove and slash an already-open tip.
             *
             * May only be called from `T::RejectOrigin`.
             *
             * As a result, the finder is slashed and the deposits are lost.
             *
             * Emits `TipSlashed` if successful.
             *
             * ## Complexity
             * - O(1).
             **/
            slashTip: AugmentedSubmittable<(hash: H256 | string | Uint8Array) => SubmittableExtrinsic<ApiType>, [H256]>;
            /**
             * Declare a tip value for an already-open tip.
             *
             * The dispatch origin for this call must be _Signed_ and the signing account must be a
             * member of the `Tippers` set.
             *
             * - `hash`: The identity of the open tip for which a tip value is declared. This is formed
             * as the hash of the tuple of the hash of the original tip `reason` and the beneficiary
             * account ID.
             * - `tip_value`: The amount of tip that the sender would like to give. The median tip
             * value of active tippers will be given to the `who`.
             *
             * Emits `TipClosing` if the threshold of tippers has been reached and the countdown period
             * has started.
             *
             * ## Complexity
             * - `O(T)` where `T` is the number of tippers. decoding `Tipper` vec of length `T`, insert
             * tip and check closing, `T` is charged as upper bound given by `ContainsLengthBound`.
             * The actual cost depends on the implementation of `T::Tippers`.
             *
             * Actually weight could be lower as it depends on how many tips are in `OpenTip` but it
             * is weighted as if almost full i.e of length `T-1`.
             **/
            tip: AugmentedSubmittable<
                (hash: H256 | string | Uint8Array, tipValue: Compact<u128> | AnyNumber | Uint8Array) => SubmittableExtrinsic<ApiType>,
                [H256, Compact<u128>]
            >;
            /**
             * Give a tip for something new; no finder's fee will be taken.
             *
             * The dispatch origin for this call must be _Signed_ and the signing account must be a
             * member of the `Tippers` set.
             *
             * - `reason`: The reason for, or the thing that deserves, the tip; generally this will be
             * a UTF-8-encoded URL.
             * - `who`: The account which should be credited for the tip.
             * - `tip_value`: The amount of tip that the sender would like to give. The median tip
             * value of active tippers will be given to the `who`.
             *
             * Emits `NewTip` if successful.
             *
             * ## Complexity
             * - `O(R + T)` where `R` length of `reason`, `T` is the number of tippers.
             * - `O(T)`: decoding `Tipper` vec of length `T`. `T` is charged as upper bound given by
             * `ContainsLengthBound`. The actual cost depends on the implementation of
             * `T::Tippers`.
             * - `O(R)`: hashing and encoding of reason of length `R`
             **/
            tipNew: AugmentedSubmittable<
                (
                    reason: Bytes | string | Uint8Array,
                    who:
                        | MultiAddress
                        | {
                              Id: any;
                          }
                        | {
                              Index: any;
                          }
                        | {
                              Raw: any;
                          }
                        | {
                              Address32: any;
                          }
                        | {
                              Address20: any;
                          }
                        | string
                        | Uint8Array,
                    tipValue: Compact<u128> | AnyNumber | Uint8Array
                ) => SubmittableExtrinsic<ApiType>,
                [Bytes, MultiAddress, Compact<u128>]
            >;
        };
        tokens: {
            /**
             * Exactly as `transfer`, except the origin must be root and the source
             * account may be specified.
             *
             * The dispatch origin for this call must be _Root_.
             *
             * - `source`: The sender of the transfer.
             * - `dest`: The recipient of the transfer.
             * - `currency_id`: currency type.
             * - `amount`: free balance amount to tranfer.
             **/
            forceTransfer: AugmentedSubmittable<
                (
                    source:
                        | MultiAddress
                        | {
                              Id: any;
                          }
                        | {
                              Index: any;
                          }
                        | {
                              Raw: any;
                          }
                        | {
                              Address32: any;
                          }
                        | {
                              Address20: any;
                          }
                        | string
                        | Uint8Array,
                    dest:
                        | MultiAddress
                        | {
                              Id: any;
                          }
                        | {
                              Index: any;
                          }
                        | {
                              Raw: any;
                          }
                        | {
                              Address32: any;
                          }
                        | {
                              Address20: any;
                          }
                        | string
                        | Uint8Array,
                    currencyId: u128 | AnyNumber | Uint8Array,
                    amount: Compact<u128> | AnyNumber | Uint8Array
                ) => SubmittableExtrinsic<ApiType>,
                [MultiAddress, MultiAddress, u128, Compact<u128>]
            >;
            /**
             * Set the balances of a given account.
             *
             * This will alter `FreeBalance` and `ReservedBalance` in storage. it
             * will also decrease the total issuance of the system
             * (`TotalIssuance`). If the new free or reserved balance is below the
             * existential deposit, it will reap the `AccountInfo`.
             *
             * The dispatch origin for this call is `root`.
             **/
            setBalance: AugmentedSubmittable<
                (
                    who:
                        | MultiAddress
                        | {
                              Id: any;
                          }
                        | {
                              Index: any;
                          }
                        | {
                              Raw: any;
                          }
                        | {
                              Address32: any;
                          }
                        | {
                              Address20: any;
                          }
                        | string
                        | Uint8Array,
                    currencyId: u128 | AnyNumber | Uint8Array,
                    newFree: Compact<u128> | AnyNumber | Uint8Array,
                    newReserved: Compact<u128> | AnyNumber | Uint8Array
                ) => SubmittableExtrinsic<ApiType>,
                [MultiAddress, u128, Compact<u128>, Compact<u128>]
            >;
            /**
             * Transfer some liquid free balance to another account.
             *
             * `transfer` will set the `FreeBalance` of the sender and receiver.
             * It will decrease the total issuance of the system by the
             * `TransferFee`. If the sender's account is below the existential
             * deposit as a result of the transfer, the account will be reaped.
             *
             * The dispatch origin for this call must be `Signed` by the
             * transactor.
             *
             * - `dest`: The recipient of the transfer.
             * - `currency_id`: currency type.
             * - `amount`: free balance amount to tranfer.
             **/
            transfer: AugmentedSubmittable<
                (
                    dest:
                        | MultiAddress
                        | {
                              Id: any;
                          }
                        | {
                              Index: any;
                          }
                        | {
                              Raw: any;
                          }
                        | {
                              Address32: any;
                          }
                        | {
                              Address20: any;
                          }
                        | string
                        | Uint8Array,
                    currencyId: u128 | AnyNumber | Uint8Array,
                    amount: Compact<u128> | AnyNumber | Uint8Array
                ) => SubmittableExtrinsic<ApiType>,
                [MultiAddress, u128, Compact<u128>]
            >;
            /**
             * Transfer all remaining balance to the given account.
             *
             * NOTE: This function only attempts to transfer _transferable_
             * balances. This means that any locked, reserved, or existential
             * deposits (when `keep_alive` is `true`), will not be transferred by
             * this function. To ensure that this function results in a killed
             * account, you might need to prepare the account by removing any
             * reference counters, storage deposits, etc...
             *
             * The dispatch origin for this call must be `Signed` by the
             * transactor.
             *
             * - `dest`: The recipient of the transfer.
             * - `currency_id`: currency type.
             * - `keep_alive`: A boolean to determine if the `transfer_all`
             * operation should send all of the funds the account has, causing
             * the sender account to be killed (false), or transfer everything
             * except at least the existential deposit, which will guarantee to
             * keep the sender account alive (true).
             **/
            transferAll: AugmentedSubmittable<
                (
                    dest:
                        | MultiAddress
                        | {
                              Id: any;
                          }
                        | {
                              Index: any;
                          }
                        | {
                              Raw: any;
                          }
                        | {
                              Address32: any;
                          }
                        | {
                              Address20: any;
                          }
                        | string
                        | Uint8Array,
                    currencyId: u128 | AnyNumber | Uint8Array,
                    keepAlive: bool | boolean | Uint8Array
                ) => SubmittableExtrinsic<ApiType>,
                [MultiAddress, u128, bool]
            >;
            /**
             * Same as the [`transfer`] call, but with a check that the transfer
             * will not kill the origin account.
             *
             * 99% of the time you want [`transfer`] instead.
             *
             * The dispatch origin for this call must be `Signed` by the
             * transactor.
             *
             * - `dest`: The recipient of the transfer.
             * - `currency_id`: currency type.
             * - `amount`: free balance amount to tranfer.
             **/
            transferKeepAlive: AugmentedSubmittable<
                (
                    dest:
                        | MultiAddress
                        | {
                              Id: any;
                          }
                        | {
                              Index: any;
                          }
                        | {
                              Raw: any;
                          }
                        | {
                              Address32: any;
                          }
                        | {
                              Address20: any;
                          }
                        | string
                        | Uint8Array,
                    currencyId: u128 | AnyNumber | Uint8Array,
                    amount: Compact<u128> | AnyNumber | Uint8Array
                ) => SubmittableExtrinsic<ApiType>,
                [MultiAddress, u128, Compact<u128>]
            >;
        };
        treasury: {
            /**
             * Approve a proposal. At a later time, the proposal will be allocated to the beneficiary
             * and the original deposit will be returned.
             *
             * May only be called from `T::ApproveOrigin`.
             *
             * ## Complexity
             * - O(1).
             **/
            approveProposal: AugmentedSubmittable<
                (proposalId: Compact<u32> | AnyNumber | Uint8Array) => SubmittableExtrinsic<ApiType>,
                [Compact<u32>]
            >;
            /**
             * Put forward a suggestion for spending. A deposit proportional to the value
             * is reserved and slashed if the proposal is rejected. It is returned once the
             * proposal is awarded.
             *
             * ## Complexity
             * - O(1)
             **/
            proposeSpend: AugmentedSubmittable<
                (
                    value: Compact<u128> | AnyNumber | Uint8Array,
                    beneficiary:
                        | MultiAddress
                        | {
                              Id: any;
                          }
                        | {
                              Index: any;
                          }
                        | {
                              Raw: any;
                          }
                        | {
                              Address32: any;
                          }
                        | {
                              Address20: any;
                          }
                        | string
                        | Uint8Array
                ) => SubmittableExtrinsic<ApiType>,
                [Compact<u128>, MultiAddress]
            >;
            /**
             * Reject a proposed spend. The original deposit will be slashed.
             *
             * May only be called from `T::RejectOrigin`.
             *
             * ## Complexity
             * - O(1)
             **/
            rejectProposal: AugmentedSubmittable<
                (proposalId: Compact<u32> | AnyNumber | Uint8Array) => SubmittableExtrinsic<ApiType>,
                [Compact<u32>]
            >;
            /**
             * Force a previously approved proposal to be removed from the approval queue.
             * The original deposit will no longer be returned.
             *
             * May only be called from `T::RejectOrigin`.
             * - `proposal_id`: The index of a proposal
             *
             * ## Complexity
             * - O(A) where `A` is the number of approvals
             *
             * Errors:
             * - `ProposalNotApproved`: The `proposal_id` supplied was not found in the approval queue,
             * i.e., the proposal has not been approved. This could also mean the proposal does not
             * exist altogether, thus there is no way it would have been approved in the first place.
             **/
            removeApproval: AugmentedSubmittable<
                (proposalId: Compact<u32> | AnyNumber | Uint8Array) => SubmittableExtrinsic<ApiType>,
                [Compact<u32>]
            >;
            /**
             * Propose and approve a spend of treasury funds.
             *
             * - `origin`: Must be `SpendOrigin` with the `Success` value being at least `amount`.
             * - `amount`: The amount to be transferred from the treasury to the `beneficiary`.
             * - `beneficiary`: The destination account for the transfer.
             *
             * NOTE: For record-keeping purposes, the proposer is deemed to be equivalent to the
             * beneficiary.
             **/
            spend: AugmentedSubmittable<
                (
                    amount: Compact<u128> | AnyNumber | Uint8Array,
                    beneficiary:
                        | MultiAddress
                        | {
                              Id: any;
                          }
                        | {
                              Index: any;
                          }
                        | {
                              Raw: any;
                          }
                        | {
                              Address32: any;
                          }
                        | {
                              Address20: any;
                          }
                        | string
                        | Uint8Array
                ) => SubmittableExtrinsic<ApiType>,
                [Compact<u128>, MultiAddress]
            >;
        };
        utility: {
            /**
             * Send a call through an indexed pseudonym of the sender.
             *
             * Filter from origin are passed along. The call will be dispatched with an origin which
             * use the same filter as the origin of this call.
             *
             * NOTE: If you need to ensure that any account-based filtering is not honored (i.e.
             * because you expect `proxy` to have been used prior in the call stack and you do not want
             * the call restrictions to apply to any sub-accounts), then use `as_multi_threshold_1`
             * in the Multisig pallet instead.
             *
             * NOTE: Prior to version *12, this was called `as_limited_sub`.
             *
             * The dispatch origin for this call must be _Signed_.
             **/
            asDerivative: AugmentedSubmittable<
                (index: u16 | AnyNumber | Uint8Array, call: Call | IMethod | string | Uint8Array) => SubmittableExtrinsic<ApiType>,
                [u16, Call]
            >;
            /**
             * Send a batch of dispatch calls.
             *
             * May be called from any origin except `None`.
             *
             * - `calls`: The calls to be dispatched from the same origin. The number of call must not
             * exceed the constant: `batched_calls_limit` (available in constant metadata).
             *
             * If origin is root then the calls are dispatched without checking origin filter. (This
             * includes bypassing `frame_system::Config::BaseCallFilter`).
             *
             * ## Complexity
             * - O(C) where C is the number of calls to be batched.
             *
             * This will return `Ok` in all circumstances. To determine the success of the batch, an
             * event is deposited. If a call failed and the batch was interrupted, then the
             * `BatchInterrupted` event is deposited, along with the number of successful calls made
             * and the error of the failed call. If all were successful, then the `BatchCompleted`
             * event is deposited.
             **/
            batch: AugmentedSubmittable<
                (calls: Vec<Call> | (Call | IMethod | string | Uint8Array)[]) => SubmittableExtrinsic<ApiType>,
                [Vec<Call>]
            >;
            /**
             * Send a batch of dispatch calls and atomically execute them.
             * The whole transaction will rollback and fail if any of the calls failed.
             *
             * May be called from any origin except `None`.
             *
             * - `calls`: The calls to be dispatched from the same origin. The number of call must not
             * exceed the constant: `batched_calls_limit` (available in constant metadata).
             *
             * If origin is root then the calls are dispatched without checking origin filter. (This
             * includes bypassing `frame_system::Config::BaseCallFilter`).
             *
             * ## Complexity
             * - O(C) where C is the number of calls to be batched.
             **/
            batchAll: AugmentedSubmittable<
                (calls: Vec<Call> | (Call | IMethod | string | Uint8Array)[]) => SubmittableExtrinsic<ApiType>,
                [Vec<Call>]
            >;
            /**
             * Dispatches a function call with a provided origin.
             *
             * The dispatch origin for this call must be _Root_.
             *
             * ## Complexity
             * - O(1).
             **/
            dispatchAs: AugmentedSubmittable<
                (
                    asOrigin:
                        | RococoParachainRuntimeOriginCaller
                        | {
                              system: any;
                          }
                        | {
                              Void: any;
                          }
                        | {
                              Council: any;
                          }
                        | {
                              TechnicalCommittee: any;
                          }
                        | {
                              PolkadotXcm: any;
                          }
                        | {
                              CumulusXcm: any;
                          }
                        | {
                              Ethereum: any;
                          }
                        | string
                        | Uint8Array,
                    call: Call | IMethod | string | Uint8Array
                ) => SubmittableExtrinsic<ApiType>,
                [RococoParachainRuntimeOriginCaller, Call]
            >;
            /**
             * Send a batch of dispatch calls.
             * Unlike `batch`, it allows errors and won't interrupt.
             *
             * May be called from any origin except `None`.
             *
             * - `calls`: The calls to be dispatched from the same origin. The number of call must not
             * exceed the constant: `batched_calls_limit` (available in constant metadata).
             *
             * If origin is root then the calls are dispatch without checking origin filter. (This
             * includes bypassing `frame_system::Config::BaseCallFilter`).
             *
             * ## Complexity
             * - O(C) where C is the number of calls to be batched.
             **/
            forceBatch: AugmentedSubmittable<
                (calls: Vec<Call> | (Call | IMethod | string | Uint8Array)[]) => SubmittableExtrinsic<ApiType>,
                [Vec<Call>]
            >;
            /**
             * Dispatch a function call with a specified weight.
             *
             * This function does not check the weight of the call, and instead allows the
             * Root origin to specify the weight of the call.
             *
             * The dispatch origin for this call must be _Root_.
             **/
            withWeight: AugmentedSubmittable<
                (
                    call: Call | IMethod | string | Uint8Array,
                    weight:
                        | SpWeightsWeightV2Weight
                        | {
                              refTime?: any;
                              proofSize?: any;
                          }
                        | string
                        | Uint8Array
                ) => SubmittableExtrinsic<ApiType>,
                [Call, SpWeightsWeightV2Weight]
            >;
        };
        vcManagement: {
            activateSchema: AugmentedSubmittable<
                (shard: H256 | string | Uint8Array, index: u64 | AnyNumber | Uint8Array) => SubmittableExtrinsic<ApiType>,
                [H256, u64]
            >;
            /**
             * add an account to the delegatees
             **/
            addDelegatee: AugmentedSubmittable<
                (account: AccountId32 | string | Uint8Array) => SubmittableExtrinsic<ApiType>,
                [AccountId32]
            >;
            addSchema: AugmentedSubmittable<
                (
                    shard: H256 | string | Uint8Array,
                    id: Bytes | string | Uint8Array,
                    content: Bytes | string | Uint8Array
                ) => SubmittableExtrinsic<ApiType>,
                [H256, Bytes, Bytes]
            >;
            addVcRegistryItem: AugmentedSubmittable<
                (
                    index: H256 | string | Uint8Array,
                    subject: AccountId32 | string | Uint8Array,
                    assertion:
                        | CorePrimitivesAssertion
                        | {
                              A1: any;
                          }
                        | {
                              A2: any;
                          }
                        | {
                              A3: any;
                          }
                        | {
                              A4: any;
                          }
                        | {
                              A6: any;
                          }
                        | {
                              A7: any;
                          }
                        | {
                              A8: any;
                          }
                        | {
                              A10: any;
                          }
                        | {
                              A11: any;
                          }
                        | {
                              A13: any;
                          }
                        | {
                              A14: any;
                          }
                        | {
                              Achainable: any;
                          }
                        | {
                              A20: any;
                          }
                        | {
                              Oneblock: any;
                          }
                        | {
                              SoraQuiz: any;
                          }
                        | string
                        | Uint8Array,
                    hash: H256 | string | Uint8Array
                ) => SubmittableExtrinsic<ApiType>,
                [H256, AccountId32, CorePrimitivesAssertion, H256]
            >;
            clearVcRegistry: AugmentedSubmittable<() => SubmittableExtrinsic<ApiType>, []>;
            disableSchema: AugmentedSubmittable<
                (shard: H256 | string | Uint8Array, index: u64 | AnyNumber | Uint8Array) => SubmittableExtrinsic<ApiType>,
                [H256, u64]
            >;
            disableVc: AugmentedSubmittable<(index: H256 | string | Uint8Array) => SubmittableExtrinsic<ApiType>, [H256]>;
            /**
             * remove an account from the delegatees
             **/
            removeDelegatee: AugmentedSubmittable<
                (account: AccountId32 | string | Uint8Array) => SubmittableExtrinsic<ApiType>,
                [AccountId32]
            >;
            removeVcRegistryItem: AugmentedSubmittable<(index: H256 | string | Uint8Array) => SubmittableExtrinsic<ApiType>, [H256]>;
            requestVc: AugmentedSubmittable<
                (
                    shard: H256 | string | Uint8Array,
                    assertion:
                        | CorePrimitivesAssertion
                        | {
                              A1: any;
                          }
                        | {
                              A2: any;
                          }
                        | {
                              A3: any;
                          }
                        | {
                              A4: any;
                          }
                        | {
                              A6: any;
                          }
                        | {
                              A7: any;
                          }
                        | {
                              A8: any;
                          }
                        | {
                              A10: any;
                          }
                        | {
                              A11: any;
                          }
                        | {
                              A13: any;
                          }
                        | {
                              A14: any;
                          }
                        | {
                              Achainable: any;
                          }
                        | {
                              A20: any;
                          }
                        | {
                              Oneblock: any;
                          }
                        | {
                              SoraQuiz: any;
                          }
                        | string
                        | Uint8Array
                ) => SubmittableExtrinsic<ApiType>,
                [H256, CorePrimitivesAssertion]
            >;
            revokeSchema: AugmentedSubmittable<
                (shard: H256 | string | Uint8Array, index: u64 | AnyNumber | Uint8Array) => SubmittableExtrinsic<ApiType>,
                [H256, u64]
            >;
            revokeVc: AugmentedSubmittable<(index: H256 | string | Uint8Array) => SubmittableExtrinsic<ApiType>, [H256]>;
            setAdmin: AugmentedSubmittable<(updated: AccountId32 | string | Uint8Array) => SubmittableExtrinsic<ApiType>, [AccountId32]>;
            someError: AugmentedSubmittable<
                (
                    account: Option<AccountId32> | null | Uint8Array | AccountId32 | string,
                    error:
                        | CorePrimitivesErrorVcmpError
                        | {
                              RequestVCFailed: any;
                          }
                        | {
                              UnclassifiedError: any;
                          }
                        | string
                        | Uint8Array,
                    reqExtHash: H256 | string | Uint8Array
                ) => SubmittableExtrinsic<ApiType>,
                [Option<AccountId32>, CorePrimitivesErrorVcmpError, H256]
            >;
            /**
             * ---------------------------------------------------
             * The following extrinsics are supposed to be called by TEE only
             * ---------------------------------------------------
             **/
            vcIssued: AugmentedSubmittable<
                (
                    account: AccountId32 | string | Uint8Array,
                    assertion:
                        | CorePrimitivesAssertion
                        | {
                              A1: any;
                          }
                        | {
                              A2: any;
                          }
                        | {
                              A3: any;
                          }
                        | {
                              A4: any;
                          }
                        | {
                              A6: any;
                          }
                        | {
                              A7: any;
                          }
                        | {
                              A8: any;
                          }
                        | {
                              A10: any;
                          }
                        | {
                              A11: any;
                          }
                        | {
                              A13: any;
                          }
                        | {
                              A14: any;
                          }
                        | {
                              Achainable: any;
                          }
                        | {
                              A20: any;
                          }
                        | {
                              Oneblock: any;
                          }
                        | {
                              SoraQuiz: any;
                          }
                        | string
                        | Uint8Array,
                    index: H256 | string | Uint8Array,
                    hash: H256 | string | Uint8Array,
                    reqExtHash: H256 | string | Uint8Array
                ) => SubmittableExtrinsic<ApiType>,
                [AccountId32, CorePrimitivesAssertion, H256, H256, H256]
            >;
        };
        vcmpExtrinsicWhitelist: {
            /**
             * Adds a new group member
             **/
            addGroupMember: AugmentedSubmittable<(v: AccountId32 | string | Uint8Array) => SubmittableExtrinsic<ApiType>, [AccountId32]>;
            /**
             * Batch adding of new group members
             **/
            batchAddGroupMembers: AugmentedSubmittable<
                (vs: Vec<AccountId32> | (AccountId32 | string | Uint8Array)[]) => SubmittableExtrinsic<ApiType>,
                [Vec<AccountId32>]
            >;
            /**
             * Batch Removing existing group members
             **/
            batchRemoveGroupMembers: AugmentedSubmittable<
                (vs: Vec<AccountId32> | (AccountId32 | string | Uint8Array)[]) => SubmittableExtrinsic<ApiType>,
                [Vec<AccountId32>]
            >;
            /**
             * Removes an existing group members
             **/
            removeGroupMember: AugmentedSubmittable<(v: AccountId32 | string | Uint8Array) => SubmittableExtrinsic<ApiType>, [AccountId32]>;
            /**
             * Swith GroupControlOn off
             **/
            switchGroupControlOff: AugmentedSubmittable<() => SubmittableExtrinsic<ApiType>, []>;
            /**
             * Swith GroupControlOn on
             **/
            switchGroupControlOn: AugmentedSubmittable<() => SubmittableExtrinsic<ApiType>, []>;
        };
        vesting: {
            /**
             * Force a vested transfer.
             *
             * The dispatch origin for this call must be _Root_.
             *
             * - `source`: The account whose funds should be transferred.
             * - `target`: The account that should be transferred the vested funds.
             * - `schedule`: The vesting schedule attached to the transfer.
             *
             * Emits `VestingCreated`.
             *
             * NOTE: This will unlock all schedules through the current block.
             *
             * ## Complexity
             * - `O(1)`.
             **/
            forceVestedTransfer: AugmentedSubmittable<
                (
                    source:
                        | MultiAddress
                        | {
                              Id: any;
                          }
                        | {
                              Index: any;
                          }
                        | {
                              Raw: any;
                          }
                        | {
                              Address32: any;
                          }
                        | {
                              Address20: any;
                          }
                        | string
                        | Uint8Array,
                    target:
                        | MultiAddress
                        | {
                              Id: any;
                          }
                        | {
                              Index: any;
                          }
                        | {
                              Raw: any;
                          }
                        | {
                              Address32: any;
                          }
                        | {
                              Address20: any;
                          }
                        | string
                        | Uint8Array,
                    schedule:
                        | PalletVestingVestingInfo
                        | {
                              locked?: any;
                              perBlock?: any;
                              startingBlock?: any;
                          }
                        | string
                        | Uint8Array
                ) => SubmittableExtrinsic<ApiType>,
                [MultiAddress, MultiAddress, PalletVestingVestingInfo]
            >;
            /**
             * Merge two vesting schedules together, creating a new vesting schedule that unlocks over
             * the highest possible start and end blocks. If both schedules have already started the
             * current block will be used as the schedule start; with the caveat that if one schedule
             * is finished by the current block, the other will be treated as the new merged schedule,
             * unmodified.
             *
             * NOTE: If `schedule1_index == schedule2_index` this is a no-op.
             * NOTE: This will unlock all schedules through the current block prior to merging.
             * NOTE: If both schedules have ended by the current block, no new schedule will be created
             * and both will be removed.
             *
             * Merged schedule attributes:
             * - `starting_block`: `MAX(schedule1.starting_block, scheduled2.starting_block,
             * current_block)`.
             * - `ending_block`: `MAX(schedule1.ending_block, schedule2.ending_block)`.
             * - `locked`: `schedule1.locked_at(current_block) + schedule2.locked_at(current_block)`.
             *
             * The dispatch origin for this call must be _Signed_.
             *
             * - `schedule1_index`: index of the first schedule to merge.
             * - `schedule2_index`: index of the second schedule to merge.
             **/
            mergeSchedules: AugmentedSubmittable<
                (
                    schedule1Index: u32 | AnyNumber | Uint8Array,
                    schedule2Index: u32 | AnyNumber | Uint8Array
                ) => SubmittableExtrinsic<ApiType>,
                [u32, u32]
            >;
            /**
             * Unlock any vested funds of the sender account.
             *
             * The dispatch origin for this call must be _Signed_ and the sender must have funds still
             * locked under this pallet.
             *
             * Emits either `VestingCompleted` or `VestingUpdated`.
             *
             * ## Complexity
             * - `O(1)`.
             **/
            vest: AugmentedSubmittable<() => SubmittableExtrinsic<ApiType>, []>;
            /**
             * Create a vested transfer.
             *
             * The dispatch origin for this call must be _Signed_.
             *
             * - `target`: The account receiving the vested funds.
             * - `schedule`: The vesting schedule attached to the transfer.
             *
             * Emits `VestingCreated`.
             *
             * NOTE: This will unlock all schedules through the current block.
             *
             * ## Complexity
             * - `O(1)`.
             **/
            vestedTransfer: AugmentedSubmittable<
                (
                    target:
                        | MultiAddress
                        | {
                              Id: any;
                          }
                        | {
                              Index: any;
                          }
                        | {
                              Raw: any;
                          }
                        | {
                              Address32: any;
                          }
                        | {
                              Address20: any;
                          }
                        | string
                        | Uint8Array,
                    schedule:
                        | PalletVestingVestingInfo
                        | {
                              locked?: any;
                              perBlock?: any;
                              startingBlock?: any;
                          }
                        | string
                        | Uint8Array
                ) => SubmittableExtrinsic<ApiType>,
                [MultiAddress, PalletVestingVestingInfo]
            >;
            /**
             * Unlock any vested funds of a `target` account.
             *
             * The dispatch origin for this call must be _Signed_.
             *
             * - `target`: The account whose vested funds should be unlocked. Must have funds still
             * locked under this pallet.
             *
             * Emits either `VestingCompleted` or `VestingUpdated`.
             *
             * ## Complexity
             * - `O(1)`.
             **/
            vestOther: AugmentedSubmittable<
                (
                    target:
                        | MultiAddress
                        | {
                              Id: any;
                          }
                        | {
                              Index: any;
                          }
                        | {
                              Raw: any;
                          }
                        | {
                              Address32: any;
                          }
                        | {
                              Address20: any;
                          }
                        | string
                        | Uint8Array
                ) => SubmittableExtrinsic<ApiType>,
                [MultiAddress]
            >;
        };
        xcmpQueue: {
            /**
             * Resumes all XCM executions for the XCMP queue.
             *
             * Note that this function doesn't change the status of the in/out bound channels.
             *
             * - `origin`: Must pass `ControllerOrigin`.
             **/
            resumeXcmExecution: AugmentedSubmittable<() => SubmittableExtrinsic<ApiType>, []>;
            /**
             * Services a single overweight XCM.
             *
             * - `origin`: Must pass `ExecuteOverweightOrigin`.
             * - `index`: The index of the overweight XCM to service
             * - `weight_limit`: The amount of weight that XCM execution may take.
             *
             * Errors:
             * - `BadOverweightIndex`: XCM under `index` is not found in the `Overweight` storage map.
             * - `BadXcm`: XCM under `index` cannot be properly decoded into a valid XCM format.
             * - `WeightOverLimit`: XCM execution may use greater `weight_limit`.
             *
             * Events:
             * - `OverweightServiced`: On success.
             **/
            serviceOverweight: AugmentedSubmittable<
                (
                    index: u64 | AnyNumber | Uint8Array,
                    weightLimit:
                        | SpWeightsWeightV2Weight
                        | {
                              refTime?: any;
                              proofSize?: any;
                          }
                        | string
                        | Uint8Array
                ) => SubmittableExtrinsic<ApiType>,
                [u64, SpWeightsWeightV2Weight]
            >;
            /**
             * Suspends all XCM executions for the XCMP queue, regardless of the sender's origin.
             *
             * - `origin`: Must pass `ControllerOrigin`.
             **/
            suspendXcmExecution: AugmentedSubmittable<() => SubmittableExtrinsic<ApiType>, []>;
            /**
             * Overwrites the number of pages of messages which must be in the queue after which we drop any further
             * messages from the channel.
             *
             * - `origin`: Must pass `Root`.
             * - `new`: Desired value for `QueueConfigData.drop_threshold`
             **/
            updateDropThreshold: AugmentedSubmittable<(updated: u32 | AnyNumber | Uint8Array) => SubmittableExtrinsic<ApiType>, [u32]>;
            /**
             * Overwrites the number of pages of messages which the queue must be reduced to before it signals that
             * message sending may recommence after it has been suspended.
             *
             * - `origin`: Must pass `Root`.
             * - `new`: Desired value for `QueueConfigData.resume_threshold`
             **/
            updateResumeThreshold: AugmentedSubmittable<(updated: u32 | AnyNumber | Uint8Array) => SubmittableExtrinsic<ApiType>, [u32]>;
            /**
             * Overwrites the number of pages of messages which must be in the queue for the other side to be told to
             * suspend their sending.
             *
             * - `origin`: Must pass `Root`.
             * - `new`: Desired value for `QueueConfigData.suspend_value`
             **/
            updateSuspendThreshold: AugmentedSubmittable<(updated: u32 | AnyNumber | Uint8Array) => SubmittableExtrinsic<ApiType>, [u32]>;
            /**
             * Overwrites the amount of remaining weight under which we stop processing messages.
             *
             * - `origin`: Must pass `Root`.
             * - `new`: Desired value for `QueueConfigData.threshold_weight`
             **/
            updateThresholdWeight: AugmentedSubmittable<
                (
                    updated:
                        | SpWeightsWeightV2Weight
                        | {
                              refTime?: any;
                              proofSize?: any;
                          }
                        | string
                        | Uint8Array
                ) => SubmittableExtrinsic<ApiType>,
                [SpWeightsWeightV2Weight]
            >;
            /**
             * Overwrites the speed to which the available weight approaches the maximum weight.
             * A lower number results in a faster progression. A value of 1 makes the entire weight available initially.
             *
             * - `origin`: Must pass `Root`.
             * - `new`: Desired value for `QueueConfigData.weight_restrict_decay`.
             **/
            updateWeightRestrictDecay: AugmentedSubmittable<
                (
                    updated:
                        | SpWeightsWeightV2Weight
                        | {
                              refTime?: any;
                              proofSize?: any;
                          }
                        | string
                        | Uint8Array
                ) => SubmittableExtrinsic<ApiType>,
                [SpWeightsWeightV2Weight]
            >;
            /**
             * Overwrite the maximum amount of weight any individual message may consume.
             * Messages above this weight go into the overweight queue and may only be serviced explicitly.
             *
             * - `origin`: Must pass `Root`.
             * - `new`: Desired value for `QueueConfigData.xcmp_max_individual_weight`.
             **/
            updateXcmpMaxIndividualWeight: AugmentedSubmittable<
                (
                    updated:
                        | SpWeightsWeightV2Weight
                        | {
                              refTime?: any;
                              proofSize?: any;
                          }
                        | string
                        | Uint8Array
                ) => SubmittableExtrinsic<ApiType>,
                [SpWeightsWeightV2Weight]
            >;
        };
        xTokens: {
            /**
             * Transfer native currencies.
             *
             * `dest_weight_limit` is the weight for XCM execution on the dest
             * chain, and it would be charged from the transferred assets. If set
             * below requirements, the execution may fail and assets wouldn't be
             * received.
             *
             * It's a no-op if any error on local XCM execution or message sending.
             * Note sending assets out per se doesn't guarantee they would be
             * received. Receiving depends on if the XCM message could be delivered
             * by the network, and if the receiving chain would handle
             * messages correctly.
             **/
            transfer: AugmentedSubmittable<
                (
                    currencyId:
                        | RuntimeCommonXcmImplCurrencyId
                        | {
                              SelfReserve: any;
                          }
                        | {
                              ParachainReserve: any;
                          }
                        | string
                        | Uint8Array,
                    amount: u128 | AnyNumber | Uint8Array,
                    dest:
                        | XcmVersionedMultiLocation
                        | {
                              V2: any;
                          }
                        | {
                              V3: any;
                          }
                        | string
                        | Uint8Array,
                    destWeightLimit:
                        | XcmV3WeightLimit
                        | {
                              Unlimited: any;
                          }
                        | {
                              Limited: any;
                          }
                        | string
                        | Uint8Array
                ) => SubmittableExtrinsic<ApiType>,
                [RuntimeCommonXcmImplCurrencyId, u128, XcmVersionedMultiLocation, XcmV3WeightLimit]
            >;
            /**
             * Transfer `MultiAsset`.
             *
             * `dest_weight_limit` is the weight for XCM execution on the dest
             * chain, and it would be charged from the transferred assets. If set
             * below requirements, the execution may fail and assets wouldn't be
             * received.
             *
             * It's a no-op if any error on local XCM execution or message sending.
             * Note sending assets out per se doesn't guarantee they would be
             * received. Receiving depends on if the XCM message could be delivered
             * by the network, and if the receiving chain would handle
             * messages correctly.
             **/
            transferMultiasset: AugmentedSubmittable<
                (
                    asset:
                        | XcmVersionedMultiAsset
                        | {
                              V2: any;
                          }
                        | {
                              V3: any;
                          }
                        | string
                        | Uint8Array,
                    dest:
                        | XcmVersionedMultiLocation
                        | {
                              V2: any;
                          }
                        | {
                              V3: any;
                          }
                        | string
                        | Uint8Array,
                    destWeightLimit:
                        | XcmV3WeightLimit
                        | {
                              Unlimited: any;
                          }
                        | {
                              Limited: any;
                          }
                        | string
                        | Uint8Array
                ) => SubmittableExtrinsic<ApiType>,
                [XcmVersionedMultiAsset, XcmVersionedMultiLocation, XcmV3WeightLimit]
            >;
            /**
             * Transfer several `MultiAsset` specifying the item to be used as fee
             *
             * `dest_weight_limit` is the weight for XCM execution on the dest
             * chain, and it would be charged from the transferred assets. If set
             * below requirements, the execution may fail and assets wouldn't be
             * received.
             *
             * `fee_item` is index of the MultiAssets that we want to use for
             * payment
             *
             * It's a no-op if any error on local XCM execution or message sending.
             * Note sending assets out per se doesn't guarantee they would be
             * received. Receiving depends on if the XCM message could be delivered
             * by the network, and if the receiving chain would handle
             * messages correctly.
             **/
            transferMultiassets: AugmentedSubmittable<
                (
                    assets:
                        | XcmVersionedMultiAssets
                        | {
                              V2: any;
                          }
                        | {
                              V3: any;
                          }
                        | string
                        | Uint8Array,
                    feeItem: u32 | AnyNumber | Uint8Array,
                    dest:
                        | XcmVersionedMultiLocation
                        | {
                              V2: any;
                          }
                        | {
                              V3: any;
                          }
                        | string
                        | Uint8Array,
                    destWeightLimit:
                        | XcmV3WeightLimit
                        | {
                              Unlimited: any;
                          }
                        | {
                              Limited: any;
                          }
                        | string
                        | Uint8Array
                ) => SubmittableExtrinsic<ApiType>,
                [XcmVersionedMultiAssets, u32, XcmVersionedMultiLocation, XcmV3WeightLimit]
            >;
            /**
             * Transfer `MultiAsset` specifying the fee and amount as separate.
             *
             * `dest_weight_limit` is the weight for XCM execution on the dest
             * chain, and it would be charged from the transferred assets. If set
             * below requirements, the execution may fail and assets wouldn't be
             * received.
             *
             * `fee` is the multiasset to be spent to pay for execution in
             * destination chain. Both fee and amount will be subtracted form the
             * callers balance For now we only accept fee and asset having the same
             * `MultiLocation` id.
             *
             * If `fee` is not high enough to cover for the execution costs in the
             * destination chain, then the assets will be trapped in the
             * destination chain
             *
             * It's a no-op if any error on local XCM execution or message sending.
             * Note sending assets out per se doesn't guarantee they would be
             * received. Receiving depends on if the XCM message could be delivered
             * by the network, and if the receiving chain would handle
             * messages correctly.
             **/
            transferMultiassetWithFee: AugmentedSubmittable<
                (
                    asset:
                        | XcmVersionedMultiAsset
                        | {
                              V2: any;
                          }
                        | {
                              V3: any;
                          }
                        | string
                        | Uint8Array,
                    fee:
                        | XcmVersionedMultiAsset
                        | {
                              V2: any;
                          }
                        | {
                              V3: any;
                          }
                        | string
                        | Uint8Array,
                    dest:
                        | XcmVersionedMultiLocation
                        | {
                              V2: any;
                          }
                        | {
                              V3: any;
                          }
                        | string
                        | Uint8Array,
                    destWeightLimit:
                        | XcmV3WeightLimit
                        | {
                              Unlimited: any;
                          }
                        | {
                              Limited: any;
                          }
                        | string
                        | Uint8Array
                ) => SubmittableExtrinsic<ApiType>,
                [XcmVersionedMultiAsset, XcmVersionedMultiAsset, XcmVersionedMultiLocation, XcmV3WeightLimit]
            >;
            /**
             * Transfer several currencies specifying the item to be used as fee
             *
             * `dest_weight_limit` is the weight for XCM execution on the dest
             * chain, and it would be charged from the transferred assets. If set
             * below requirements, the execution may fail and assets wouldn't be
             * received.
             *
             * `fee_item` is index of the currencies tuple that we want to use for
             * payment
             *
             * It's a no-op if any error on local XCM execution or message sending.
             * Note sending assets out per se doesn't guarantee they would be
             * received. Receiving depends on if the XCM message could be delivered
             * by the network, and if the receiving chain would handle
             * messages correctly.
             **/
            transferMulticurrencies: AugmentedSubmittable<
                (
                    currencies:
                        | Vec<ITuple<[RuntimeCommonXcmImplCurrencyId, u128]>>
                        | [
                              (
                                  | RuntimeCommonXcmImplCurrencyId
                                  | {
                                        SelfReserve: any;
                                    }
                                  | {
                                        ParachainReserve: any;
                                    }
                                  | string
                                  | Uint8Array
                              ),
                              u128 | AnyNumber | Uint8Array
                          ][],
                    feeItem: u32 | AnyNumber | Uint8Array,
                    dest:
                        | XcmVersionedMultiLocation
                        | {
                              V2: any;
                          }
                        | {
                              V3: any;
                          }
                        | string
                        | Uint8Array,
                    destWeightLimit:
                        | XcmV3WeightLimit
                        | {
                              Unlimited: any;
                          }
                        | {
                              Limited: any;
                          }
                        | string
                        | Uint8Array
                ) => SubmittableExtrinsic<ApiType>,
                [Vec<ITuple<[RuntimeCommonXcmImplCurrencyId, u128]>>, u32, XcmVersionedMultiLocation, XcmV3WeightLimit]
            >;
            /**
             * Transfer native currencies specifying the fee and amount as
             * separate.
             *
             * `dest_weight_limit` is the weight for XCM execution on the dest
             * chain, and it would be charged from the transferred assets. If set
             * below requirements, the execution may fail and assets wouldn't be
             * received.
             *
             * `fee` is the amount to be spent to pay for execution in destination
             * chain. Both fee and amount will be subtracted form the callers
             * balance.
             *
             * If `fee` is not high enough to cover for the execution costs in the
             * destination chain, then the assets will be trapped in the
             * destination chain
             *
             * It's a no-op if any error on local XCM execution or message sending.
             * Note sending assets out per se doesn't guarantee they would be
             * received. Receiving depends on if the XCM message could be delivered
             * by the network, and if the receiving chain would handle
             * messages correctly.
             **/
            transferWithFee: AugmentedSubmittable<
                (
                    currencyId:
                        | RuntimeCommonXcmImplCurrencyId
                        | {
                              SelfReserve: any;
                          }
                        | {
                              ParachainReserve: any;
                          }
                        | string
                        | Uint8Array,
                    amount: u128 | AnyNumber | Uint8Array,
                    fee: u128 | AnyNumber | Uint8Array,
                    dest:
                        | XcmVersionedMultiLocation
                        | {
                              V2: any;
                          }
                        | {
                              V3: any;
                          }
                        | string
                        | Uint8Array,
                    destWeightLimit:
                        | XcmV3WeightLimit
                        | {
                              Unlimited: any;
                          }
                        | {
                              Limited: any;
                          }
                        | string
                        | Uint8Array
                ) => SubmittableExtrinsic<ApiType>,
                [RuntimeCommonXcmImplCurrencyId, u128, u128, XcmVersionedMultiLocation, XcmV3WeightLimit]
            >;
        };
    }
}
//# sourceMappingURL=augment-api-tx.d.ts.map<|MERGE_RESOLUTION|>--- conflicted
+++ resolved
@@ -1891,16 +1891,6 @@
                 (account: AccountId32 | string | Uint8Array) => SubmittableExtrinsic<ApiType>,
                 [AccountId32]
             >;
-<<<<<<< HEAD
-=======
-            /**
-             * Set or update user's shielding key
-             **/
-            setUserShieldingKey: AugmentedSubmittable<
-                (shard: H256 | string | Uint8Array, encryptedKey: Bytes | string | Uint8Array) => SubmittableExtrinsic<ApiType>,
-                [H256, Bytes]
-            >;
->>>>>>> aaa125de
             someError: AugmentedSubmittable<
                 (
                     account: Option<AccountId32> | null | Uint8Array | AccountId32 | string,
