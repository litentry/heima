--- conflicted
+++ resolved
@@ -4819,8 +4819,6 @@
             >;
         };
         teerex: {
-<<<<<<< HEAD
-=======
             callWorker: AugmentedSubmittable<
                 (
                     request:
@@ -4834,7 +4832,6 @@
                 ) => SubmittableExtrinsic<ApiType>,
                 [TeerexPrimitivesRsaRequest]
             >;
->>>>>>> 5775d746
             /**
              * The integritee worker calls this function for every processed parentchain_block to
              * confirm a state update.
