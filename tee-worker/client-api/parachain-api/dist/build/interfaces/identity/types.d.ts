import type { Bytes, Enum, Option, Struct, Text, U8aFixed, Vec, bool, u32 } from "@polkadot/types-codec";
import type { ITuple } from "@polkadot/types-codec/types";
import type { Signature } from "@polkadot/types/interfaces/extrinsics";
import type { AccountId, AccountId32, Balance, BlockNumber, H256, Index } from "@polkadot/types/interfaces/runtime";
/** @name Address20 */
export interface Address20 extends U8aFixed {
}
/** @name Address32 */
export interface Address32 extends U8aFixed {
}
/** @name AesOutput */
export interface AesOutput extends Struct {
    readonly ciphertext: Bytes;
    readonly aad: Bytes;
    readonly nonce: U8aFixed;
}
/** @name AesRequest */
export interface AesRequest extends Struct {
    readonly shard: ShardIdentifier;
    readonly key: Bytes;
    readonly payload: AesOutput;
}
/** @name Assertion */
export interface Assertion extends Enum {
    readonly isA1: boolean;
    readonly isA2: boolean;
    readonly asA2: Bytes;
    readonly isA3: boolean;
    readonly asA3: ITuple<[Bytes, Bytes, Bytes]>;
    readonly isA4: boolean;
    readonly asA4: Bytes;
    readonly isA6: boolean;
    readonly isA7: boolean;
    readonly asA7: Bytes;
    readonly isA8: boolean;
    readonly asA8: Vec<AssertionSupportedNetwork>;
    readonly isA10: boolean;
    readonly asA10: Bytes;
    readonly isA11: boolean;
    readonly asA11: Bytes;
    readonly isA12: boolean;
    readonly asA12: Bytes;
    readonly isA13: boolean;
    readonly asA13: AccountId32;
    readonly isA14: boolean;
    readonly type: "A1" | "A2" | "A3" | "A4" | "A6" | "A7" | "A8" | "A10" | "A11" | "A12" | "A13" | "A14";
}
/** @name AssertionSupportedNetwork */
export interface AssertionSupportedNetwork extends Enum {
    readonly isLitentry: boolean;
    readonly isLitmus: boolean;
    readonly isLitentryRococo: boolean;
    readonly isPolkadot: boolean;
    readonly isKusama: boolean;
    readonly isKhala: boolean;
    readonly isEthereum: boolean;
    readonly isTestNet: boolean;
    readonly type: "Litentry" | "Litmus" | "LitentryRococo" | "Polkadot" | "Kusama" | "Khala" | "Ethereum" | "TestNet";
}
/** @name BoundedWeb3Network */
export interface BoundedWeb3Network extends Vec<Web3Network> {
}
/** @name DirectRequestStatus */
export interface DirectRequestStatus extends Enum {
    readonly isOk: boolean;
    readonly isTrustedOperationStatus: boolean;
    readonly asTrustedOperationStatus: ITuple<[TrustedOperationStatus, H256]>;
    readonly isError: boolean;
    readonly type: "Ok" | "TrustedOperationStatus" | "Error";
}
/** @name DiscordValidationData */
export interface DiscordValidationData extends Struct {
    readonly channel_id: Bytes;
    readonly message_id: Bytes;
    readonly guild_id: Bytes;
}
/** @name ErrorDetail */
export interface ErrorDetail extends Enum {
    readonly isImportError: boolean;
    readonly isUnauthorizedSigner: boolean;
    readonly isStfError: boolean;
    readonly asStfError: Bytes;
    readonly isSendStfRequestFailed: boolean;
    readonly isUserShieldingKeyNotFound: boolean;
    readonly isParseError: boolean;
    readonly isDataProviderError: boolean;
    readonly asDataProviderError: Bytes;
    readonly isInvalidIdentity: boolean;
    readonly isWrongWeb2Handle: boolean;
    readonly isUnexpectedMessage: boolean;
    readonly isWrongSignatureType: boolean;
    readonly isVerifySubstrateSignatureFailed: boolean;
    readonly isVerifyEvmSignatureFailed: boolean;
    readonly isRecoverEvmAddressFailed: boolean;
    readonly isWeb3NetworkOutOfBounds: boolean;
    readonly type: "ImportError" | "UnauthorizedSigner" | "StfError" | "SendStfRequestFailed" | "UserShieldingKeyNotFound" | "ParseError" | "DataProviderError" | "InvalidIdentity" | "WrongWeb2Handle" | "UnexpectedMessage" | "WrongSignatureType" | "VerifySubstrateSignatureFailed" | "VerifyEvmSignatureFailed" | "RecoverEvmAddressFailed" | "Web3NetworkOutOfBounds";
}
/** @name EthereumSignature */
export interface EthereumSignature extends U8aFixed {
}
/** @name GenericEventWithAccount */
export interface GenericEventWithAccount extends Struct {
    readonly account: AccountId;
}
/** @name Getter */
export interface Getter extends Enum {
    readonly isPublic: boolean;
    readonly asPublic: PublicGetter;
    readonly isTrusted: boolean;
    readonly asTrusted: TrustedGetterSigned;
    readonly type: "Public" | "Trusted";
}
/** @name IdentityContext */
export interface IdentityContext extends Struct {
    readonly link_block: BlockNumber;
    readonly web3networks: BoundedWeb3Network;
    readonly status: IdentityStatus;
}
/** @name IdentityGenericEvent */
export interface IdentityGenericEvent extends Struct {
    readonly who: AccountId;
    readonly identity: LitentryIdentity;
    readonly id_graph: Vec<ITuple<[LitentryIdentity, IdentityContext]>>;
}
/** @name IdentityStatus */
export interface IdentityStatus extends Enum {
    readonly isActive: boolean;
    readonly isInactive: boolean;
    readonly type: "Active" | "Inactive";
}
/** @name IdentityString */
export interface IdentityString extends Bytes {
}
/** @name LinkIdentityResult */
export interface LinkIdentityResult extends Struct {
    readonly id_graph: AesOutput;
}
/** @name LitentryIdentity */
export interface LitentryIdentity extends Enum {
    readonly isTwitter: boolean;
    readonly asTwitter: IdentityString;
    readonly isDiscord: boolean;
    readonly asDiscord: IdentityString;
    readonly isGithub: boolean;
    readonly asGithub: IdentityString;
    readonly isSubstrate: boolean;
    readonly asSubstrate: Address32;
    readonly isEvm: boolean;
    readonly asEvm: Address20;
    readonly type: "Twitter" | "Discord" | "Github" | "Substrate" | "Evm";
}
/** @name LitentryMultiSignature */
export interface LitentryMultiSignature extends Enum {
    readonly isEd25519: boolean;
    readonly asEd25519: Signature;
    readonly isSr25519: boolean;
    readonly asSr25519: Signature;
    readonly isEcdsa: boolean;
    readonly asEcdsa: Signature;
    readonly isEthereum: boolean;
    readonly asEthereum: EthereumSignature;
    readonly isEthereumPrettified: boolean;
    readonly asEthereumPrettified: EthereumSignature;
    readonly type: "Ed25519" | "Sr25519" | "Ecdsa" | "Ethereum" | "EthereumPrettified";
}
/** @name LitentryValidationData */
export interface LitentryValidationData extends Enum {
    readonly isWeb2Validation: boolean;
    readonly asWeb2Validation: Web2ValidationData;
    readonly isWeb3Validation: boolean;
    readonly asWeb3Validation: Web3ValidationData;
    readonly type: "Web2Validation" | "Web3Validation";
}
/** @name PublicGetter */
export interface PublicGetter extends Enum {
    readonly isSomeValue: boolean;
    readonly asSomeValue: u32;
    readonly isNonce: boolean;
    readonly asNonce: LitentryIdentity;
    readonly type: "SomeValue" | "Nonce";
}
/** @name RequestVCResult */
export interface RequestVCResult extends Struct {
    readonly vc_index: H256;
    readonly vc_hash: H256;
    readonly vc_payload: AesOutput;
}
/** @name RsaRequest */
export interface RsaRequest extends Struct {
    readonly shard: ShardIdentifier;
    readonly payload: Bytes;
}
/** @name SetUserShieldingKeyResult */
export interface SetUserShieldingKeyResult extends Struct {
    readonly id_graph: AesOutput;
}
/** @name ShardIdentifier */
export interface ShardIdentifier extends H256 {
}
/** @name StfError */
export interface StfError extends Enum {
    readonly isMissingPrivileges: boolean;
    readonly asMissingPrivileges: LitentryIdentity;
    readonly isRequireEnclaveSignerAccount: boolean;
    readonly isDispatch: boolean;
    readonly asDispatch: Text;
    readonly isMissingFunds: boolean;
    readonly isInvalidNonce: boolean;
    readonly asInvalidNonce: ITuple<[Index, Index]>;
    readonly isStorageHashMismatch: boolean;
    readonly isInvalidStorageDiff: boolean;
    readonly isInvalidMetadata: boolean;
    readonly isSetUserShieldingKeyFailed: boolean;
    readonly asSetUserShieldingKeyFailed: ErrorDetail;
    readonly isLinkIdentityFailed: boolean;
    readonly asLinkIdentityFailed: ErrorDetail;
    readonly isDeactivateIdentityFailed: boolean;
    readonly asDeactivateIdentityFailed: ErrorDetail;
    readonly isActivateIdentityFailed: boolean;
    readonly asActivateIdentityFailed: ErrorDetail;
    readonly isRequestVCFailed: boolean;
    readonly asRequestVCFailed: ITuple<[Assertion, ErrorDetail]>;
    readonly isSetScheduledMrEnclaveFailed: boolean;
    readonly isSetIdentityNetworksFailed: boolean;
    readonly asSetIdentityNetworksFailed: ErrorDetail;
    readonly isInvalidAccount: boolean;
    readonly isUnclassifiedError: boolean;
    readonly type: "MissingPrivileges" | "RequireEnclaveSignerAccount" | "Dispatch" | "MissingFunds" | "InvalidNonce" | "StorageHashMismatch" | "InvalidStorageDiff" | "InvalidMetadata" | "SetUserShieldingKeyFailed" | "LinkIdentityFailed" | "DeactivateIdentityFailed" | "ActivateIdentityFailed" | "RequestVCFailed" | "SetScheduledMrEnclaveFailed" | "SetIdentityNetworksFailed" | "InvalidAccount" | "UnclassifiedError";
}
/** @name TrustedCall */
export interface TrustedCall extends Enum {
    readonly isBalanceSetBalance: boolean;
    readonly asBalanceSetBalance: ITuple<[LitentryIdentity, LitentryIdentity, Balance, Balance]>;
    readonly isBalanceTransfer: boolean;
    readonly asBalanceTransfer: ITuple<[LitentryIdentity, LitentryIdentity, Balance]>;
    readonly isBalanceUnshield: boolean;
    readonly asBalanceUnshield: ITuple<[
        LitentryIdentity,
        LitentryIdentity,
        Balance,
        ShardIdentifier
    ]>;
    readonly isBalanceShield: boolean;
    readonly asBalanceShield: ITuple<[LitentryIdentity, LitentryIdentity, Balance]>;
    readonly isSetUserShieldingKey: boolean;
    readonly asSetUserShieldingKey: ITuple<[
        LitentryIdentity,
        LitentryIdentity,
        UserShieldingKeyType,
        H256
    ]>;
    readonly isLinkIdentity: boolean;
    readonly asLinkIdentity: ITuple<[
        LitentryIdentity,
        LitentryIdentity,
        LitentryIdentity,
        LitentryValidationData,
        Vec<Web3Network>,
        UserShieldingKeyNonceType,
<<<<<<< HEAD
=======
        Option<UserShieldingKeyType>,
>>>>>>> 9b20436b
        H256
    ]>;
    readonly isDeactivateIdentity: boolean;
    readonly asDeactivateIdentity: ITuple<[
        LitentryIdentity,
        LitentryIdentity,
        LitentryIdentity,
        H256
    ]>;
    readonly isActivateIdentity: boolean;
    readonly asActivateIdentity: ITuple<[
        LitentryIdentity,
        LitentryIdentity,
        LitentryIdentity,
        H256
    ]>;
    readonly isRequestVc: boolean;
    readonly asRequestVc: ITuple<[
        LitentryIdentity,
        LitentryIdentity,
        Assertion,
        Option<UserShieldingKeyType>,
        H256
    ]>;
    readonly isSetIdentityNetworks: boolean;
    readonly asSetIdentityNetworks: ITuple<[
        LitentryIdentity,
        LitentryIdentity,
        LitentryIdentity,
        Vec<Web3Network>,
        H256
    ]>;
    readonly isSetUserShieldingKeyWithNetworks: boolean;
    readonly asSetUserShieldingKeyWithNetworks: ITuple<[
        LitentryIdentity,
        LitentryIdentity,
        UserShieldingKeyType,
        Vec<Web3Network>,
        H256
    ]>;
    readonly type: "BalanceSetBalance" | "BalanceTransfer" | "BalanceUnshield" | "BalanceShield" | "SetUserShieldingKey" | "LinkIdentity" | "DeactivateIdentity" | "ActivateIdentity" | "RequestVc" | "SetIdentityNetworks" | "SetUserShieldingKeyWithNetworks";
}
/** @name TrustedCallSigned */
export interface TrustedCallSigned extends Struct {
    readonly call: TrustedCall;
    readonly index: u32;
    readonly signature: LitentryMultiSignature;
}
/** @name TrustedGetter */
export interface TrustedGetter extends Enum {
    readonly isFreeBalance: boolean;
    readonly asFreeBalance: LitentryIdentity;
    readonly isReservedBalance: boolean;
    readonly asReservedBalance: LitentryIdentity;
    readonly isUserShieldingKey: boolean;
    readonly asUserShieldingKey: LitentryIdentity;
    readonly isIdGraph: boolean;
    readonly asIdGraph: LitentryIdentity;
    readonly isIdGraphStats: boolean;
    readonly asIdGraphStats: LitentryIdentity;
    readonly type: "FreeBalance" | "ReservedBalance" | "UserShieldingKey" | "IdGraph" | "IdGraphStats";
}
/** @name TrustedGetterSigned */
export interface TrustedGetterSigned extends Struct {
    readonly getter: TrustedGetter;
    readonly signature: LitentryMultiSignature;
}
/** @name TrustedOperation */
export interface TrustedOperation extends Enum {
    readonly isIndirectCall: boolean;
    readonly asIndirectCall: TrustedCallSigned;
    readonly isDirectCall: boolean;
    readonly asDirectCall: TrustedCallSigned;
    readonly isGet: boolean;
    readonly asGet: Getter;
    readonly type: "IndirectCall" | "DirectCall" | "Get";
}
/** @name TrustedOperationStatus */
export interface TrustedOperationStatus extends Enum {
    readonly isSubmitted: boolean;
    readonly isFuture: boolean;
    readonly isReady: boolean;
    readonly isBroadcast: boolean;
    readonly isInSidechainBlock: boolean;
    readonly asInSidechainBlock: H256;
    readonly isRetracted: boolean;
    readonly isFinalityTimeout: boolean;
    readonly isFinalized: boolean;
    readonly isUsurped: boolean;
    readonly isDropped: boolean;
    readonly isInvalid: boolean;
<<<<<<< HEAD
    readonly isTopExecuted: boolean;
    readonly asTopExecuted: Bytes;
    readonly type: "Submitted" | "Future" | "Ready" | "Broadcast" | "InSidechainBlock" | "Retracted" | "FinalityTimeout" | "Finalized" | "Usurped" | "Dropped" | "Invalid" | "TopExecuted";
=======
    readonly type: "Submitted" | "Future" | "Ready" | "Broadcast" | "InSidechainBlock" | "Retracted" | "FinalityTimeout" | "Finalized" | "Usurped" | "Dropped" | "Invalid";
>>>>>>> 9b20436b
}
/** @name TwitterValidationData */
export interface TwitterValidationData extends Struct {
    readonly tweet_id: Bytes;
}
/** @name UserShieldingKeyNonceType */
export interface UserShieldingKeyNonceType extends U8aFixed {
}
/** @name UserShieldingKeyType */
export interface UserShieldingKeyType extends U8aFixed {
}
/** @name VCRequested */
export interface VCRequested extends Struct {
    readonly account: AccountId;
    readonly mrEnclave: ShardIdentifier;
    readonly assertion: Assertion;
}
/** @name Web2ValidationData */
export interface Web2ValidationData extends Enum {
    readonly isTwitter: boolean;
    readonly asTwitter: TwitterValidationData;
    readonly isDiscord: boolean;
    readonly asDiscord: DiscordValidationData;
    readonly type: "Twitter" | "Discord";
}
/** @name Web3CommonValidationData */
export interface Web3CommonValidationData extends Struct {
    readonly message: Bytes;
    readonly signature: LitentryMultiSignature;
}
/** @name Web3Network */
export interface Web3Network extends Enum {
    readonly isPolkadot: boolean;
    readonly isKusama: boolean;
    readonly isLitentry: boolean;
    readonly isLitmus: boolean;
    readonly isLitentryRococo: boolean;
    readonly isKhala: boolean;
    readonly isSubstrateTestnet: boolean;
    readonly isEthereum: boolean;
    readonly isBsc: boolean;
    readonly type: "Polkadot" | "Kusama" | "Litentry" | "Litmus" | "LitentryRococo" | "Khala" | "SubstrateTestnet" | "Ethereum" | "Bsc";
}
/** @name Web3ValidationData */
export interface Web3ValidationData extends Enum {
    readonly isSubstrate: boolean;
    readonly asSubstrate: Web3CommonValidationData;
    readonly isEvm: boolean;
    readonly asEvm: Web3CommonValidationData;
    readonly type: "Substrate" | "Evm";
}
/** @name WorkerRpcReturnValue */
export interface WorkerRpcReturnValue extends Struct {
    readonly value: Bytes;
    readonly do_watch: bool;
    readonly status: DirectRequestStatus;
}
export type PHANTOM_IDENTITY = "identity";
//# sourceMappingURL=types.d.ts.map<|MERGE_RESOLUTION|>--- conflicted
+++ resolved
@@ -1,13 +1,28 @@
-import type { Bytes, Enum, Option, Struct, Text, U8aFixed, Vec, bool, u32 } from "@polkadot/types-codec";
+import type {
+    Bytes,
+    Enum,
+    Option,
+    Struct,
+    Text,
+    U8aFixed,
+    Vec,
+    bool,
+    u32,
+} from "@polkadot/types-codec";
 import type { ITuple } from "@polkadot/types-codec/types";
 import type { Signature } from "@polkadot/types/interfaces/extrinsics";
-import type { AccountId, AccountId32, Balance, BlockNumber, H256, Index } from "@polkadot/types/interfaces/runtime";
+import type {
+    AccountId,
+    AccountId32,
+    Balance,
+    BlockNumber,
+    H256,
+    Index,
+} from "@polkadot/types/interfaces/runtime";
 /** @name Address20 */
-export interface Address20 extends U8aFixed {
-}
+export interface Address20 extends U8aFixed {}
 /** @name Address32 */
-export interface Address32 extends U8aFixed {
-}
+export interface Address32 extends U8aFixed {}
 /** @name AesOutput */
 export interface AesOutput extends Struct {
     readonly ciphertext: Bytes;
@@ -43,7 +58,19 @@
     readonly isA13: boolean;
     readonly asA13: AccountId32;
     readonly isA14: boolean;
-    readonly type: "A1" | "A2" | "A3" | "A4" | "A6" | "A7" | "A8" | "A10" | "A11" | "A12" | "A13" | "A14";
+    readonly type:
+        | "A1"
+        | "A2"
+        | "A3"
+        | "A4"
+        | "A6"
+        | "A7"
+        | "A8"
+        | "A10"
+        | "A11"
+        | "A12"
+        | "A13"
+        | "A14";
 }
 /** @name AssertionSupportedNetwork */
 export interface AssertionSupportedNetwork extends Enum {
@@ -55,11 +82,18 @@
     readonly isKhala: boolean;
     readonly isEthereum: boolean;
     readonly isTestNet: boolean;
-    readonly type: "Litentry" | "Litmus" | "LitentryRococo" | "Polkadot" | "Kusama" | "Khala" | "Ethereum" | "TestNet";
+    readonly type:
+        | "Litentry"
+        | "Litmus"
+        | "LitentryRococo"
+        | "Polkadot"
+        | "Kusama"
+        | "Khala"
+        | "Ethereum"
+        | "TestNet";
 }
 /** @name BoundedWeb3Network */
-export interface BoundedWeb3Network extends Vec<Web3Network> {
-}
+export interface BoundedWeb3Network extends Vec<Web3Network> {}
 /** @name DirectRequestStatus */
 export interface DirectRequestStatus extends Enum {
     readonly isOk: boolean;
@@ -93,11 +127,25 @@
     readonly isVerifyEvmSignatureFailed: boolean;
     readonly isRecoverEvmAddressFailed: boolean;
     readonly isWeb3NetworkOutOfBounds: boolean;
-    readonly type: "ImportError" | "UnauthorizedSigner" | "StfError" | "SendStfRequestFailed" | "UserShieldingKeyNotFound" | "ParseError" | "DataProviderError" | "InvalidIdentity" | "WrongWeb2Handle" | "UnexpectedMessage" | "WrongSignatureType" | "VerifySubstrateSignatureFailed" | "VerifyEvmSignatureFailed" | "RecoverEvmAddressFailed" | "Web3NetworkOutOfBounds";
+    readonly type:
+        | "ImportError"
+        | "UnauthorizedSigner"
+        | "StfError"
+        | "SendStfRequestFailed"
+        | "UserShieldingKeyNotFound"
+        | "ParseError"
+        | "DataProviderError"
+        | "InvalidIdentity"
+        | "WrongWeb2Handle"
+        | "UnexpectedMessage"
+        | "WrongSignatureType"
+        | "VerifySubstrateSignatureFailed"
+        | "VerifyEvmSignatureFailed"
+        | "RecoverEvmAddressFailed"
+        | "Web3NetworkOutOfBounds";
 }
 /** @name EthereumSignature */
-export interface EthereumSignature extends U8aFixed {
-}
+export interface EthereumSignature extends U8aFixed {}
 /** @name GenericEventWithAccount */
 export interface GenericEventWithAccount extends Struct {
     readonly account: AccountId;
@@ -129,8 +177,7 @@
     readonly type: "Active" | "Inactive";
 }
 /** @name IdentityString */
-export interface IdentityString extends Bytes {
-}
+export interface IdentityString extends Bytes {}
 /** @name LinkIdentityResult */
 export interface LinkIdentityResult extends Struct {
     readonly id_graph: AesOutput;
@@ -195,8 +242,7 @@
     readonly id_graph: AesOutput;
 }
 /** @name ShardIdentifier */
-export interface ShardIdentifier extends H256 {
-}
+export interface ShardIdentifier extends H256 {}
 /** @name StfError */
 export interface StfError extends Enum {
     readonly isMissingPrivileges: boolean;
@@ -225,7 +271,24 @@
     readonly asSetIdentityNetworksFailed: ErrorDetail;
     readonly isInvalidAccount: boolean;
     readonly isUnclassifiedError: boolean;
-    readonly type: "MissingPrivileges" | "RequireEnclaveSignerAccount" | "Dispatch" | "MissingFunds" | "InvalidNonce" | "StorageHashMismatch" | "InvalidStorageDiff" | "InvalidMetadata" | "SetUserShieldingKeyFailed" | "LinkIdentityFailed" | "DeactivateIdentityFailed" | "ActivateIdentityFailed" | "RequestVCFailed" | "SetScheduledMrEnclaveFailed" | "SetIdentityNetworksFailed" | "InvalidAccount" | "UnclassifiedError";
+    readonly type:
+        | "MissingPrivileges"
+        | "RequireEnclaveSignerAccount"
+        | "Dispatch"
+        | "MissingFunds"
+        | "InvalidNonce"
+        | "StorageHashMismatch"
+        | "InvalidStorageDiff"
+        | "InvalidMetadata"
+        | "SetUserShieldingKeyFailed"
+        | "LinkIdentityFailed"
+        | "DeactivateIdentityFailed"
+        | "ActivateIdentityFailed"
+        | "RequestVCFailed"
+        | "SetScheduledMrEnclaveFailed"
+        | "SetIdentityNetworksFailed"
+        | "InvalidAccount"
+        | "UnclassifiedError";
 }
 /** @name TrustedCall */
 export interface TrustedCall extends Enum {
@@ -234,74 +297,60 @@
     readonly isBalanceTransfer: boolean;
     readonly asBalanceTransfer: ITuple<[LitentryIdentity, LitentryIdentity, Balance]>;
     readonly isBalanceUnshield: boolean;
-    readonly asBalanceUnshield: ITuple<[
-        LitentryIdentity,
-        LitentryIdentity,
-        Balance,
-        ShardIdentifier
-    ]>;
+    readonly asBalanceUnshield: ITuple<
+        [LitentryIdentity, LitentryIdentity, Balance, ShardIdentifier]
+    >;
     readonly isBalanceShield: boolean;
     readonly asBalanceShield: ITuple<[LitentryIdentity, LitentryIdentity, Balance]>;
     readonly isSetUserShieldingKey: boolean;
-    readonly asSetUserShieldingKey: ITuple<[
-        LitentryIdentity,
-        LitentryIdentity,
-        UserShieldingKeyType,
-        H256
-    ]>;
+    readonly asSetUserShieldingKey: ITuple<
+        [LitentryIdentity, LitentryIdentity, UserShieldingKeyType, H256]
+    >;
     readonly isLinkIdentity: boolean;
-    readonly asLinkIdentity: ITuple<[
-        LitentryIdentity,
-        LitentryIdentity,
-        LitentryIdentity,
-        LitentryValidationData,
-        Vec<Web3Network>,
-        UserShieldingKeyNonceType,
-<<<<<<< HEAD
-=======
-        Option<UserShieldingKeyType>,
->>>>>>> 9b20436b
-        H256
-    ]>;
+    readonly asLinkIdentity: ITuple<
+        [
+            LitentryIdentity,
+            LitentryIdentity,
+            LitentryIdentity,
+            LitentryValidationData,
+            Vec<Web3Network>,
+            UserShieldingKeyNonceType,
+            Option<UserShieldingKeyType>,
+            H256
+        ]
+    >;
     readonly isDeactivateIdentity: boolean;
-    readonly asDeactivateIdentity: ITuple<[
-        LitentryIdentity,
-        LitentryIdentity,
-        LitentryIdentity,
-        H256
-    ]>;
+    readonly asDeactivateIdentity: ITuple<
+        [LitentryIdentity, LitentryIdentity, LitentryIdentity, H256]
+    >;
     readonly isActivateIdentity: boolean;
-    readonly asActivateIdentity: ITuple<[
-        LitentryIdentity,
-        LitentryIdentity,
-        LitentryIdentity,
-        H256
-    ]>;
+    readonly asActivateIdentity: ITuple<
+        [LitentryIdentity, LitentryIdentity, LitentryIdentity, H256]
+    >;
     readonly isRequestVc: boolean;
-    readonly asRequestVc: ITuple<[
-        LitentryIdentity,
-        LitentryIdentity,
-        Assertion,
-        Option<UserShieldingKeyType>,
-        H256
-    ]>;
+    readonly asRequestVc: ITuple<
+        [LitentryIdentity, LitentryIdentity, Assertion, Option<UserShieldingKeyType>, H256]
+    >;
     readonly isSetIdentityNetworks: boolean;
-    readonly asSetIdentityNetworks: ITuple<[
-        LitentryIdentity,
-        LitentryIdentity,
-        LitentryIdentity,
-        Vec<Web3Network>,
-        H256
-    ]>;
+    readonly asSetIdentityNetworks: ITuple<
+        [LitentryIdentity, LitentryIdentity, LitentryIdentity, Vec<Web3Network>, H256]
+    >;
     readonly isSetUserShieldingKeyWithNetworks: boolean;
-    readonly asSetUserShieldingKeyWithNetworks: ITuple<[
-        LitentryIdentity,
-        LitentryIdentity,
-        UserShieldingKeyType,
-        Vec<Web3Network>,
-        H256
-    ]>;
-    readonly type: "BalanceSetBalance" | "BalanceTransfer" | "BalanceUnshield" | "BalanceShield" | "SetUserShieldingKey" | "LinkIdentity" | "DeactivateIdentity" | "ActivateIdentity" | "RequestVc" | "SetIdentityNetworks" | "SetUserShieldingKeyWithNetworks";
+    readonly asSetUserShieldingKeyWithNetworks: ITuple<
+        [LitentryIdentity, LitentryIdentity, UserShieldingKeyType, Vec<Web3Network>, H256]
+    >;
+    readonly type:
+        | "BalanceSetBalance"
+        | "BalanceTransfer"
+        | "BalanceUnshield"
+        | "BalanceShield"
+        | "SetUserShieldingKey"
+        | "LinkIdentity"
+        | "DeactivateIdentity"
+        | "ActivateIdentity"
+        | "RequestVc"
+        | "SetIdentityNetworks"
+        | "SetUserShieldingKeyWithNetworks";
 }
 /** @name TrustedCallSigned */
 export interface TrustedCallSigned extends Struct {
@@ -321,7 +370,12 @@
     readonly asIdGraph: LitentryIdentity;
     readonly isIdGraphStats: boolean;
     readonly asIdGraphStats: LitentryIdentity;
-    readonly type: "FreeBalance" | "ReservedBalance" | "UserShieldingKey" | "IdGraph" | "IdGraphStats";
+    readonly type:
+        | "FreeBalance"
+        | "ReservedBalance"
+        | "UserShieldingKey"
+        | "IdGraph"
+        | "IdGraphStats";
 }
 /** @name TrustedGetterSigned */
 export interface TrustedGetterSigned extends Struct {
@@ -352,24 +406,30 @@
     readonly isUsurped: boolean;
     readonly isDropped: boolean;
     readonly isInvalid: boolean;
-<<<<<<< HEAD
     readonly isTopExecuted: boolean;
     readonly asTopExecuted: Bytes;
-    readonly type: "Submitted" | "Future" | "Ready" | "Broadcast" | "InSidechainBlock" | "Retracted" | "FinalityTimeout" | "Finalized" | "Usurped" | "Dropped" | "Invalid" | "TopExecuted";
-=======
-    readonly type: "Submitted" | "Future" | "Ready" | "Broadcast" | "InSidechainBlock" | "Retracted" | "FinalityTimeout" | "Finalized" | "Usurped" | "Dropped" | "Invalid";
->>>>>>> 9b20436b
+    readonly type:
+        | "Submitted"
+        | "Future"
+        | "Ready"
+        | "Broadcast"
+        | "InSidechainBlock"
+        | "Retracted"
+        | "FinalityTimeout"
+        | "Finalized"
+        | "Usurped"
+        | "Dropped"
+        | "Invalid"
+        | "TopExecuted";
 }
 /** @name TwitterValidationData */
 export interface TwitterValidationData extends Struct {
     readonly tweet_id: Bytes;
 }
 /** @name UserShieldingKeyNonceType */
-export interface UserShieldingKeyNonceType extends U8aFixed {
-}
+export interface UserShieldingKeyNonceType extends U8aFixed {}
 /** @name UserShieldingKeyType */
-export interface UserShieldingKeyType extends U8aFixed {
-}
+export interface UserShieldingKeyType extends U8aFixed {}
 /** @name VCRequested */
 export interface VCRequested extends Struct {
     readonly account: AccountId;
@@ -400,7 +460,16 @@
     readonly isSubstrateTestnet: boolean;
     readonly isEthereum: boolean;
     readonly isBsc: boolean;
-    readonly type: "Polkadot" | "Kusama" | "Litentry" | "Litmus" | "LitentryRococo" | "Khala" | "SubstrateTestnet" | "Ethereum" | "Bsc";
+    readonly type:
+        | "Polkadot"
+        | "Kusama"
+        | "Litentry"
+        | "Litmus"
+        | "LitentryRococo"
+        | "Khala"
+        | "SubstrateTestnet"
+        | "Ethereum"
+        | "Bsc";
 }
 /** @name Web3ValidationData */
 export interface Web3ValidationData extends Enum {
