// Auto-generated via `yarn polkadot-types-from-defs`, do not edit
/* eslint-disable */

/* eslint-disable sort-keys */

export default {
    /**
     * Lookup3: frame_system::AccountInfo<Index, pallet_balances::types::AccountData<Balance>>
     **/
    FrameSystemAccountInfo: {
        nonce: "u32",
        consumers: "u32",
        providers: "u32",
        sufficients: "u32",
        data: "PalletBalancesAccountData",
    },
    /**
     * Lookup5: pallet_balances::types::AccountData<Balance>
     **/
    PalletBalancesAccountData: {
        free: "u128",
        reserved: "u128",
        frozen: "u128",
        flags: "u128",
    },
    /**
     * Lookup8: frame_support::dispatch::PerDispatchClass<sp_weights::weight_v2::Weight>
     **/
    FrameSupportDispatchPerDispatchClassWeight: {
        normal: "SpWeightsWeightV2Weight",
        operational: "SpWeightsWeightV2Weight",
        mandatory: "SpWeightsWeightV2Weight",
    },
    /**
     * Lookup9: sp_weights::weight_v2::Weight
     **/
    SpWeightsWeightV2Weight: {
        refTime: "Compact<u64>",
        proofSize: "Compact<u64>",
    },
    /**
     * Lookup14: sp_runtime::generic::digest::Digest
     **/
    SpRuntimeDigest: {
        logs: "Vec<SpRuntimeDigestDigestItem>",
    },
    /**
     * Lookup16: sp_runtime::generic::digest::DigestItem
     **/
    SpRuntimeDigestDigestItem: {
        _enum: {
            Other: "Bytes",
            __Unused1: "Null",
            __Unused2: "Null",
            __Unused3: "Null",
            Consensus: "([u8;4],Bytes)",
            Seal: "([u8;4],Bytes)",
            PreRuntime: "([u8;4],Bytes)",
            __Unused7: "Null",
            RuntimeEnvironmentUpdated: "Null",
        },
    },
    /**
     * Lookup19: frame_system::EventRecord<rococo_parachain_runtime::RuntimeEvent, primitive_types::H256>
     **/
    FrameSystemEventRecord: {
        phase: "FrameSystemPhase",
        event: "Event",
        topics: "Vec<H256>",
    },
    /**
     * Lookup21: frame_system::pallet::Event<T>
     **/
    FrameSystemEvent: {
        _enum: {
            ExtrinsicSuccess: {
                dispatchInfo: "FrameSupportDispatchDispatchInfo",
            },
            ExtrinsicFailed: {
                dispatchError: "SpRuntimeDispatchError",
                dispatchInfo: "FrameSupportDispatchDispatchInfo",
            },
            CodeUpdated: "Null",
            NewAccount: {
                account: "AccountId32",
            },
            KilledAccount: {
                account: "AccountId32",
            },
            Remarked: {
                _alias: {
                    hash_: "hash",
                },
                sender: "AccountId32",
                hash_: "H256",
            },
        },
    },
    /**
     * Lookup22: frame_support::dispatch::DispatchInfo
     **/
    FrameSupportDispatchDispatchInfo: {
        weight: "SpWeightsWeightV2Weight",
        class: "FrameSupportDispatchDispatchClass",
        paysFee: "FrameSupportDispatchPays",
    },
    /**
     * Lookup23: frame_support::dispatch::DispatchClass
     **/
    FrameSupportDispatchDispatchClass: {
        _enum: ["Normal", "Operational", "Mandatory"],
    },
    /**
     * Lookup24: frame_support::dispatch::Pays
     **/
    FrameSupportDispatchPays: {
        _enum: ["Yes", "No"],
    },
    /**
     * Lookup25: sp_runtime::DispatchError
     **/
    SpRuntimeDispatchError: {
        _enum: {
            Other: "Null",
            CannotLookup: "Null",
            BadOrigin: "Null",
            Module: "SpRuntimeModuleError",
            ConsumerRemaining: "Null",
            NoProviders: "Null",
            TooManyConsumers: "Null",
            Token: "SpRuntimeTokenError",
            Arithmetic: "SpArithmeticArithmeticError",
            Transactional: "SpRuntimeTransactionalError",
            Exhausted: "Null",
            Corruption: "Null",
            Unavailable: "Null",
        },
    },
    /**
     * Lookup26: sp_runtime::ModuleError
     **/
    SpRuntimeModuleError: {
        index: "u8",
        error: "[u8;4]",
    },
    /**
     * Lookup27: sp_runtime::TokenError
     **/
    SpRuntimeTokenError: {
        _enum: [
            "FundsUnavailable",
            "OnlyProvider",
            "BelowMinimum",
            "CannotCreate",
            "UnknownAsset",
            "Frozen",
            "Unsupported",
            "CannotCreateHold",
            "NotExpendable",
        ],
    },
    /**
     * Lookup28: sp_arithmetic::ArithmeticError
     **/
    SpArithmeticArithmeticError: {
        _enum: ["Underflow", "Overflow", "DivisionByZero"],
    },
    /**
     * Lookup29: sp_runtime::TransactionalError
     **/
    SpRuntimeTransactionalError: {
        _enum: ["LimitReached", "NoLayer"],
    },
    /**
     * Lookup30: pallet_scheduler::pallet::Event<T>
     **/
    PalletSchedulerEvent: {
        _enum: {
            Scheduled: {
                when: "u32",
                index: "u32",
            },
            Canceled: {
                when: "u32",
                index: "u32",
            },
            Dispatched: {
                task: "(u32,u32)",
                id: "Option<[u8;32]>",
                result: "Result<Null, SpRuntimeDispatchError>",
            },
            CallUnavailable: {
                task: "(u32,u32)",
                id: "Option<[u8;32]>",
            },
            PeriodicFailed: {
                task: "(u32,u32)",
                id: "Option<[u8;32]>",
            },
            PermanentlyOverweight: {
                task: "(u32,u32)",
                id: "Option<[u8;32]>",
            },
        },
    },
    /**
     * Lookup35: pallet_utility::pallet::Event
     **/
    PalletUtilityEvent: {
        _enum: {
            BatchInterrupted: {
                index: "u32",
                error: "SpRuntimeDispatchError",
            },
            BatchCompleted: "Null",
            BatchCompletedWithErrors: "Null",
            ItemCompleted: "Null",
            ItemFailed: {
                error: "SpRuntimeDispatchError",
            },
            DispatchedAs: {
                result: "Result<Null, SpRuntimeDispatchError>",
            },
        },
    },
    /**
     * Lookup36: pallet_multisig::pallet::Event<T>
     **/
    PalletMultisigEvent: {
        _enum: {
            NewMultisig: {
                approving: "AccountId32",
                multisig: "AccountId32",
                callHash: "[u8;32]",
            },
            MultisigApproval: {
                approving: "AccountId32",
                timepoint: "PalletMultisigTimepoint",
                multisig: "AccountId32",
                callHash: "[u8;32]",
            },
            MultisigExecuted: {
                approving: "AccountId32",
                timepoint: "PalletMultisigTimepoint",
                multisig: "AccountId32",
                callHash: "[u8;32]",
                result: "Result<Null, SpRuntimeDispatchError>",
            },
            MultisigCancelled: {
                cancelling: "AccountId32",
                timepoint: "PalletMultisigTimepoint",
                multisig: "AccountId32",
                callHash: "[u8;32]",
            },
        },
    },
    /**
     * Lookup37: pallet_multisig::Timepoint<BlockNumber>
     **/
    PalletMultisigTimepoint: {
        height: "u32",
        index: "u32",
    },
    /**
     * Lookup38: pallet_proxy::pallet::Event<T>
     **/
    PalletProxyEvent: {
        _enum: {
            ProxyExecuted: {
                result: "Result<Null, SpRuntimeDispatchError>",
            },
            PureCreated: {
                pure: "AccountId32",
                who: "AccountId32",
                proxyType: "RococoParachainRuntimeProxyType",
                disambiguationIndex: "u16",
            },
            Announced: {
                real: "AccountId32",
                proxy: "AccountId32",
                callHash: "H256",
            },
            ProxyAdded: {
                delegator: "AccountId32",
                delegatee: "AccountId32",
                proxyType: "RococoParachainRuntimeProxyType",
                delay: "u32",
            },
            ProxyRemoved: {
                delegator: "AccountId32",
                delegatee: "AccountId32",
                proxyType: "RococoParachainRuntimeProxyType",
                delay: "u32",
            },
        },
    },
    /**
     * Lookup39: rococo_parachain_runtime::ProxyType
     **/
    RococoParachainRuntimeProxyType: {
        _enum: ["Any", "NonTransfer", "CancelProxy", "Collator", "Governance"],
    },
    /**
     * Lookup41: pallet_preimage::pallet::Event<T>
     **/
    PalletPreimageEvent: {
        _enum: {
            Noted: {
                _alias: {
                    hash_: "hash",
                },
                hash_: "H256",
            },
            Requested: {
                _alias: {
                    hash_: "hash",
                },
                hash_: "H256",
            },
            Cleared: {
                _alias: {
                    hash_: "hash",
                },
                hash_: "H256",
            },
        },
    },
    /**
     * Lookup42: pallet_balances::pallet::Event<T, I>
     **/
    PalletBalancesEvent: {
        _enum: {
            Endowed: {
                account: "AccountId32",
                freeBalance: "u128",
            },
            DustLost: {
                account: "AccountId32",
                amount: "u128",
            },
            Transfer: {
                from: "AccountId32",
                to: "AccountId32",
                amount: "u128",
            },
            BalanceSet: {
                who: "AccountId32",
                free: "u128",
            },
            Reserved: {
                who: "AccountId32",
                amount: "u128",
            },
            Unreserved: {
                who: "AccountId32",
                amount: "u128",
            },
            ReserveRepatriated: {
                from: "AccountId32",
                to: "AccountId32",
                amount: "u128",
                destinationStatus: "FrameSupportTokensMiscBalanceStatus",
            },
            Deposit: {
                who: "AccountId32",
                amount: "u128",
            },
            Withdraw: {
                who: "AccountId32",
                amount: "u128",
            },
            Slashed: {
                who: "AccountId32",
                amount: "u128",
            },
            Minted: {
                who: "AccountId32",
                amount: "u128",
            },
            Burned: {
                who: "AccountId32",
                amount: "u128",
            },
            Suspended: {
                who: "AccountId32",
                amount: "u128",
            },
            Restored: {
                who: "AccountId32",
                amount: "u128",
            },
            Upgraded: {
                who: "AccountId32",
            },
            Issued: {
                amount: "u128",
            },
            Rescinded: {
                amount: "u128",
            },
            Locked: {
                who: "AccountId32",
                amount: "u128",
            },
            Unlocked: {
                who: "AccountId32",
                amount: "u128",
            },
            Frozen: {
                who: "AccountId32",
                amount: "u128",
            },
            Thawed: {
                who: "AccountId32",
                amount: "u128",
            },
        },
    },
    /**
     * Lookup43: frame_support::traits::tokens::misc::BalanceStatus
     **/
    FrameSupportTokensMiscBalanceStatus: {
        _enum: ["Free", "Reserved"],
    },
    /**
     * Lookup44: pallet_vesting::pallet::Event<T>
     **/
    PalletVestingEvent: {
        _enum: {
            VestingUpdated: {
                account: "AccountId32",
                unvested: "u128",
            },
            VestingCompleted: {
                account: "AccountId32",
            },
        },
    },
    /**
     * Lookup45: pallet_transaction_payment::pallet::Event<T>
     **/
    PalletTransactionPaymentEvent: {
        _enum: {
            TransactionFeePaid: {
                who: "AccountId32",
                actualFee: "u128",
                tip: "u128",
            },
        },
    },
    /**
     * Lookup46: pallet_treasury::pallet::Event<T, I>
     **/
    PalletTreasuryEvent: {
        _enum: {
            Proposed: {
                proposalIndex: "u32",
            },
            Spending: {
                budgetRemaining: "u128",
            },
            Awarded: {
                proposalIndex: "u32",
                award: "u128",
                account: "AccountId32",
            },
            Rejected: {
                proposalIndex: "u32",
                slashed: "u128",
            },
            Burnt: {
                burntFunds: "u128",
            },
            Rollover: {
                rolloverBalance: "u128",
            },
            Deposit: {
                value: "u128",
            },
            SpendApproved: {
                proposalIndex: "u32",
                amount: "u128",
                beneficiary: "AccountId32",
            },
            UpdatedInactive: {
                reactivated: "u128",
                deactivated: "u128",
            },
        },
    },
    /**
     * Lookup47: pallet_democracy::pallet::Event<T>
     **/
    PalletDemocracyEvent: {
        _enum: {
            Proposed: {
                proposalIndex: "u32",
                deposit: "u128",
            },
            Tabled: {
                proposalIndex: "u32",
                deposit: "u128",
            },
            ExternalTabled: "Null",
            Started: {
                refIndex: "u32",
                threshold: "PalletDemocracyVoteThreshold",
            },
            Passed: {
                refIndex: "u32",
            },
            NotPassed: {
                refIndex: "u32",
            },
            Cancelled: {
                refIndex: "u32",
            },
            Delegated: {
                who: "AccountId32",
                target: "AccountId32",
            },
            Undelegated: {
                account: "AccountId32",
            },
            Vetoed: {
                who: "AccountId32",
                proposalHash: "H256",
                until: "u32",
            },
            Blacklisted: {
                proposalHash: "H256",
            },
            Voted: {
                voter: "AccountId32",
                refIndex: "u32",
                vote: "PalletDemocracyVoteAccountVote",
            },
            Seconded: {
                seconder: "AccountId32",
                propIndex: "u32",
            },
            ProposalCanceled: {
                propIndex: "u32",
            },
            MetadataSet: {
                _alias: {
                    hash_: "hash",
                },
                owner: "PalletDemocracyMetadataOwner",
                hash_: "H256",
            },
            MetadataCleared: {
                _alias: {
                    hash_: "hash",
                },
                owner: "PalletDemocracyMetadataOwner",
                hash_: "H256",
            },
            MetadataTransferred: {
                _alias: {
                    hash_: "hash",
                },
                prevOwner: "PalletDemocracyMetadataOwner",
                owner: "PalletDemocracyMetadataOwner",
                hash_: "H256",
            },
        },
    },
    /**
     * Lookup48: pallet_democracy::vote_threshold::VoteThreshold
     **/
    PalletDemocracyVoteThreshold: {
        _enum: ["SuperMajorityApprove", "SuperMajorityAgainst", "SimpleMajority"],
    },
    /**
     * Lookup49: pallet_democracy::vote::AccountVote<Balance>
     **/
    PalletDemocracyVoteAccountVote: {
        _enum: {
            Standard: {
                vote: "Vote",
                balance: "u128",
            },
            Split: {
                aye: "u128",
                nay: "u128",
            },
        },
    },
    /**
     * Lookup51: pallet_democracy::types::MetadataOwner
     **/
    PalletDemocracyMetadataOwner: {
        _enum: {
            External: "Null",
            Proposal: "u32",
            Referendum: "u32",
        },
    },
    /**
     * Lookup52: pallet_collective::pallet::Event<T, I>
     **/
    PalletCollectiveEvent: {
        _enum: {
            Proposed: {
                account: "AccountId32",
                proposalIndex: "u32",
                proposalHash: "H256",
                threshold: "u32",
            },
            Voted: {
                account: "AccountId32",
                proposalHash: "H256",
                voted: "bool",
                yes: "u32",
                no: "u32",
            },
            Approved: {
                proposalHash: "H256",
            },
            Disapproved: {
                proposalHash: "H256",
            },
            Executed: {
                proposalHash: "H256",
                result: "Result<Null, SpRuntimeDispatchError>",
            },
            MemberExecuted: {
                proposalHash: "H256",
                result: "Result<Null, SpRuntimeDispatchError>",
            },
            Closed: {
                proposalHash: "H256",
                yes: "u32",
                no: "u32",
            },
        },
    },
    /**
     * Lookup54: pallet_membership::pallet::Event<T, I>
     **/
    PalletMembershipEvent: {
        _enum: [
            "MemberAdded",
            "MemberRemoved",
            "MembersSwapped",
            "MembersReset",
            "KeyChanged",
            "Dummy",
        ],
    },
    /**
     * Lookup57: pallet_bounties::pallet::Event<T, I>
     **/
    PalletBountiesEvent: {
        _enum: {
            BountyProposed: {
                index: "u32",
            },
            BountyRejected: {
                index: "u32",
                bond: "u128",
            },
            BountyBecameActive: {
                index: "u32",
            },
            BountyAwarded: {
                index: "u32",
                beneficiary: "AccountId32",
            },
            BountyClaimed: {
                index: "u32",
                payout: "u128",
                beneficiary: "AccountId32",
            },
            BountyCanceled: {
                index: "u32",
            },
            BountyExtended: {
                index: "u32",
            },
        },
    },
    /**
     * Lookup58: pallet_tips::pallet::Event<T, I>
     **/
    PalletTipsEvent: {
        _enum: {
            NewTip: {
                tipHash: "H256",
            },
            TipClosing: {
                tipHash: "H256",
            },
            TipClosed: {
                tipHash: "H256",
                who: "AccountId32",
                payout: "u128",
            },
            TipRetracted: {
                tipHash: "H256",
            },
            TipSlashed: {
                tipHash: "H256",
                finder: "AccountId32",
                deposit: "u128",
            },
        },
    },
    /**
     * Lookup59: pallet_identity::pallet::Event<T>
     **/
    PalletIdentityEvent: {
        _enum: {
            IdentitySet: {
                who: "AccountId32",
            },
            IdentityCleared: {
                who: "AccountId32",
                deposit: "u128",
            },
            IdentityKilled: {
                who: "AccountId32",
                deposit: "u128",
            },
            JudgementRequested: {
                who: "AccountId32",
                registrarIndex: "u32",
            },
            JudgementUnrequested: {
                who: "AccountId32",
                registrarIndex: "u32",
            },
            JudgementGiven: {
                target: "AccountId32",
                registrarIndex: "u32",
            },
            RegistrarAdded: {
                registrarIndex: "u32",
            },
            SubIdentityAdded: {
                sub: "AccountId32",
                main: "AccountId32",
                deposit: "u128",
            },
            SubIdentityRemoved: {
                sub: "AccountId32",
                main: "AccountId32",
                deposit: "u128",
            },
            SubIdentityRevoked: {
                sub: "AccountId32",
                main: "AccountId32",
                deposit: "u128",
            },
        },
    },
    /**
     * Lookup60: cumulus_pallet_parachain_system::pallet::Event<T>
     **/
    CumulusPalletParachainSystemEvent: {
        _enum: {
            ValidationFunctionStored: "Null",
            ValidationFunctionApplied: {
                relayChainBlockNum: "u32",
            },
            ValidationFunctionDiscarded: "Null",
            UpgradeAuthorized: {
                codeHash: "H256",
            },
            DownwardMessagesReceived: {
                count: "u32",
            },
            DownwardMessagesProcessed: {
                weightUsed: "SpWeightsWeightV2Weight",
                dmqHead: "H256",
            },
            UpwardMessageSent: {
                messageHash: "Option<[u8;32]>",
            },
        },
    },
    /**
     * Lookup61: pallet_session::pallet::Event
     **/
    PalletSessionEvent: {
        _enum: {
            NewSession: {
                sessionIndex: "u32",
            },
        },
    },
    /**
     * Lookup62: pallet_parachain_staking::pallet::Event<T>
     **/
    PalletParachainStakingEvent: {
        _enum: {
            NewRound: {
                startingBlock: "u32",
                round: "u32",
                selectedCollatorsNumber: "u32",
                totalBalance: "u128",
            },
            JoinedCollatorCandidates: {
                account: "AccountId32",
                amountLocked: "u128",
                newTotalAmtLocked: "u128",
            },
            CollatorChosen: {
                round: "u32",
                collatorAccount: "AccountId32",
                totalExposedAmount: "u128",
            },
            CandidateBondLessRequested: {
                candidate: "AccountId32",
                amountToDecrease: "u128",
                executeRound: "u32",
            },
            CandidateBondedMore: {
                candidate: "AccountId32",
                amount: "u128",
                newTotalBond: "u128",
            },
            CandidateBondedLess: {
                candidate: "AccountId32",
                amount: "u128",
                newBond: "u128",
            },
            CandidateWentOffline: {
                candidate: "AccountId32",
            },
            CandidateBackOnline: {
                candidate: "AccountId32",
            },
            CandidateScheduledExit: {
                exitAllowedRound: "u32",
                candidate: "AccountId32",
                scheduledExit: "u32",
            },
            CancelledCandidateExit: {
                candidate: "AccountId32",
            },
            CancelledCandidateBondLess: {
                candidate: "AccountId32",
                amount: "u128",
                executeRound: "u32",
            },
            CandidateLeft: {
                exCandidate: "AccountId32",
                unlockedAmount: "u128",
                newTotalAmtLocked: "u128",
            },
            DelegationDecreaseScheduled: {
                delegator: "AccountId32",
                candidate: "AccountId32",
                amountToDecrease: "u128",
                executeRound: "u32",
            },
            DelegationIncreased: {
                delegator: "AccountId32",
                candidate: "AccountId32",
                amount: "u128",
                inTop: "bool",
            },
            DelegationDecreased: {
                delegator: "AccountId32",
                candidate: "AccountId32",
                amount: "u128",
                inTop: "bool",
            },
            DelegatorExitScheduled: {
                round: "u32",
                delegator: "AccountId32",
                scheduledExit: "u32",
            },
            DelegationRevocationScheduled: {
                round: "u32",
                delegator: "AccountId32",
                candidate: "AccountId32",
                scheduledExit: "u32",
            },
            DelegatorLeft: {
                delegator: "AccountId32",
                unstakedAmount: "u128",
            },
            DelegationRevoked: {
                delegator: "AccountId32",
                candidate: "AccountId32",
                unstakedAmount: "u128",
            },
            DelegationKicked: {
                delegator: "AccountId32",
                candidate: "AccountId32",
                unstakedAmount: "u128",
            },
            DelegatorExitCancelled: {
                delegator: "AccountId32",
            },
            CancelledDelegationRequest: {
                delegator: "AccountId32",
                cancelledRequest:
                    "PalletParachainStakingDelegationRequestsCancelledScheduledRequest",
                collator: "AccountId32",
            },
            Delegation: {
                delegator: "AccountId32",
                lockedAmount: "u128",
                candidate: "AccountId32",
                delegatorPosition: "PalletParachainStakingDelegatorAdded",
                autoCompound: "Percent",
            },
            DelegatorLeftCandidate: {
                delegator: "AccountId32",
                candidate: "AccountId32",
                unstakedAmount: "u128",
                totalCandidateStaked: "u128",
            },
            Rewarded: {
                account: "AccountId32",
                rewards: "u128",
            },
            ReservedForParachainBond: {
                account: "AccountId32",
                value: "u128",
            },
            ParachainBondAccountSet: {
                _alias: {
                    new_: "new",
                },
                old: "AccountId32",
                new_: "AccountId32",
            },
            ParachainBondReservePercentSet: {
                _alias: {
                    new_: "new",
                },
                old: "Percent",
                new_: "Percent",
            },
            InflationSet: {
                annualMin: "Perbill",
                annualIdeal: "Perbill",
                annualMax: "Perbill",
                roundMin: "Perbill",
                roundIdeal: "Perbill",
                roundMax: "Perbill",
            },
            StakeExpectationsSet: {
                expectMin: "u128",
                expectIdeal: "u128",
                expectMax: "u128",
            },
            TotalSelectedSet: {
                _alias: {
                    new_: "new",
                },
                old: "u32",
                new_: "u32",
            },
            CollatorCommissionSet: {
                _alias: {
                    new_: "new",
                },
                old: "Perbill",
                new_: "Perbill",
            },
            BlocksPerRoundSet: {
                _alias: {
                    new_: "new",
                },
                currentRound: "u32",
                firstBlock: "u32",
                old: "u32",
                new_: "u32",
                newPerRoundInflationMin: "Perbill",
                newPerRoundInflationIdeal: "Perbill",
                newPerRoundInflationMax: "Perbill",
            },
            CandidateWhiteListAdded: {
                candidate: "AccountId32",
            },
            CandidateWhiteListRemoved: {
                candidate: "AccountId32",
            },
            AutoCompoundSet: {
                candidate: "AccountId32",
                delegator: "AccountId32",
                value: "Percent",
            },
            Compounded: {
                candidate: "AccountId32",
                delegator: "AccountId32",
                amount: "u128",
            },
        },
    },
    /**
     * Lookup63: pallet_parachain_staking::delegation_requests::CancelledScheduledRequest<Balance>
     **/
    PalletParachainStakingDelegationRequestsCancelledScheduledRequest: {
        whenExecutable: "u32",
        action: "PalletParachainStakingDelegationRequestsDelegationAction",
    },
    /**
     * Lookup64: pallet_parachain_staking::delegation_requests::DelegationAction<Balance>
     **/
    PalletParachainStakingDelegationRequestsDelegationAction: {
        _enum: {
            Revoke: "u128",
            Decrease: "u128",
        },
    },
    /**
     * Lookup65: pallet_parachain_staking::types::DelegatorAdded<B>
     **/
    PalletParachainStakingDelegatorAdded: {
        _enum: {
            AddedToTop: {
                newTotal: "u128",
            },
            AddedToBottom: "Null",
        },
    },
    /**
     * Lookup68: cumulus_pallet_xcmp_queue::pallet::Event<T>
     **/
    CumulusPalletXcmpQueueEvent: {
        _enum: {
            Success: {
                messageHash: "Option<[u8;32]>",
                weight: "SpWeightsWeightV2Weight",
            },
            Fail: {
                messageHash: "Option<[u8;32]>",
                error: "XcmV3TraitsError",
                weight: "SpWeightsWeightV2Weight",
            },
            BadVersion: {
                messageHash: "Option<[u8;32]>",
            },
            BadFormat: {
                messageHash: "Option<[u8;32]>",
            },
            XcmpMessageSent: {
                messageHash: "Option<[u8;32]>",
            },
            OverweightEnqueued: {
                sender: "u32",
                sentAt: "u32",
                index: "u64",
                required: "SpWeightsWeightV2Weight",
            },
            OverweightServiced: {
                index: "u64",
                used: "SpWeightsWeightV2Weight",
            },
        },
    },
    /**
     * Lookup69: xcm::v3::traits::Error
     **/
    XcmV3TraitsError: {
        _enum: {
            Overflow: "Null",
            Unimplemented: "Null",
            UntrustedReserveLocation: "Null",
            UntrustedTeleportLocation: "Null",
            LocationFull: "Null",
            LocationNotInvertible: "Null",
            BadOrigin: "Null",
            InvalidLocation: "Null",
            AssetNotFound: "Null",
            FailedToTransactAsset: "Null",
            NotWithdrawable: "Null",
            LocationCannotHold: "Null",
            ExceedsMaxMessageSize: "Null",
            DestinationUnsupported: "Null",
            Transport: "Null",
            Unroutable: "Null",
            UnknownClaim: "Null",
            FailedToDecode: "Null",
            MaxWeightInvalid: "Null",
            NotHoldingFees: "Null",
            TooExpensive: "Null",
            Trap: "u64",
            ExpectationFalse: "Null",
            PalletNotFound: "Null",
            NameMismatch: "Null",
            VersionIncompatible: "Null",
            HoldingWouldOverflow: "Null",
            ExportError: "Null",
            ReanchorFailed: "Null",
            NoDeal: "Null",
            FeesNotMet: "Null",
            LockError: "Null",
            NoPermission: "Null",
            Unanchored: "Null",
            NotDepositable: "Null",
            UnhandledXcmVersion: "Null",
            WeightLimitReached: "SpWeightsWeightV2Weight",
            Barrier: "Null",
            WeightNotComputable: "Null",
            ExceedsStackLimit: "Null",
        },
    },
    /**
     * Lookup71: pallet_xcm::pallet::Event<T>
     **/
    PalletXcmEvent: {
        _enum: {
            Attempted: "XcmV3TraitsOutcome",
            Sent: "(XcmV3MultiLocation,XcmV3MultiLocation,XcmV3Xcm)",
            UnexpectedResponse: "(XcmV3MultiLocation,u64)",
            ResponseReady: "(u64,XcmV3Response)",
            Notified: "(u64,u8,u8)",
            NotifyOverweight: "(u64,u8,u8,SpWeightsWeightV2Weight,SpWeightsWeightV2Weight)",
            NotifyDispatchError: "(u64,u8,u8)",
            NotifyDecodeFailed: "(u64,u8,u8)",
            InvalidResponder: "(XcmV3MultiLocation,u64,Option<XcmV3MultiLocation>)",
            InvalidResponderVersion: "(XcmV3MultiLocation,u64)",
            ResponseTaken: "u64",
            AssetsTrapped: "(H256,XcmV3MultiLocation,XcmVersionedMultiAssets)",
            VersionChangeNotified: "(XcmV3MultiLocation,u32,XcmV3MultiassetMultiAssets)",
            SupportedVersionChanged: "(XcmV3MultiLocation,u32)",
            NotifyTargetSendFail: "(XcmV3MultiLocation,u64,XcmV3TraitsError)",
            NotifyTargetMigrationFail: "(XcmVersionedMultiLocation,u64)",
            InvalidQuerierVersion: "(XcmV3MultiLocation,u64)",
            InvalidQuerier:
                "(XcmV3MultiLocation,u64,XcmV3MultiLocation,Option<XcmV3MultiLocation>)",
            VersionNotifyStarted: "(XcmV3MultiLocation,XcmV3MultiassetMultiAssets)",
            VersionNotifyRequested: "(XcmV3MultiLocation,XcmV3MultiassetMultiAssets)",
            VersionNotifyUnrequested: "(XcmV3MultiLocation,XcmV3MultiassetMultiAssets)",
            FeesPaid: "(XcmV3MultiLocation,XcmV3MultiassetMultiAssets)",
            AssetsClaimed: "(H256,XcmV3MultiLocation,XcmVersionedMultiAssets)",
        },
    },
    /**
     * Lookup72: xcm::v3::traits::Outcome
     **/
    XcmV3TraitsOutcome: {
        _enum: {
            Complete: "SpWeightsWeightV2Weight",
            Incomplete: "(SpWeightsWeightV2Weight,XcmV3TraitsError)",
            Error: "XcmV3TraitsError",
        },
    },
    /**
     * Lookup73: xcm::v3::multilocation::MultiLocation
     **/
    XcmV3MultiLocation: {
        parents: "u8",
        interior: "XcmV3Junctions",
    },
    /**
     * Lookup74: xcm::v3::junctions::Junctions
     **/
    XcmV3Junctions: {
        _enum: {
            Here: "Null",
            X1: "XcmV3Junction",
            X2: "(XcmV3Junction,XcmV3Junction)",
            X3: "(XcmV3Junction,XcmV3Junction,XcmV3Junction)",
            X4: "(XcmV3Junction,XcmV3Junction,XcmV3Junction,XcmV3Junction)",
            X5: "(XcmV3Junction,XcmV3Junction,XcmV3Junction,XcmV3Junction,XcmV3Junction)",
            X6: "(XcmV3Junction,XcmV3Junction,XcmV3Junction,XcmV3Junction,XcmV3Junction,XcmV3Junction)",
            X7: "(XcmV3Junction,XcmV3Junction,XcmV3Junction,XcmV3Junction,XcmV3Junction,XcmV3Junction,XcmV3Junction)",
            X8: "(XcmV3Junction,XcmV3Junction,XcmV3Junction,XcmV3Junction,XcmV3Junction,XcmV3Junction,XcmV3Junction,XcmV3Junction)",
        },
    },
    /**
     * Lookup75: xcm::v3::junction::Junction
     **/
    XcmV3Junction: {
        _enum: {
            Parachain: "Compact<u32>",
            AccountId32: {
                network: "Option<XcmV3JunctionNetworkId>",
                id: "[u8;32]",
            },
            AccountIndex64: {
                network: "Option<XcmV3JunctionNetworkId>",
                index: "Compact<u64>",
            },
            AccountKey20: {
                network: "Option<XcmV3JunctionNetworkId>",
                key: "[u8;20]",
            },
            PalletInstance: "u8",
            GeneralIndex: "Compact<u128>",
            GeneralKey: {
                length: "u8",
                data: "[u8;32]",
            },
            OnlyChild: "Null",
            Plurality: {
                id: "XcmV3JunctionBodyId",
                part: "XcmV3JunctionBodyPart",
            },
            GlobalConsensus: "XcmV3JunctionNetworkId",
        },
    },
    /**
     * Lookup78: xcm::v3::junction::NetworkId
     **/
    XcmV3JunctionNetworkId: {
        _enum: {
            ByGenesis: "[u8;32]",
            ByFork: {
                blockNumber: "u64",
                blockHash: "[u8;32]",
            },
            Polkadot: "Null",
            Kusama: "Null",
            Westend: "Null",
            Rococo: "Null",
            Wococo: "Null",
            Ethereum: {
                chainId: "Compact<u64>",
            },
            BitcoinCore: "Null",
            BitcoinCash: "Null",
        },
    },
    /**
     * Lookup81: xcm::v3::junction::BodyId
     **/
    XcmV3JunctionBodyId: {
        _enum: {
            Unit: "Null",
            Moniker: "[u8;4]",
            Index: "Compact<u32>",
            Executive: "Null",
            Technical: "Null",
            Legislative: "Null",
            Judicial: "Null",
            Defense: "Null",
            Administration: "Null",
            Treasury: "Null",
        },
    },
    /**
     * Lookup82: xcm::v3::junction::BodyPart
     **/
    XcmV3JunctionBodyPart: {
        _enum: {
            Voice: "Null",
            Members: {
                count: "Compact<u32>",
            },
            Fraction: {
                nom: "Compact<u32>",
                denom: "Compact<u32>",
            },
            AtLeastProportion: {
                nom: "Compact<u32>",
                denom: "Compact<u32>",
            },
            MoreThanProportion: {
                nom: "Compact<u32>",
                denom: "Compact<u32>",
            },
        },
    },
    /**
     * Lookup83: xcm::v3::Xcm<Call>
     **/
    XcmV3Xcm: "Vec<XcmV3Instruction>",
    /**
     * Lookup85: xcm::v3::Instruction<Call>
     **/
    XcmV3Instruction: {
        _enum: {
            WithdrawAsset: "XcmV3MultiassetMultiAssets",
            ReserveAssetDeposited: "XcmV3MultiassetMultiAssets",
            ReceiveTeleportedAsset: "XcmV3MultiassetMultiAssets",
            QueryResponse: {
                queryId: "Compact<u64>",
                response: "XcmV3Response",
                maxWeight: "SpWeightsWeightV2Weight",
                querier: "Option<XcmV3MultiLocation>",
            },
            TransferAsset: {
                assets: "XcmV3MultiassetMultiAssets",
                beneficiary: "XcmV3MultiLocation",
            },
            TransferReserveAsset: {
                assets: "XcmV3MultiassetMultiAssets",
                dest: "XcmV3MultiLocation",
                xcm: "XcmV3Xcm",
            },
            Transact: {
                originKind: "XcmV2OriginKind",
                requireWeightAtMost: "SpWeightsWeightV2Weight",
                call: "XcmDoubleEncoded",
            },
            HrmpNewChannelOpenRequest: {
                sender: "Compact<u32>",
                maxMessageSize: "Compact<u32>",
                maxCapacity: "Compact<u32>",
            },
            HrmpChannelAccepted: {
                recipient: "Compact<u32>",
            },
            HrmpChannelClosing: {
                initiator: "Compact<u32>",
                sender: "Compact<u32>",
                recipient: "Compact<u32>",
            },
            ClearOrigin: "Null",
            DescendOrigin: "XcmV3Junctions",
            ReportError: "XcmV3QueryResponseInfo",
            DepositAsset: {
                assets: "XcmV3MultiassetMultiAssetFilter",
                beneficiary: "XcmV3MultiLocation",
            },
            DepositReserveAsset: {
                assets: "XcmV3MultiassetMultiAssetFilter",
                dest: "XcmV3MultiLocation",
                xcm: "XcmV3Xcm",
            },
            ExchangeAsset: {
                give: "XcmV3MultiassetMultiAssetFilter",
                want: "XcmV3MultiassetMultiAssets",
                maximal: "bool",
            },
            InitiateReserveWithdraw: {
                assets: "XcmV3MultiassetMultiAssetFilter",
                reserve: "XcmV3MultiLocation",
                xcm: "XcmV3Xcm",
            },
            InitiateTeleport: {
                assets: "XcmV3MultiassetMultiAssetFilter",
                dest: "XcmV3MultiLocation",
                xcm: "XcmV3Xcm",
            },
            ReportHolding: {
                responseInfo: "XcmV3QueryResponseInfo",
                assets: "XcmV3MultiassetMultiAssetFilter",
            },
            BuyExecution: {
                fees: "XcmV3MultiAsset",
                weightLimit: "XcmV3WeightLimit",
            },
            RefundSurplus: "Null",
            SetErrorHandler: "XcmV3Xcm",
            SetAppendix: "XcmV3Xcm",
            ClearError: "Null",
            ClaimAsset: {
                assets: "XcmV3MultiassetMultiAssets",
                ticket: "XcmV3MultiLocation",
            },
            Trap: "Compact<u64>",
            SubscribeVersion: {
                queryId: "Compact<u64>",
                maxResponseWeight: "SpWeightsWeightV2Weight",
            },
            UnsubscribeVersion: "Null",
            BurnAsset: "XcmV3MultiassetMultiAssets",
            ExpectAsset: "XcmV3MultiassetMultiAssets",
            ExpectOrigin: "Option<XcmV3MultiLocation>",
            ExpectError: "Option<(u32,XcmV3TraitsError)>",
            ExpectTransactStatus: "XcmV3MaybeErrorCode",
            QueryPallet: {
                moduleName: "Bytes",
                responseInfo: "XcmV3QueryResponseInfo",
            },
            ExpectPallet: {
                index: "Compact<u32>",
                name: "Bytes",
                moduleName: "Bytes",
                crateMajor: "Compact<u32>",
                minCrateMinor: "Compact<u32>",
            },
            ReportTransactStatus: "XcmV3QueryResponseInfo",
            ClearTransactStatus: "Null",
            UniversalOrigin: "XcmV3Junction",
            ExportMessage: {
                network: "XcmV3JunctionNetworkId",
                destination: "XcmV3Junctions",
                xcm: "XcmV3Xcm",
            },
            LockAsset: {
                asset: "XcmV3MultiAsset",
                unlocker: "XcmV3MultiLocation",
            },
            UnlockAsset: {
                asset: "XcmV3MultiAsset",
                target: "XcmV3MultiLocation",
            },
            NoteUnlockable: {
                asset: "XcmV3MultiAsset",
                owner: "XcmV3MultiLocation",
            },
            RequestUnlock: {
                asset: "XcmV3MultiAsset",
                locker: "XcmV3MultiLocation",
            },
            SetFeesMode: {
                jitWithdraw: "bool",
            },
            SetTopic: "[u8;32]",
            ClearTopic: "Null",
            AliasOrigin: "XcmV3MultiLocation",
            UnpaidExecution: {
                weightLimit: "XcmV3WeightLimit",
                checkOrigin: "Option<XcmV3MultiLocation>",
            },
        },
    },
    /**
     * Lookup86: xcm::v3::multiasset::MultiAssets
     **/
    XcmV3MultiassetMultiAssets: "Vec<XcmV3MultiAsset>",
    /**
     * Lookup88: xcm::v3::multiasset::MultiAsset
     **/
    XcmV3MultiAsset: {
        id: "XcmV3MultiassetAssetId",
        fun: "XcmV3MultiassetFungibility",
    },
    /**
     * Lookup89: xcm::v3::multiasset::AssetId
     **/
    XcmV3MultiassetAssetId: {
        _enum: {
            Concrete: "XcmV3MultiLocation",
            Abstract: "[u8;32]",
        },
    },
    /**
     * Lookup90: xcm::v3::multiasset::Fungibility
     **/
    XcmV3MultiassetFungibility: {
        _enum: {
            Fungible: "Compact<u128>",
            NonFungible: "XcmV3MultiassetAssetInstance",
        },
    },
    /**
     * Lookup91: xcm::v3::multiasset::AssetInstance
     **/
    XcmV3MultiassetAssetInstance: {
        _enum: {
            Undefined: "Null",
            Index: "Compact<u128>",
            Array4: "[u8;4]",
            Array8: "[u8;8]",
            Array16: "[u8;16]",
            Array32: "[u8;32]",
        },
    },
    /**
     * Lookup94: xcm::v3::Response
     **/
    XcmV3Response: {
        _enum: {
            Null: "Null",
            Assets: "XcmV3MultiassetMultiAssets",
            ExecutionResult: "Option<(u32,XcmV3TraitsError)>",
            Version: "u32",
            PalletsInfo: "Vec<XcmV3PalletInfo>",
            DispatchResult: "XcmV3MaybeErrorCode",
        },
    },
    /**
     * Lookup98: xcm::v3::PalletInfo
     **/
    XcmV3PalletInfo: {
        index: "Compact<u32>",
        name: "Bytes",
        moduleName: "Bytes",
        major: "Compact<u32>",
        minor: "Compact<u32>",
        patch: "Compact<u32>",
    },
    /**
     * Lookup101: xcm::v3::MaybeErrorCode
     **/
    XcmV3MaybeErrorCode: {
        _enum: {
            Success: "Null",
            Error: "Bytes",
            TruncatedError: "Bytes",
        },
    },
    /**
     * Lookup104: xcm::v2::OriginKind
     **/
    XcmV2OriginKind: {
        _enum: ["Native", "SovereignAccount", "Superuser", "Xcm"],
    },
    /**
     * Lookup105: xcm::double_encoded::DoubleEncoded<T>
     **/
    XcmDoubleEncoded: {
        encoded: "Bytes",
    },
    /**
     * Lookup106: xcm::v3::QueryResponseInfo
     **/
    XcmV3QueryResponseInfo: {
        destination: "XcmV3MultiLocation",
        queryId: "Compact<u64>",
        maxWeight: "SpWeightsWeightV2Weight",
    },
    /**
     * Lookup107: xcm::v3::multiasset::MultiAssetFilter
     **/
    XcmV3MultiassetMultiAssetFilter: {
        _enum: {
            Definite: "XcmV3MultiassetMultiAssets",
            Wild: "XcmV3MultiassetWildMultiAsset",
        },
    },
    /**
     * Lookup108: xcm::v3::multiasset::WildMultiAsset
     **/
    XcmV3MultiassetWildMultiAsset: {
        _enum: {
            All: "Null",
            AllOf: {
                id: "XcmV3MultiassetAssetId",
                fun: "XcmV3MultiassetWildFungibility",
            },
            AllCounted: "Compact<u32>",
            AllOfCounted: {
                id: "XcmV3MultiassetAssetId",
                fun: "XcmV3MultiassetWildFungibility",
                count: "Compact<u32>",
            },
        },
    },
    /**
     * Lookup109: xcm::v3::multiasset::WildFungibility
     **/
    XcmV3MultiassetWildFungibility: {
        _enum: ["Fungible", "NonFungible"],
    },
    /**
     * Lookup110: xcm::v3::WeightLimit
     **/
    XcmV3WeightLimit: {
        _enum: {
            Unlimited: "Null",
            Limited: "SpWeightsWeightV2Weight",
        },
    },
    /**
     * Lookup111: xcm::VersionedMultiAssets
     **/
    XcmVersionedMultiAssets: {
        _enum: {
            __Unused0: "Null",
            V2: "XcmV2MultiassetMultiAssets",
            __Unused2: "Null",
            V3: "XcmV3MultiassetMultiAssets",
        },
    },
    /**
     * Lookup112: xcm::v2::multiasset::MultiAssets
     **/
    XcmV2MultiassetMultiAssets: "Vec<XcmV2MultiAsset>",
    /**
     * Lookup114: xcm::v2::multiasset::MultiAsset
     **/
    XcmV2MultiAsset: {
        id: "XcmV2MultiassetAssetId",
        fun: "XcmV2MultiassetFungibility",
    },
    /**
     * Lookup115: xcm::v2::multiasset::AssetId
     **/
    XcmV2MultiassetAssetId: {
        _enum: {
            Concrete: "XcmV2MultiLocation",
            Abstract: "Bytes",
        },
    },
    /**
     * Lookup116: xcm::v2::multilocation::MultiLocation
     **/
    XcmV2MultiLocation: {
        parents: "u8",
        interior: "XcmV2MultilocationJunctions",
    },
    /**
     * Lookup117: xcm::v2::multilocation::Junctions
     **/
    XcmV2MultilocationJunctions: {
        _enum: {
            Here: "Null",
            X1: "XcmV2Junction",
            X2: "(XcmV2Junction,XcmV2Junction)",
            X3: "(XcmV2Junction,XcmV2Junction,XcmV2Junction)",
            X4: "(XcmV2Junction,XcmV2Junction,XcmV2Junction,XcmV2Junction)",
            X5: "(XcmV2Junction,XcmV2Junction,XcmV2Junction,XcmV2Junction,XcmV2Junction)",
            X6: "(XcmV2Junction,XcmV2Junction,XcmV2Junction,XcmV2Junction,XcmV2Junction,XcmV2Junction)",
            X7: "(XcmV2Junction,XcmV2Junction,XcmV2Junction,XcmV2Junction,XcmV2Junction,XcmV2Junction,XcmV2Junction)",
            X8: "(XcmV2Junction,XcmV2Junction,XcmV2Junction,XcmV2Junction,XcmV2Junction,XcmV2Junction,XcmV2Junction,XcmV2Junction)",
        },
    },
    /**
     * Lookup118: xcm::v2::junction::Junction
     **/
    XcmV2Junction: {
        _enum: {
            Parachain: "Compact<u32>",
            AccountId32: {
                network: "XcmV2NetworkId",
                id: "[u8;32]",
            },
            AccountIndex64: {
                network: "XcmV2NetworkId",
                index: "Compact<u64>",
            },
            AccountKey20: {
                network: "XcmV2NetworkId",
                key: "[u8;20]",
            },
            PalletInstance: "u8",
            GeneralIndex: "Compact<u128>",
            GeneralKey: "Bytes",
            OnlyChild: "Null",
            Plurality: {
                id: "XcmV2BodyId",
                part: "XcmV2BodyPart",
            },
        },
    },
    /**
     * Lookup119: xcm::v2::NetworkId
     **/
    XcmV2NetworkId: {
        _enum: {
            Any: "Null",
            Named: "Bytes",
            Polkadot: "Null",
            Kusama: "Null",
        },
    },
    /**
     * Lookup121: xcm::v2::BodyId
     **/
    XcmV2BodyId: {
        _enum: {
            Unit: "Null",
            Named: "Bytes",
            Index: "Compact<u32>",
            Executive: "Null",
            Technical: "Null",
            Legislative: "Null",
            Judicial: "Null",
            Defense: "Null",
            Administration: "Null",
            Treasury: "Null",
        },
    },
    /**
     * Lookup122: xcm::v2::BodyPart
     **/
    XcmV2BodyPart: {
        _enum: {
            Voice: "Null",
            Members: {
                count: "Compact<u32>",
            },
            Fraction: {
                nom: "Compact<u32>",
                denom: "Compact<u32>",
            },
            AtLeastProportion: {
                nom: "Compact<u32>",
                denom: "Compact<u32>",
            },
            MoreThanProportion: {
                nom: "Compact<u32>",
                denom: "Compact<u32>",
            },
        },
    },
    /**
     * Lookup123: xcm::v2::multiasset::Fungibility
     **/
    XcmV2MultiassetFungibility: {
        _enum: {
            Fungible: "Compact<u128>",
            NonFungible: "XcmV2MultiassetAssetInstance",
        },
    },
    /**
     * Lookup124: xcm::v2::multiasset::AssetInstance
     **/
    XcmV2MultiassetAssetInstance: {
        _enum: {
            Undefined: "Null",
            Index: "Compact<u128>",
            Array4: "[u8;4]",
            Array8: "[u8;8]",
            Array16: "[u8;16]",
            Array32: "[u8;32]",
            Blob: "Bytes",
        },
    },
    /**
     * Lookup125: xcm::VersionedMultiLocation
     **/
    XcmVersionedMultiLocation: {
        _enum: {
            __Unused0: "Null",
            V2: "XcmV2MultiLocation",
            __Unused2: "Null",
            V3: "XcmV3MultiLocation",
        },
    },
    /**
     * Lookup126: cumulus_pallet_xcm::pallet::Event<T>
     **/
    CumulusPalletXcmEvent: {
        _enum: {
            InvalidFormat: "[u8;32]",
            UnsupportedVersion: "[u8;32]",
            ExecutedDownward: "([u8;32],XcmV3TraitsOutcome)",
        },
    },
    /**
     * Lookup127: cumulus_pallet_dmp_queue::pallet::Event<T>
     **/
    CumulusPalletDmpQueueEvent: {
        _enum: {
            InvalidFormat: {
                messageId: "[u8;32]",
            },
            UnsupportedVersion: {
                messageId: "[u8;32]",
            },
            ExecutedDownward: {
                messageId: "[u8;32]",
                outcome: "XcmV3TraitsOutcome",
            },
            WeightExhausted: {
                messageId: "[u8;32]",
                remainingWeight: "SpWeightsWeightV2Weight",
                requiredWeight: "SpWeightsWeightV2Weight",
            },
            OverweightEnqueued: {
                messageId: "[u8;32]",
                overweightIndex: "u64",
                requiredWeight: "SpWeightsWeightV2Weight",
            },
            OverweightServiced: {
                overweightIndex: "u64",
                weightUsed: "SpWeightsWeightV2Weight",
            },
            MaxMessagesExhausted: {
                messageId: "[u8;32]",
            },
        },
    },
    /**
     * Lookup128: orml_xtokens::module::Event<T>
     **/
    OrmlXtokensModuleEvent: {
        _enum: {
            TransferredMultiAssets: {
                sender: "AccountId32",
                assets: "XcmV3MultiassetMultiAssets",
                fee: "XcmV3MultiAsset",
                dest: "XcmV3MultiLocation",
            },
        },
    },
    /**
     * Lookup129: orml_tokens::module::Event<T>
     **/
    OrmlTokensModuleEvent: {
        _enum: {
            Endowed: {
                currencyId: "u128",
                who: "AccountId32",
                amount: "u128",
            },
            DustLost: {
                currencyId: "u128",
                who: "AccountId32",
                amount: "u128",
            },
            Transfer: {
                currencyId: "u128",
                from: "AccountId32",
                to: "AccountId32",
                amount: "u128",
            },
            Reserved: {
                currencyId: "u128",
                who: "AccountId32",
                amount: "u128",
            },
            Unreserved: {
                currencyId: "u128",
                who: "AccountId32",
                amount: "u128",
            },
            ReserveRepatriated: {
                currencyId: "u128",
                from: "AccountId32",
                to: "AccountId32",
                amount: "u128",
                status: "FrameSupportTokensMiscBalanceStatus",
            },
            BalanceSet: {
                currencyId: "u128",
                who: "AccountId32",
                free: "u128",
                reserved: "u128",
            },
            TotalIssuanceSet: {
                currencyId: "u128",
                amount: "u128",
            },
            Withdrawn: {
                currencyId: "u128",
                who: "AccountId32",
                amount: "u128",
            },
            Slashed: {
                currencyId: "u128",
                who: "AccountId32",
                freeAmount: "u128",
                reservedAmount: "u128",
            },
            Deposited: {
                currencyId: "u128",
                who: "AccountId32",
                amount: "u128",
            },
            LockSet: {
                lockId: "[u8;8]",
                currencyId: "u128",
                who: "AccountId32",
                amount: "u128",
            },
            LockRemoved: {
                lockId: "[u8;8]",
                currencyId: "u128",
                who: "AccountId32",
            },
            Locked: {
                currencyId: "u128",
                who: "AccountId32",
                amount: "u128",
            },
            Unlocked: {
                currencyId: "u128",
                who: "AccountId32",
                amount: "u128",
            },
        },
    },
    /**
     * Lookup130: pallet_bridge::pallet::Event<T>
     **/
    PalletBridgeEvent: {
        _enum: {
            RelayerThresholdChanged: "u32",
            ChainWhitelisted: "u8",
            RelayerAdded: "AccountId32",
            RelayerRemoved: "AccountId32",
            FungibleTransfer: "(u8,u64,[u8;32],u128,Bytes)",
            NonFungibleTransfer: "(u8,u64,[u8;32],Bytes,Bytes,Bytes)",
            GenericTransfer: "(u8,u64,[u8;32],Bytes)",
            VoteFor: "(u8,u64,AccountId32)",
            VoteAgainst: "(u8,u64,AccountId32)",
            ProposalApproved: "(u8,u64)",
            ProposalRejected: "(u8,u64)",
            ProposalSucceeded: "(u8,u64)",
            ProposalFailed: "(u8,u64)",
            FeeUpdated: {
                destId: "u8",
                fee: "u128",
            },
        },
    },
    /**
     * Lookup131: pallet_bridge_transfer::pallet::Event<T>
     **/
    PalletBridgeTransferEvent: {
        _enum: {
            MaximumIssuanceChanged: {
                oldValue: "u128",
            },
            NativeTokenMinted: {
                to: "AccountId32",
                amount: "u128",
            },
        },
    },
    /**
     * Lookup132: pallet_drop3::pallet::Event<T>
     **/
    PalletDrop3Event: {
        _enum: {
            AdminChanged: {
                oldAdmin: "Option<AccountId32>",
            },
            BalanceSlashed: {
                who: "AccountId32",
                amount: "u128",
            },
            RewardPoolApproved: {
                id: "u64",
            },
            RewardPoolRejected: {
                id: "u64",
            },
            RewardPoolStarted: {
                id: "u64",
            },
            RewardPoolStopped: {
                id: "u64",
            },
            RewardPoolRemoved: {
                id: "u64",
                name: "Bytes",
                owner: "AccountId32",
            },
            RewardPoolProposed: {
                id: "u64",
                name: "Bytes",
                owner: "AccountId32",
            },
            RewardSent: {
                to: "AccountId32",
                amount: "u128",
            },
        },
    },
    /**
     * Lookup134: pallet_extrinsic_filter::pallet::Event<T>
     **/
    PalletExtrinsicFilterEvent: {
        _enum: {
            ModeSet: {
                newMode: "PalletExtrinsicFilterOperationalMode",
            },
            ExtrinsicsBlocked: {
                palletNameBytes: "Bytes",
                functionNameBytes: "Option<Bytes>",
            },
            ExtrinsicsUnblocked: {
                palletNameBytes: "Bytes",
                functionNameBytes: "Option<Bytes>",
            },
        },
    },
    /**
     * Lookup135: pallet_extrinsic_filter::OperationalMode
     **/
    PalletExtrinsicFilterOperationalMode: {
        _enum: ["Normal", "Safe", "Test"],
    },
    /**
     * Lookup137: pallet_identity_management::pallet::Event<T>
     **/
    PalletIdentityManagementEvent: {
        _enum: {
            DelegateeAdded: {
                account: "AccountId32",
            },
            DelegateeRemoved: {
                account: "AccountId32",
            },
            LinkIdentityRequested: {
                shard: "H256",
            },
            DeactivateIdentityRequested: {
                shard: "H256",
            },
            ActivateIdentityRequested: {
                shard: "H256",
            },
            SetUserShieldingKeyRequested: {
                shard: "H256",
            },
            UserShieldingKeySet: {
                account: "AccountId32",
                idGraph: "CorePrimitivesKeyAesOutput",
                reqExtHash: "H256",
            },
            IdentityLinked: {
                account: "AccountId32",
                identity: "CorePrimitivesKeyAesOutput",
                idGraph: "CorePrimitivesKeyAesOutput",
                reqExtHash: "H256",
            },
            IdentityDeactivated: {
                account: "AccountId32",
                identity: "CorePrimitivesKeyAesOutput",
                reqExtHash: "H256",
            },
            IdentityActivated: {
                account: "AccountId32",
                identity: "CorePrimitivesKeyAesOutput",
                reqExtHash: "H256",
            },
            SetUserShieldingKeyFailed: {
                account: "Option<AccountId32>",
                detail: "CorePrimitivesErrorErrorDetail",
                reqExtHash: "H256",
            },
            LinkIdentityFailed: {
                account: "Option<AccountId32>",
                detail: "CorePrimitivesErrorErrorDetail",
                reqExtHash: "H256",
            },
            DeactivateIdentityFailed: {
                account: "Option<AccountId32>",
                detail: "CorePrimitivesErrorErrorDetail",
                reqExtHash: "H256",
            },
            ActivateIdentityFailed: {
                account: "Option<AccountId32>",
                detail: "CorePrimitivesErrorErrorDetail",
                reqExtHash: "H256",
            },
            ImportScheduledEnclaveFailed: "Null",
            UnclassifiedError: {
                account: "Option<AccountId32>",
                detail: "CorePrimitivesErrorErrorDetail",
                reqExtHash: "H256",
            },
        },
    },
    /**
     * Lookup138: core_primitives::key::AesOutput
     **/
    CorePrimitivesKeyAesOutput: {
        ciphertext: "Bytes",
        aad: "Bytes",
        nonce: "[u8;12]",
    },
    /**
     * Lookup140: core_primitives::error::ErrorDetail
     **/
    CorePrimitivesErrorErrorDetail: {
        _enum: {
            ImportError: "Null",
            UnauthorizedSigner: "Null",
            StfError: "Bytes",
            SendStfRequestFailed: "Null",
            UserShieldingKeyNotFound: "Null",
            ParseError: "Null",
            DataProviderError: "Bytes",
            InvalidIdentity: "Null",
            WrongWeb2Handle: "Null",
            UnexpectedMessage: "Null",
            WrongSignatureType: "Null",
            VerifyWeb3SignatureFailed: "Null",
            RecoverEvmAddressFailed: "Null",
            Web3NetworkOutOfBounds: "Null",
        },
    },
    /**
     * Lookup142: pallet_asset_manager::pallet::Event<T>
     **/
    PalletAssetManagerEvent: {
        _enum: {
            ForeignAssetMetadataUpdated: {
                assetId: "u128",
                metadata: "PalletAssetManagerAssetMetadata",
            },
            ForeignAssetTrackerUpdated: {
                oldAssetTracker: "u128",
                newAssetTracker: "u128",
            },
            ForeignAssetTypeRegistered: {
                assetId: "u128",
                assetType: "RuntimeCommonXcmImplCurrencyId",
            },
            ForeignAssetTypeRemoved: {
                assetId: "u128",
                removedAssetType: "RuntimeCommonXcmImplCurrencyId",
                defaultAssetType: "RuntimeCommonXcmImplCurrencyId",
            },
            UnitsPerSecondChanged: {
                assetId: "u128",
                unitsPerSecond: "u128",
            },
        },
    },
    /**
     * Lookup143: pallet_asset_manager::pallet::AssetMetadata<Balance>
     **/
    PalletAssetManagerAssetMetadata: {
        name: "Bytes",
        symbol: "Bytes",
        decimals: "u8",
        minimalBalance: "u128",
        isFrozen: "bool",
    },
    /**
     * Lookup144: runtime_common::xcm_impl::CurrencyId<rococo_parachain_runtime::Runtime>
     **/
    RuntimeCommonXcmImplCurrencyId: {
        _enum: {
            SelfReserve: "Null",
            ParachainReserve: "XcmV3MultiLocation",
        },
    },
    /**
     * Lookup145: rococo_parachain_runtime::Runtime
     **/
    RococoParachainRuntimeRuntime: "Null",
    /**
     * Lookup146: pallet_vc_management::pallet::Event<T>
     **/
    PalletVcManagementEvent: {
        _enum: {
            DelegateeAdded: {
                account: "AccountId32",
            },
            DelegateeRemoved: {
                account: "AccountId32",
            },
            VCRequested: {
                account: "AccountId32",
                shard: "H256",
                assertion: "CorePrimitivesAssertion",
            },
            VCDisabled: {
                account: "AccountId32",
                index: "H256",
            },
            VCRevoked: {
                account: "AccountId32",
                index: "H256",
            },
            VCIssued: {
                account: "AccountId32",
                assertion: "CorePrimitivesAssertion",
                index: "H256",
                vc: "CorePrimitivesKeyAesOutput",
                reqExtHash: "H256",
            },
            AdminChanged: {
                oldAdmin: "Option<AccountId32>",
                newAdmin: "Option<AccountId32>",
            },
            SchemaIssued: {
                account: "AccountId32",
                shard: "H256",
                index: "u64",
            },
            SchemaDisabled: {
                account: "AccountId32",
                shard: "H256",
                index: "u64",
            },
            SchemaActivated: {
                account: "AccountId32",
                shard: "H256",
                index: "u64",
            },
            SchemaRevoked: {
                account: "AccountId32",
                shard: "H256",
                index: "u64",
            },
            RequestVCFailed: {
                account: "Option<AccountId32>",
                assertion: "CorePrimitivesAssertion",
                detail: "CorePrimitivesErrorErrorDetail",
                reqExtHash: "H256",
            },
            UnclassifiedError: {
                account: "Option<AccountId32>",
                detail: "CorePrimitivesErrorErrorDetail",
                reqExtHash: "H256",
            },
            VCRegistryItemAdded: {
                account: "AccountId32",
                assertion: "CorePrimitivesAssertion",
                index: "H256",
            },
            VCRegistryItemRemoved: {
                index: "H256",
            },
            VCRegistryCleared: "Null",
        },
    },
    /**
     * Lookup147: core_primitives::assertion::Assertion
     **/
    CorePrimitivesAssertion: {
        _enum: {
            A1: "Null",
            A2: "Bytes",
            A3: "(Bytes,Bytes,Bytes)",
            A4: "Bytes",
            A6: "Null",
            A7: "Bytes",
            A8: "Vec<CorePrimitivesNetworkWeb3Network>",
            A10: "Bytes",
            A11: "Bytes",
            A13: "AccountId32",
            A14: "Null",
            Achainable: "CorePrimitivesAssertionAchainableParams",
            A20: "Null",
            Oneblock: "CorePrimitivesOneblockOneBlockCourseType",
        },
    },
    /**
     * Lookup150: core_primitives::network::Web3Network
     **/
    CorePrimitivesNetworkWeb3Network: {
        _enum: [
            "Polkadot",
            "Kusama",
            "Litentry",
            "Litmus",
            "LitentryRococo",
            "Khala",
            "SubstrateTestnet",
            "Ethereum",
            "Bsc",
        ],
    },
    /**
     * Lookup152: core_primitives::assertion::AchainableParams
     **/
    CorePrimitivesAssertionAchainableParams: {
        _enum: {
            AmountHolding: "CorePrimitivesAssertionAchainableAmountHolding",
            AmountToken: "CorePrimitivesAssertionAchainableAmountToken",
            Amount: "CorePrimitivesAssertionAchainableAmount",
            Amounts: "CorePrimitivesAssertionAchainableAmounts",
            Basic: "CorePrimitivesAssertionAchainableBasic",
            BetweenPercents: "CorePrimitivesAssertionAchainableBetweenPercents",
            ClassOfYear: "CorePrimitivesAssertionAchainableClassOfYear",
            DateInterval: "CorePrimitivesAssertionAchainableDateInterval",
            DatePercent: "CorePrimitivesAssertionAchainableDatePercent",
            Date: "CorePrimitivesAssertionAchainableDate",
            Token: "CorePrimitivesAssertionAchainableToken",
        },
    },
    /**
     * Lookup153: core_primitives::assertion::AchainableAmountHolding
     **/
    CorePrimitivesAssertionAchainableAmountHolding: {
        name: "Bytes",
        chain: "CorePrimitivesNetworkWeb3Network",
        amount: "Bytes",
        date: "Bytes",
        token: "Option<Bytes>",
    },
    /**
     * Lookup155: core_primitives::assertion::AchainableAmountToken
     **/
    CorePrimitivesAssertionAchainableAmountToken: {
        name: "Bytes",
        chain: "CorePrimitivesNetworkWeb3Network",
        amount: "Bytes",
        token: "Option<Bytes>",
    },
    /**
     * Lookup156: core_primitives::assertion::AchainableAmount
     **/
    CorePrimitivesAssertionAchainableAmount: {
        name: "Bytes",
        chain: "CorePrimitivesNetworkWeb3Network",
        amount: "Bytes",
    },
    /**
     * Lookup157: core_primitives::assertion::AchainableAmounts
     **/
    CorePrimitivesAssertionAchainableAmounts: {
        name: "Bytes",
        chain: "CorePrimitivesNetworkWeb3Network",
        amount1: "Bytes",
        amount2: "Bytes",
    },
    /**
     * Lookup158: core_primitives::assertion::AchainableBasic
     **/
    CorePrimitivesAssertionAchainableBasic: {
        name: "Bytes",
        chain: "CorePrimitivesNetworkWeb3Network",
    },
    /**
     * Lookup159: core_primitives::assertion::AchainableBetweenPercents
     **/
    CorePrimitivesAssertionAchainableBetweenPercents: {
        name: "Bytes",
        chain: "CorePrimitivesNetworkWeb3Network",
        greaterThanOrEqualTo: "Bytes",
        lessThanOrEqualTo: "Bytes",
    },
    /**
     * Lookup160: core_primitives::assertion::AchainableClassOfYear
     **/
    CorePrimitivesAssertionAchainableClassOfYear: {
        name: "Bytes",
        chain: "CorePrimitivesNetworkWeb3Network",
    },
    /**
     * Lookup161: core_primitives::assertion::AchainableDateInterval
     **/
    CorePrimitivesAssertionAchainableDateInterval: {
        name: "Bytes",
        chain: "CorePrimitivesNetworkWeb3Network",
        startDate: "Bytes",
        endDate: "Bytes",
    },
    /**
     * Lookup162: core_primitives::assertion::AchainableDatePercent
     **/
    CorePrimitivesAssertionAchainableDatePercent: {
        name: "Bytes",
        chain: "CorePrimitivesNetworkWeb3Network",
        token: "Bytes",
        date: "Bytes",
        percent: "Bytes",
    },
    /**
     * Lookup163: core_primitives::assertion::AchainableDate
     **/
    CorePrimitivesAssertionAchainableDate: {
        name: "Bytes",
        chain: "CorePrimitivesNetworkWeb3Network",
        date: "Bytes",
    },
    /**
     * Lookup164: core_primitives::assertion::AchainableToken
     **/
    CorePrimitivesAssertionAchainableToken: {
        name: "Bytes",
        chain: "CorePrimitivesNetworkWeb3Network",
        token: "Bytes",
    },
    /**
     * Lookup165: core_primitives::oneblock::OneBlockCourseType
     **/
    CorePrimitivesOneblockOneBlockCourseType: {
        _enum: ["CourseCompletion", "CourseOutstanding", "CourseParticipation"],
    },
    /**
     * Lookup166: pallet_group::pallet::Event<T, I>
     **/
    PalletGroupEvent: {
        _enum: {
            GroupMemberAdded: "AccountId32",
            GroupMemberRemoved: "AccountId32",
        },
    },
    /**
     * Lookup168: pallet_teerex::pallet::Event<T>
     **/
    PalletTeerexEvent: {
        _enum: {
            AdminChanged: {
                oldAdmin: "Option<AccountId32>",
            },
            AddedEnclave: "(AccountId32,Bytes)",
            RemovedEnclave: "AccountId32",
            Forwarded: "H256",
            ShieldFunds: "Bytes",
            UnshieldedFunds: "AccountId32",
            ProcessedParentchainBlock: "(AccountId32,H256,H256,u32)",
            SetHeartbeatTimeout: "u64",
            UpdatedScheduledEnclave: "(u64,[u8;32])",
            RemovedScheduledEnclave: "u64",
            PublishedHash: {
                _alias: {
                    hash_: "hash",
                },
                mrEnclave: "[u8;32]",
                hash_: "H256",
                data: "Bytes",
            },
            NewMrenclaveSet: {
                newMrenclave: "[u8;32]",
            },
        },
    },
    /**
     * Lookup169: pallet_sidechain::pallet::Event<T>
     **/
    PalletSidechainEvent: {
        _enum: {
            ProposedSidechainBlock: "(AccountId32,H256)",
            FinalizedSidechainBlock: "(AccountId32,H256)",
        },
    },
    /**
     * Lookup170: pallet_teeracle::pallet::Event<T>
     **/
    PalletTeeracleEvent: {
        _enum: {
            ExchangeRateUpdated: "(Bytes,Bytes,Option<SubstrateFixedFixedU64>)",
            ExchangeRateDeleted: "(Bytes,Bytes)",
            OracleUpdated: "(Bytes,Bytes)",
            AddedToWhitelist: "(Bytes,[u8;32])",
            RemovedFromWhitelist: "(Bytes,[u8;32])",
        },
    },
    /**
     * Lookup172: substrate_fixed::FixedU64<typenum::uint::UInt<typenum::uint::UInt<typenum::uint::UInt<typenum::uint::UInt<typenum::uint::UInt<typenum::uint::UInt<typenum::uint::UTerm, typenum::bit::B1>, typenum::bit::B0>, typenum::bit::B0>, typenum::bit::B0>, typenum::bit::B0>, typenum::bit::B0>>
     **/
    SubstrateFixedFixedU64: {
        bits: "u64",
    },
    /**
     * Lookup177: typenum::uint::UInt<typenum::uint::UInt<typenum::uint::UTerm, typenum::bit::B1>, typenum::bit::B0>
     **/
    TypenumUIntUInt: {
        msb: "TypenumUIntUTerm",
        lsb: "TypenumBitB0",
    },
    /**
     * Lookup178: typenum::uint::UInt<typenum::uint::UTerm, typenum::bit::B1>
     **/
    TypenumUIntUTerm: {
        msb: "TypenumUintUTerm",
        lsb: "TypenumBitB1",
    },
    /**
     * Lookup179: typenum::uint::UTerm
     **/
    TypenumUintUTerm: "Null",
    /**
     * Lookup180: typenum::bit::B1
     **/
    TypenumBitB1: "Null",
    /**
     * Lookup181: typenum::bit::B0
     **/
    TypenumBitB0: "Null",
    /**
     * Lookup182: pallet_evm::pallet::Event<T>
     **/
    PalletEvmEvent: {
        _enum: {
            Log: {
                log: "EthereumLog",
            },
            Created: {
                address: "H160",
            },
            CreatedFailed: {
                address: "H160",
            },
            Executed: {
                address: "H160",
            },
            ExecutedFailed: {
                address: "H160",
            },
        },
    },
    /**
     * Lookup183: ethereum::log::Log
     **/
    EthereumLog: {
        address: "H160",
        topics: "Vec<H256>",
        data: "Bytes",
    },
    /**
     * Lookup186: pallet_ethereum::pallet::Event
     **/
    PalletEthereumEvent: {
        _enum: {
            Executed: {
                from: "H160",
                to: "H160",
                transactionHash: "H256",
                exitReason: "EvmCoreErrorExitReason",
                extraData: "Bytes",
            },
        },
    },
    /**
     * Lookup187: evm_core::error::ExitReason
     **/
    EvmCoreErrorExitReason: {
        _enum: {
            Succeed: "EvmCoreErrorExitSucceed",
            Error: "EvmCoreErrorExitError",
            Revert: "EvmCoreErrorExitRevert",
            Fatal: "EvmCoreErrorExitFatal",
        },
    },
    /**
     * Lookup188: evm_core::error::ExitSucceed
     **/
    EvmCoreErrorExitSucceed: {
        _enum: ["Stopped", "Returned", "Suicided"],
    },
    /**
     * Lookup189: evm_core::error::ExitError
     **/
    EvmCoreErrorExitError: {
        _enum: {
            StackUnderflow: "Null",
            StackOverflow: "Null",
            InvalidJump: "Null",
            InvalidRange: "Null",
            DesignatedInvalid: "Null",
            CallTooDeep: "Null",
            CreateCollision: "Null",
            CreateContractLimit: "Null",
            OutOfOffset: "Null",
            OutOfGas: "Null",
            OutOfFund: "Null",
            PCUnderflow: "Null",
            CreateEmpty: "Null",
            Other: "Text",
            MaxNonce: "Null",
            InvalidCode: "u8",
        },
    },
    /**
     * Lookup193: evm_core::error::ExitRevert
     **/
    EvmCoreErrorExitRevert: {
        _enum: ["Reverted"],
    },
    /**
     * Lookup194: evm_core::error::ExitFatal
     **/
    EvmCoreErrorExitFatal: {
        _enum: {
            NotSupported: "Null",
            UnhandledInterrupt: "Null",
            CallErrorAsFatal: "EvmCoreErrorExitError",
            Other: "Text",
        },
    },
    /**
     * Lookup195: pallet_evm_address::pallet::Event<T>
     **/
    PalletEvmAddressEvent: {
        _enum: {
            AddressMappingAdded: {
                evm: "H160",
                accountId: "AccountId32",
            },
        },
    },
    /**
     * Lookup196: pallet_sudo::pallet::Event<T>
     **/
    PalletSudoEvent: {
        _enum: {
            Sudid: {
                sudoResult: "Result<Null, SpRuntimeDispatchError>",
            },
            KeyChanged: {
                oldSudoer: "Option<AccountId32>",
            },
            SudoAsDone: {
                sudoResult: "Result<Null, SpRuntimeDispatchError>",
            },
        },
    },
    /**
     * Lookup197: frame_system::Phase
     **/
    FrameSystemPhase: {
        _enum: {
            ApplyExtrinsic: "u32",
            Finalization: "Null",
            Initialization: "Null",
        },
    },
    /**
     * Lookup199: frame_system::LastRuntimeUpgradeInfo
     **/
    FrameSystemLastRuntimeUpgradeInfo: {
        specVersion: "Compact<u32>",
        specName: "Text",
    },
    /**
     * Lookup200: frame_system::pallet::Call<T>
     **/
    FrameSystemCall: {
        _enum: {
            remark: {
                remark: "Bytes",
            },
            set_heap_pages: {
                pages: "u64",
            },
            set_code: {
                code: "Bytes",
            },
            set_code_without_checks: {
                code: "Bytes",
            },
            set_storage: {
                items: "Vec<(Bytes,Bytes)>",
            },
            kill_storage: {
                _alias: {
                    keys_: "keys",
                },
                keys_: "Vec<Bytes>",
            },
            kill_prefix: {
                prefix: "Bytes",
                subkeys: "u32",
            },
            remark_with_event: {
                remark: "Bytes",
            },
        },
    },
    /**
     * Lookup204: frame_system::limits::BlockWeights
     **/
    FrameSystemLimitsBlockWeights: {
        baseBlock: "SpWeightsWeightV2Weight",
        maxBlock: "SpWeightsWeightV2Weight",
        perClass: "FrameSupportDispatchPerDispatchClassWeightsPerClass",
    },
    /**
     * Lookup205: frame_support::dispatch::PerDispatchClass<frame_system::limits::WeightsPerClass>
     **/
    FrameSupportDispatchPerDispatchClassWeightsPerClass: {
        normal: "FrameSystemLimitsWeightsPerClass",
        operational: "FrameSystemLimitsWeightsPerClass",
        mandatory: "FrameSystemLimitsWeightsPerClass",
    },
    /**
     * Lookup206: frame_system::limits::WeightsPerClass
     **/
    FrameSystemLimitsWeightsPerClass: {
        baseExtrinsic: "SpWeightsWeightV2Weight",
        maxExtrinsic: "Option<SpWeightsWeightV2Weight>",
        maxTotal: "Option<SpWeightsWeightV2Weight>",
        reserved: "Option<SpWeightsWeightV2Weight>",
    },
    /**
     * Lookup208: frame_system::limits::BlockLength
     **/
    FrameSystemLimitsBlockLength: {
        max: "FrameSupportDispatchPerDispatchClassU32",
    },
    /**
     * Lookup209: frame_support::dispatch::PerDispatchClass<T>
     **/
    FrameSupportDispatchPerDispatchClassU32: {
        normal: "u32",
        operational: "u32",
        mandatory: "u32",
    },
    /**
     * Lookup210: sp_weights::RuntimeDbWeight
     **/
    SpWeightsRuntimeDbWeight: {
        read: "u64",
        write: "u64",
    },
    /**
     * Lookup211: sp_version::RuntimeVersion
     **/
    SpVersionRuntimeVersion: {
        specName: "Text",
        implName: "Text",
        authoringVersion: "u32",
        specVersion: "u32",
        implVersion: "u32",
        apis: "Vec<([u8;8],u32)>",
        transactionVersion: "u32",
        stateVersion: "u8",
    },
    /**
     * Lookup215: frame_system::pallet::Error<T>
     **/
    FrameSystemError: {
        _enum: [
            "InvalidSpecName",
            "SpecVersionNeedsToIncrease",
            "FailedToExtractRuntimeVersion",
            "NonDefaultComposite",
            "NonZeroRefCount",
            "CallFiltered",
        ],
    },
    /**
     * Lookup216: pallet_timestamp::pallet::Call<T>
     **/
    PalletTimestampCall: {
        _enum: {
            set: {
                now: "Compact<u64>",
            },
        },
    },
    /**
     * Lookup219: pallet_scheduler::Scheduled<Name, frame_support::traits::preimages::Bounded<rococo_parachain_runtime::RuntimeCall>, BlockNumber, rococo_parachain_runtime::OriginCaller, sp_core::crypto::AccountId32>
     **/
    PalletSchedulerScheduled: {
        maybeId: "Option<[u8;32]>",
        priority: "u8",
        call: "FrameSupportPreimagesBounded",
        maybePeriodic: "Option<(u32,u32)>",
        origin: "RococoParachainRuntimeOriginCaller",
    },
    /**
     * Lookup220: frame_support::traits::preimages::Bounded<rococo_parachain_runtime::RuntimeCall>
     **/
    FrameSupportPreimagesBounded: {
        _enum: {
            Legacy: {
                _alias: {
                    hash_: "hash",
                },
                hash_: "H256",
            },
            Inline: "Bytes",
            Lookup: {
                _alias: {
                    hash_: "hash",
                },
                hash_: "H256",
                len: "u32",
            },
        },
    },
    /**
     * Lookup222: pallet_scheduler::pallet::Call<T>
     **/
    PalletSchedulerCall: {
        _enum: {
            schedule: {
                when: "u32",
                maybePeriodic: "Option<(u32,u32)>",
                priority: "u8",
                call: "Call",
            },
            cancel: {
                when: "u32",
                index: "u32",
            },
            schedule_named: {
                id: "[u8;32]",
                when: "u32",
                maybePeriodic: "Option<(u32,u32)>",
                priority: "u8",
                call: "Call",
            },
            cancel_named: {
                id: "[u8;32]",
            },
            schedule_after: {
                after: "u32",
                maybePeriodic: "Option<(u32,u32)>",
                priority: "u8",
                call: "Call",
            },
            schedule_named_after: {
                id: "[u8;32]",
                after: "u32",
                maybePeriodic: "Option<(u32,u32)>",
                priority: "u8",
                call: "Call",
            },
        },
    },
    /**
     * Lookup224: pallet_utility::pallet::Call<T>
     **/
    PalletUtilityCall: {
        _enum: {
            batch: {
                calls: "Vec<Call>",
            },
            as_derivative: {
                index: "u16",
                call: "Call",
            },
            batch_all: {
                calls: "Vec<Call>",
            },
            dispatch_as: {
                asOrigin: "RococoParachainRuntimeOriginCaller",
                call: "Call",
            },
            force_batch: {
                calls: "Vec<Call>",
            },
            with_weight: {
                call: "Call",
                weight: "SpWeightsWeightV2Weight",
            },
        },
    },
    /**
     * Lookup226: rococo_parachain_runtime::OriginCaller
     **/
    RococoParachainRuntimeOriginCaller: {
        _enum: {
            system: "FrameSupportDispatchRawOrigin",
            __Unused1: "Null",
            __Unused2: "Null",
            __Unused3: "Null",
            __Unused4: "Null",
            __Unused5: "Null",
            Void: "SpCoreVoid",
            __Unused7: "Null",
            __Unused8: "Null",
            __Unused9: "Null",
            __Unused10: "Null",
            __Unused11: "Null",
            __Unused12: "Null",
            __Unused13: "Null",
            __Unused14: "Null",
            __Unused15: "Null",
            __Unused16: "Null",
            __Unused17: "Null",
            __Unused18: "Null",
            __Unused19: "Null",
            __Unused20: "Null",
            __Unused21: "Null",
            Council: "PalletCollectiveRawOrigin",
            __Unused23: "Null",
            TechnicalCommittee: "PalletCollectiveRawOrigin",
            __Unused25: "Null",
            __Unused26: "Null",
            __Unused27: "Null",
            __Unused28: "Null",
            __Unused29: "Null",
            __Unused30: "Null",
            __Unused31: "Null",
            __Unused32: "Null",
            __Unused33: "Null",
            __Unused34: "Null",
            __Unused35: "Null",
            __Unused36: "Null",
            __Unused37: "Null",
            __Unused38: "Null",
            __Unused39: "Null",
            __Unused40: "Null",
            __Unused41: "Null",
            __Unused42: "Null",
            __Unused43: "Null",
            __Unused44: "Null",
            __Unused45: "Null",
            __Unused46: "Null",
            __Unused47: "Null",
            __Unused48: "Null",
            __Unused49: "Null",
            __Unused50: "Null",
            PolkadotXcm: "PalletXcmOrigin",
            CumulusXcm: "CumulusPalletXcmOrigin",
            __Unused53: "Null",
            __Unused54: "Null",
            __Unused55: "Null",
            __Unused56: "Null",
            __Unused57: "Null",
            __Unused58: "Null",
            __Unused59: "Null",
            __Unused60: "Null",
            __Unused61: "Null",
            __Unused62: "Null",
            __Unused63: "Null",
            __Unused64: "Null",
            __Unused65: "Null",
            __Unused66: "Null",
            __Unused67: "Null",
            __Unused68: "Null",
            __Unused69: "Null",
            __Unused70: "Null",
            __Unused71: "Null",
            __Unused72: "Null",
            __Unused73: "Null",
            __Unused74: "Null",
            __Unused75: "Null",
            __Unused76: "Null",
            __Unused77: "Null",
            __Unused78: "Null",
            __Unused79: "Null",
            __Unused80: "Null",
            __Unused81: "Null",
            __Unused82: "Null",
            __Unused83: "Null",
            __Unused84: "Null",
            __Unused85: "Null",
            __Unused86: "Null",
            __Unused87: "Null",
            __Unused88: "Null",
            __Unused89: "Null",
            __Unused90: "Null",
            __Unused91: "Null",
            __Unused92: "Null",
            __Unused93: "Null",
            __Unused94: "Null",
            __Unused95: "Null",
            __Unused96: "Null",
            __Unused97: "Null",
            __Unused98: "Null",
            __Unused99: "Null",
            __Unused100: "Null",
            __Unused101: "Null",
            __Unused102: "Null",
            __Unused103: "Null",
            __Unused104: "Null",
            __Unused105: "Null",
            __Unused106: "Null",
            __Unused107: "Null",
            __Unused108: "Null",
            __Unused109: "Null",
            __Unused110: "Null",
            __Unused111: "Null",
            __Unused112: "Null",
            __Unused113: "Null",
            __Unused114: "Null",
            __Unused115: "Null",
            __Unused116: "Null",
            __Unused117: "Null",
            __Unused118: "Null",
            __Unused119: "Null",
            __Unused120: "Null",
            Ethereum: "PalletEthereumRawOrigin",
        },
    },
    /**
     * Lookup227: frame_support::dispatch::RawOrigin<sp_core::crypto::AccountId32>
     **/
    FrameSupportDispatchRawOrigin: {
        _enum: {
            Root: "Null",
            Signed: "AccountId32",
            None: "Null",
        },
    },
    /**
     * Lookup228: pallet_collective::RawOrigin<sp_core::crypto::AccountId32, I>
     **/
    PalletCollectiveRawOrigin: {
        _enum: {
            Members: "(u32,u32)",
            Member: "AccountId32",
            _Phantom: "Null",
        },
    },
    /**
     * Lookup230: pallet_xcm::pallet::Origin
     **/
    PalletXcmOrigin: {
        _enum: {
            Xcm: "XcmV3MultiLocation",
            Response: "XcmV3MultiLocation",
        },
    },
    /**
     * Lookup231: cumulus_pallet_xcm::pallet::Origin
     **/
    CumulusPalletXcmOrigin: {
        _enum: {
            Relay: "Null",
            SiblingParachain: "u32",
        },
    },
    /**
     * Lookup232: pallet_ethereum::RawOrigin
     **/
    PalletEthereumRawOrigin: {
        _enum: {
            EthereumTransaction: "H160",
        },
    },
    /**
     * Lookup233: sp_core::Void
     **/
    SpCoreVoid: "Null",
    /**
     * Lookup234: pallet_multisig::pallet::Call<T>
     **/
    PalletMultisigCall: {
        _enum: {
            as_multi_threshold_1: {
                otherSignatories: "Vec<AccountId32>",
                call: "Call",
            },
            as_multi: {
                threshold: "u16",
                otherSignatories: "Vec<AccountId32>",
                maybeTimepoint: "Option<PalletMultisigTimepoint>",
                call: "Call",
                maxWeight: "SpWeightsWeightV2Weight",
            },
            approve_as_multi: {
                threshold: "u16",
                otherSignatories: "Vec<AccountId32>",
                maybeTimepoint: "Option<PalletMultisigTimepoint>",
                callHash: "[u8;32]",
                maxWeight: "SpWeightsWeightV2Weight",
            },
            cancel_as_multi: {
                threshold: "u16",
                otherSignatories: "Vec<AccountId32>",
                timepoint: "PalletMultisigTimepoint",
                callHash: "[u8;32]",
            },
        },
    },
    /**
     * Lookup237: pallet_proxy::pallet::Call<T>
     **/
    PalletProxyCall: {
        _enum: {
            proxy: {
                real: "MultiAddress",
                forceProxyType: "Option<RococoParachainRuntimeProxyType>",
                call: "Call",
            },
            add_proxy: {
                delegate: "MultiAddress",
                proxyType: "RococoParachainRuntimeProxyType",
                delay: "u32",
            },
            remove_proxy: {
                delegate: "MultiAddress",
                proxyType: "RococoParachainRuntimeProxyType",
                delay: "u32",
            },
            remove_proxies: "Null",
            create_pure: {
                proxyType: "RococoParachainRuntimeProxyType",
                delay: "u32",
                index: "u16",
            },
            kill_pure: {
                spawner: "MultiAddress",
                proxyType: "RococoParachainRuntimeProxyType",
                index: "u16",
                height: "Compact<u32>",
                extIndex: "Compact<u32>",
            },
            announce: {
                real: "MultiAddress",
                callHash: "H256",
            },
            remove_announcement: {
                real: "MultiAddress",
                callHash: "H256",
            },
            reject_announcement: {
                delegate: "MultiAddress",
                callHash: "H256",
            },
            proxy_announced: {
                delegate: "MultiAddress",
                real: "MultiAddress",
                forceProxyType: "Option<RococoParachainRuntimeProxyType>",
                call: "Call",
            },
        },
    },
    /**
     * Lookup241: pallet_preimage::pallet::Call<T>
     **/
    PalletPreimageCall: {
        _enum: {
            note_preimage: {
                bytes: "Bytes",
            },
            unnote_preimage: {
                _alias: {
                    hash_: "hash",
                },
                hash_: "H256",
            },
            request_preimage: {
                _alias: {
                    hash_: "hash",
                },
                hash_: "H256",
            },
            unrequest_preimage: {
                _alias: {
                    hash_: "hash",
                },
                hash_: "H256",
            },
        },
    },
    /**
     * Lookup242: pallet_balances::pallet::Call<T, I>
     **/
    PalletBalancesCall: {
        _enum: {
            transfer_allow_death: {
                dest: "MultiAddress",
                value: "Compact<u128>",
            },
            set_balance_deprecated: {
                who: "MultiAddress",
                newFree: "Compact<u128>",
                oldReserved: "Compact<u128>",
            },
            force_transfer: {
                source: "MultiAddress",
                dest: "MultiAddress",
                value: "Compact<u128>",
            },
            transfer_keep_alive: {
                dest: "MultiAddress",
                value: "Compact<u128>",
            },
            transfer_all: {
                dest: "MultiAddress",
                keepAlive: "bool",
            },
            force_unreserve: {
                who: "MultiAddress",
                amount: "u128",
            },
            upgrade_accounts: {
                who: "Vec<AccountId32>",
            },
            transfer: {
                dest: "MultiAddress",
                value: "Compact<u128>",
            },
            force_set_balance: {
                who: "MultiAddress",
                newFree: "Compact<u128>",
            },
        },
    },
    /**
     * Lookup243: pallet_vesting::pallet::Call<T>
     **/
    PalletVestingCall: {
        _enum: {
            vest: "Null",
            vest_other: {
                target: "MultiAddress",
            },
            vested_transfer: {
                target: "MultiAddress",
                schedule: "PalletVestingVestingInfo",
            },
            force_vested_transfer: {
                source: "MultiAddress",
                target: "MultiAddress",
                schedule: "PalletVestingVestingInfo",
            },
            merge_schedules: {
                schedule1Index: "u32",
                schedule2Index: "u32",
            },
        },
    },
    /**
     * Lookup244: pallet_vesting::vesting_info::VestingInfo<Balance, BlockNumber>
     **/
    PalletVestingVestingInfo: {
        locked: "u128",
        perBlock: "u128",
        startingBlock: "u32",
    },
    /**
     * Lookup245: pallet_treasury::pallet::Call<T, I>
     **/
    PalletTreasuryCall: {
        _enum: {
            propose_spend: {
                value: "Compact<u128>",
                beneficiary: "MultiAddress",
            },
            reject_proposal: {
                proposalId: "Compact<u32>",
            },
            approve_proposal: {
                proposalId: "Compact<u32>",
            },
            spend: {
                amount: "Compact<u128>",
                beneficiary: "MultiAddress",
            },
            remove_approval: {
                proposalId: "Compact<u32>",
            },
        },
    },
    /**
     * Lookup246: pallet_democracy::pallet::Call<T>
     **/
    PalletDemocracyCall: {
        _enum: {
            propose: {
                proposal: "FrameSupportPreimagesBounded",
                value: "Compact<u128>",
            },
            second: {
                proposal: "Compact<u32>",
            },
            vote: {
                refIndex: "Compact<u32>",
                vote: "PalletDemocracyVoteAccountVote",
            },
            emergency_cancel: {
                refIndex: "u32",
            },
            external_propose: {
                proposal: "FrameSupportPreimagesBounded",
            },
            external_propose_majority: {
                proposal: "FrameSupportPreimagesBounded",
            },
            external_propose_default: {
                proposal: "FrameSupportPreimagesBounded",
            },
            fast_track: {
                proposalHash: "H256",
                votingPeriod: "u32",
                delay: "u32",
            },
            veto_external: {
                proposalHash: "H256",
            },
            cancel_referendum: {
                refIndex: "Compact<u32>",
            },
            delegate: {
                to: "MultiAddress",
                conviction: "PalletDemocracyConviction",
                balance: "u128",
            },
            undelegate: "Null",
            clear_public_proposals: "Null",
            unlock: {
                target: "MultiAddress",
            },
            remove_vote: {
                index: "u32",
            },
            remove_other_vote: {
                target: "MultiAddress",
                index: "u32",
            },
            blacklist: {
                proposalHash: "H256",
                maybeRefIndex: "Option<u32>",
            },
            cancel_proposal: {
                propIndex: "Compact<u32>",
            },
            set_metadata: {
                owner: "PalletDemocracyMetadataOwner",
                maybeHash: "Option<H256>",
            },
        },
    },
    /**
     * Lookup247: pallet_democracy::conviction::Conviction
     **/
    PalletDemocracyConviction: {
        _enum: ["None", "Locked1x", "Locked2x", "Locked3x", "Locked4x", "Locked5x", "Locked6x"],
    },
    /**
     * Lookup250: pallet_collective::pallet::Call<T, I>
     **/
    PalletCollectiveCall: {
        _enum: {
            set_members: {
                newMembers: "Vec<AccountId32>",
                prime: "Option<AccountId32>",
                oldCount: "u32",
            },
            execute: {
                proposal: "Call",
                lengthBound: "Compact<u32>",
            },
            propose: {
                threshold: "Compact<u32>",
                proposal: "Call",
                lengthBound: "Compact<u32>",
            },
            vote: {
                proposal: "H256",
                index: "Compact<u32>",
                approve: "bool",
            },
            __Unused4: "Null",
            disapprove_proposal: {
                proposalHash: "H256",
            },
            close: {
                proposalHash: "H256",
                index: "Compact<u32>",
                proposalWeightBound: "SpWeightsWeightV2Weight",
                lengthBound: "Compact<u32>",
            },
        },
    },
    /**
     * Lookup251: pallet_membership::pallet::Call<T, I>
     **/
    PalletMembershipCall: {
        _enum: {
            add_member: {
                who: "MultiAddress",
            },
            remove_member: {
                who: "MultiAddress",
            },
            swap_member: {
                remove: "MultiAddress",
                add: "MultiAddress",
            },
            reset_members: {
                members: "Vec<AccountId32>",
            },
            change_key: {
                _alias: {
                    new_: "new",
                },
                new_: "MultiAddress",
            },
            set_prime: {
                who: "MultiAddress",
            },
            clear_prime: "Null",
        },
    },
    /**
     * Lookup254: pallet_bounties::pallet::Call<T, I>
     **/
    PalletBountiesCall: {
        _enum: {
            propose_bounty: {
                value: "Compact<u128>",
                description: "Bytes",
            },
            approve_bounty: {
                bountyId: "Compact<u32>",
            },
            propose_curator: {
                bountyId: "Compact<u32>",
                curator: "MultiAddress",
                fee: "Compact<u128>",
            },
            unassign_curator: {
                bountyId: "Compact<u32>",
            },
            accept_curator: {
                bountyId: "Compact<u32>",
            },
            award_bounty: {
                bountyId: "Compact<u32>",
                beneficiary: "MultiAddress",
            },
            claim_bounty: {
                bountyId: "Compact<u32>",
            },
            close_bounty: {
                bountyId: "Compact<u32>",
            },
            extend_bounty_expiry: {
                bountyId: "Compact<u32>",
                remark: "Bytes",
            },
        },
    },
    /**
     * Lookup255: pallet_tips::pallet::Call<T, I>
     **/
    PalletTipsCall: {
        _enum: {
            report_awesome: {
                reason: "Bytes",
                who: "MultiAddress",
            },
            retract_tip: {
                _alias: {
                    hash_: "hash",
                },
                hash_: "H256",
            },
            tip_new: {
                reason: "Bytes",
                who: "MultiAddress",
                tipValue: "Compact<u128>",
            },
            tip: {
                _alias: {
                    hash_: "hash",
                },
                hash_: "H256",
                tipValue: "Compact<u128>",
            },
            close_tip: {
                _alias: {
                    hash_: "hash",
                },
                hash_: "H256",
            },
            slash_tip: {
                _alias: {
                    hash_: "hash",
                },
                hash_: "H256",
            },
        },
    },
    /**
     * Lookup256: pallet_identity::pallet::Call<T>
     **/
    PalletIdentityCall: {
        _enum: {
            add_registrar: {
                account: "MultiAddress",
            },
            set_identity: {
                info: "PalletIdentityIdentityInfo",
            },
            set_subs: {
                subs: "Vec<(AccountId32,Data)>",
            },
            clear_identity: "Null",
            request_judgement: {
                regIndex: "Compact<u32>",
                maxFee: "Compact<u128>",
            },
            cancel_request: {
                regIndex: "u32",
            },
            set_fee: {
                index: "Compact<u32>",
                fee: "Compact<u128>",
            },
            set_account_id: {
                _alias: {
                    new_: "new",
                },
                index: "Compact<u32>",
                new_: "MultiAddress",
            },
            set_fields: {
                index: "Compact<u32>",
                fields: "PalletIdentityBitFlags",
            },
            provide_judgement: {
                regIndex: "Compact<u32>",
                target: "MultiAddress",
                judgement: "PalletIdentityJudgement",
                identity: "H256",
            },
            kill_identity: {
                target: "MultiAddress",
            },
            add_sub: {
                sub: "MultiAddress",
                data: "Data",
            },
            rename_sub: {
                sub: "MultiAddress",
                data: "Data",
            },
            remove_sub: {
                sub: "MultiAddress",
            },
            quit_sub: "Null",
        },
    },
    /**
     * Lookup257: pallet_identity::types::IdentityInfo<FieldLimit>
     **/
    PalletIdentityIdentityInfo: {
        additional: "Vec<(Data,Data)>",
        display: "Data",
        legal: "Data",
        web: "Data",
        riot: "Data",
        email: "Data",
        pgpFingerprint: "Option<[u8;20]>",
        image: "Data",
        twitter: "Data",
    },
    /**
     * Lookup292: pallet_identity::types::BitFlags<pallet_identity::types::IdentityField>
     **/
    PalletIdentityBitFlags: {
        _bitLength: 64,
        Display: 1,
        Legal: 2,
        Web: 4,
        Riot: 8,
        Email: 16,
        PgpFingerprint: 32,
        Image: 64,
        Twitter: 128,
    },
    /**
     * Lookup293: pallet_identity::types::IdentityField
     **/
    PalletIdentityIdentityField: {
        _enum: [
            "__Unused0",
            "Display",
            "Legal",
            "__Unused3",
            "Web",
            "__Unused5",
            "__Unused6",
            "__Unused7",
            "Riot",
            "__Unused9",
            "__Unused10",
            "__Unused11",
            "__Unused12",
            "__Unused13",
            "__Unused14",
            "__Unused15",
            "Email",
            "__Unused17",
            "__Unused18",
            "__Unused19",
            "__Unused20",
            "__Unused21",
            "__Unused22",
            "__Unused23",
            "__Unused24",
            "__Unused25",
            "__Unused26",
            "__Unused27",
            "__Unused28",
            "__Unused29",
            "__Unused30",
            "__Unused31",
            "PgpFingerprint",
            "__Unused33",
            "__Unused34",
            "__Unused35",
            "__Unused36",
            "__Unused37",
            "__Unused38",
            "__Unused39",
            "__Unused40",
            "__Unused41",
            "__Unused42",
            "__Unused43",
            "__Unused44",
            "__Unused45",
            "__Unused46",
            "__Unused47",
            "__Unused48",
            "__Unused49",
            "__Unused50",
            "__Unused51",
            "__Unused52",
            "__Unused53",
            "__Unused54",
            "__Unused55",
            "__Unused56",
            "__Unused57",
            "__Unused58",
            "__Unused59",
            "__Unused60",
            "__Unused61",
            "__Unused62",
            "__Unused63",
            "Image",
            "__Unused65",
            "__Unused66",
            "__Unused67",
            "__Unused68",
            "__Unused69",
            "__Unused70",
            "__Unused71",
            "__Unused72",
            "__Unused73",
            "__Unused74",
            "__Unused75",
            "__Unused76",
            "__Unused77",
            "__Unused78",
            "__Unused79",
            "__Unused80",
            "__Unused81",
            "__Unused82",
            "__Unused83",
            "__Unused84",
            "__Unused85",
            "__Unused86",
            "__Unused87",
            "__Unused88",
            "__Unused89",
            "__Unused90",
            "__Unused91",
            "__Unused92",
            "__Unused93",
            "__Unused94",
            "__Unused95",
            "__Unused96",
            "__Unused97",
            "__Unused98",
            "__Unused99",
            "__Unused100",
            "__Unused101",
            "__Unused102",
            "__Unused103",
            "__Unused104",
            "__Unused105",
            "__Unused106",
            "__Unused107",
            "__Unused108",
            "__Unused109",
            "__Unused110",
            "__Unused111",
            "__Unused112",
            "__Unused113",
            "__Unused114",
            "__Unused115",
            "__Unused116",
            "__Unused117",
            "__Unused118",
            "__Unused119",
            "__Unused120",
            "__Unused121",
            "__Unused122",
            "__Unused123",
            "__Unused124",
            "__Unused125",
            "__Unused126",
            "__Unused127",
            "Twitter",
        ],
    },
    /**
     * Lookup294: pallet_identity::types::Judgement<Balance>
     **/
    PalletIdentityJudgement: {
        _enum: {
            Unknown: "Null",
            FeePaid: "u128",
            Reasonable: "Null",
            KnownGood: "Null",
            OutOfDate: "Null",
            LowQuality: "Null",
            Erroneous: "Null",
        },
    },
    /**
     * Lookup295: cumulus_pallet_parachain_system::pallet::Call<T>
     **/
    CumulusPalletParachainSystemCall: {
        _enum: {
            set_validation_data: {
                data: "CumulusPrimitivesParachainInherentParachainInherentData",
            },
            sudo_send_upward_message: {
                message: "Bytes",
            },
            authorize_upgrade: {
                codeHash: "H256",
                checkVersion: "bool",
            },
            enact_authorized_upgrade: {
                code: "Bytes",
            },
        },
    },
    /**
     * Lookup296: cumulus_primitives_parachain_inherent::ParachainInherentData
     **/
    CumulusPrimitivesParachainInherentParachainInherentData: {
        validationData: "PolkadotPrimitivesV4PersistedValidationData",
        relayChainState: "SpTrieStorageProof",
        downwardMessages: "Vec<PolkadotCorePrimitivesInboundDownwardMessage>",
        horizontalMessages: "BTreeMap<u32, Vec<PolkadotCorePrimitivesInboundHrmpMessage>>",
    },
    /**
     * Lookup297: polkadot_primitives::v4::PersistedValidationData<primitive_types::H256, N>
     **/
    PolkadotPrimitivesV4PersistedValidationData: {
        parentHead: "Bytes",
        relayParentNumber: "u32",
        relayParentStorageRoot: "H256",
        maxPovSize: "u32",
    },
    /**
     * Lookup299: sp_trie::storage_proof::StorageProof
     **/
    SpTrieStorageProof: {
        trieNodes: "BTreeSet<Bytes>",
    },
    /**
     * Lookup302: polkadot_core_primitives::InboundDownwardMessage<BlockNumber>
     **/
    PolkadotCorePrimitivesInboundDownwardMessage: {
        sentAt: "u32",
        msg: "Bytes",
    },
    /**
     * Lookup305: polkadot_core_primitives::InboundHrmpMessage<BlockNumber>
     **/
    PolkadotCorePrimitivesInboundHrmpMessage: {
        sentAt: "u32",
        data: "Bytes",
    },
    /**
     * Lookup308: parachain_info::pallet::Call<T>
     **/
    ParachainInfoCall: "Null",
    /**
     * Lookup309: pallet_session::pallet::Call<T>
     **/
    PalletSessionCall: {
        _enum: {
            set_keys: {
                _alias: {
                    keys_: "keys",
                },
                keys_: "RococoParachainRuntimeSessionKeys",
                proof: "Bytes",
            },
            purge_keys: "Null",
        },
    },
    /**
     * Lookup310: rococo_parachain_runtime::SessionKeys
     **/
    RococoParachainRuntimeSessionKeys: {
        aura: "SpConsensusAuraSr25519AppSr25519Public",
    },
    /**
     * Lookup311: sp_consensus_aura::sr25519::app_sr25519::Public
     **/
    SpConsensusAuraSr25519AppSr25519Public: "SpCoreSr25519Public",
    /**
     * Lookup312: sp_core::sr25519::Public
     **/
    SpCoreSr25519Public: "[u8;32]",
    /**
     * Lookup313: pallet_parachain_staking::pallet::Call<T>
     **/
    PalletParachainStakingCall: {
        _enum: {
            set_staking_expectations: {
                expectations: {
                    min: "u128",
                    ideal: "u128",
                    max: "u128",
                },
            },
            set_inflation: {
                schedule: {
                    min: "Perbill",
                    ideal: "Perbill",
                    max: "Perbill",
                },
            },
            set_parachain_bond_account: {
                _alias: {
                    new_: "new",
                },
                new_: "AccountId32",
            },
            set_parachain_bond_reserve_percent: {
                _alias: {
                    new_: "new",
                },
                new_: "Percent",
            },
            set_total_selected: {
                _alias: {
                    new_: "new",
                },
                new_: "u32",
            },
            set_collator_commission: {
                _alias: {
                    new_: "new",
                },
                new_: "Perbill",
            },
            set_blocks_per_round: {
                _alias: {
                    new_: "new",
                },
                new_: "u32",
            },
            add_candidates_whitelist: {
                candidate: "AccountId32",
            },
            remove_candidates_whitelist: {
                candidate: "AccountId32",
            },
            join_candidates: {
                bond: "u128",
            },
            schedule_leave_candidates: "Null",
            execute_leave_candidates: {
                candidate: "AccountId32",
            },
            cancel_leave_candidates: "Null",
            go_offline: "Null",
            go_online: "Null",
            candidate_bond_more: {
                more: "u128",
            },
            schedule_candidate_bond_less: {
                less: "u128",
            },
            execute_candidate_bond_less: {
                candidate: "AccountId32",
            },
            cancel_candidate_bond_less: "Null",
            delegate: {
                candidate: "AccountId32",
                amount: "u128",
            },
            delegate_with_auto_compound: {
                candidate: "AccountId32",
                amount: "u128",
                autoCompound: "Percent",
            },
            schedule_leave_delegators: "Null",
            execute_leave_delegators: {
                delegator: "AccountId32",
            },
            cancel_leave_delegators: "Null",
            schedule_revoke_delegation: {
                collator: "AccountId32",
            },
            delegator_bond_more: {
                candidate: "AccountId32",
                more: "u128",
            },
            schedule_delegator_bond_less: {
                candidate: "AccountId32",
                less: "u128",
            },
            execute_delegation_request: {
                delegator: "AccountId32",
                candidate: "AccountId32",
            },
            cancel_delegation_request: {
                candidate: "AccountId32",
            },
            set_auto_compound: {
                candidate: "AccountId32",
                value: "Percent",
            },
        },
    },
    /**
     * Lookup316: cumulus_pallet_xcmp_queue::pallet::Call<T>
     **/
    CumulusPalletXcmpQueueCall: {
        _enum: {
            service_overweight: {
                index: "u64",
                weightLimit: "SpWeightsWeightV2Weight",
            },
            suspend_xcm_execution: "Null",
            resume_xcm_execution: "Null",
            update_suspend_threshold: {
                _alias: {
                    new_: "new",
                },
                new_: "u32",
            },
            update_drop_threshold: {
                _alias: {
                    new_: "new",
                },
                new_: "u32",
            },
            update_resume_threshold: {
                _alias: {
                    new_: "new",
                },
                new_: "u32",
            },
            update_threshold_weight: {
                _alias: {
                    new_: "new",
                },
                new_: "SpWeightsWeightV2Weight",
            },
            update_weight_restrict_decay: {
                _alias: {
                    new_: "new",
                },
                new_: "SpWeightsWeightV2Weight",
            },
            update_xcmp_max_individual_weight: {
                _alias: {
                    new_: "new",
                },
                new_: "SpWeightsWeightV2Weight",
            },
        },
    },
    /**
     * Lookup317: pallet_xcm::pallet::Call<T>
     **/
    PalletXcmCall: {
        _enum: {
            send: {
                dest: "XcmVersionedMultiLocation",
                message: "XcmVersionedXcm",
            },
            teleport_assets: {
                dest: "XcmVersionedMultiLocation",
                beneficiary: "XcmVersionedMultiLocation",
                assets: "XcmVersionedMultiAssets",
                feeAssetItem: "u32",
            },
            reserve_transfer_assets: {
                dest: "XcmVersionedMultiLocation",
                beneficiary: "XcmVersionedMultiLocation",
                assets: "XcmVersionedMultiAssets",
                feeAssetItem: "u32",
            },
            execute: {
                message: "XcmVersionedXcm",
                maxWeight: "SpWeightsWeightV2Weight",
            },
            force_xcm_version: {
                location: "XcmV3MultiLocation",
                xcmVersion: "u32",
            },
            force_default_xcm_version: {
                maybeXcmVersion: "Option<u32>",
            },
            force_subscribe_version_notify: {
                location: "XcmVersionedMultiLocation",
            },
            force_unsubscribe_version_notify: {
                location: "XcmVersionedMultiLocation",
            },
            limited_reserve_transfer_assets: {
                dest: "XcmVersionedMultiLocation",
                beneficiary: "XcmVersionedMultiLocation",
                assets: "XcmVersionedMultiAssets",
                feeAssetItem: "u32",
                weightLimit: "XcmV3WeightLimit",
            },
            limited_teleport_assets: {
                dest: "XcmVersionedMultiLocation",
                beneficiary: "XcmVersionedMultiLocation",
                assets: "XcmVersionedMultiAssets",
                feeAssetItem: "u32",
                weightLimit: "XcmV3WeightLimit",
            },
            force_suspension: {
                suspended: "bool",
            },
        },
    },
    /**
     * Lookup318: xcm::VersionedXcm<RuntimeCall>
     **/
    XcmVersionedXcm: {
        _enum: {
            __Unused0: "Null",
            __Unused1: "Null",
            V2: "XcmV2Xcm",
            V3: "XcmV3Xcm",
        },
    },
    /**
     * Lookup319: xcm::v2::Xcm<RuntimeCall>
     **/
    XcmV2Xcm: "Vec<XcmV2Instruction>",
    /**
     * Lookup321: xcm::v2::Instruction<RuntimeCall>
     **/
    XcmV2Instruction: {
        _enum: {
            WithdrawAsset: "XcmV2MultiassetMultiAssets",
            ReserveAssetDeposited: "XcmV2MultiassetMultiAssets",
            ReceiveTeleportedAsset: "XcmV2MultiassetMultiAssets",
            QueryResponse: {
                queryId: "Compact<u64>",
                response: "XcmV2Response",
                maxWeight: "Compact<u64>",
            },
            TransferAsset: {
                assets: "XcmV2MultiassetMultiAssets",
                beneficiary: "XcmV2MultiLocation",
            },
            TransferReserveAsset: {
                assets: "XcmV2MultiassetMultiAssets",
                dest: "XcmV2MultiLocation",
                xcm: "XcmV2Xcm",
            },
            Transact: {
                originType: "XcmV2OriginKind",
                requireWeightAtMost: "Compact<u64>",
                call: "XcmDoubleEncoded",
            },
            HrmpNewChannelOpenRequest: {
                sender: "Compact<u32>",
                maxMessageSize: "Compact<u32>",
                maxCapacity: "Compact<u32>",
            },
            HrmpChannelAccepted: {
                recipient: "Compact<u32>",
            },
            HrmpChannelClosing: {
                initiator: "Compact<u32>",
                sender: "Compact<u32>",
                recipient: "Compact<u32>",
            },
            ClearOrigin: "Null",
            DescendOrigin: "XcmV2MultilocationJunctions",
            ReportError: {
                queryId: "Compact<u64>",
                dest: "XcmV2MultiLocation",
                maxResponseWeight: "Compact<u64>",
            },
            DepositAsset: {
                assets: "XcmV2MultiassetMultiAssetFilter",
                maxAssets: "Compact<u32>",
                beneficiary: "XcmV2MultiLocation",
            },
            DepositReserveAsset: {
                assets: "XcmV2MultiassetMultiAssetFilter",
                maxAssets: "Compact<u32>",
                dest: "XcmV2MultiLocation",
                xcm: "XcmV2Xcm",
            },
            ExchangeAsset: {
                give: "XcmV2MultiassetMultiAssetFilter",
                receive: "XcmV2MultiassetMultiAssets",
            },
            InitiateReserveWithdraw: {
                assets: "XcmV2MultiassetMultiAssetFilter",
                reserve: "XcmV2MultiLocation",
                xcm: "XcmV2Xcm",
            },
            InitiateTeleport: {
                assets: "XcmV2MultiassetMultiAssetFilter",
                dest: "XcmV2MultiLocation",
                xcm: "XcmV2Xcm",
            },
            QueryHolding: {
                queryId: "Compact<u64>",
                dest: "XcmV2MultiLocation",
                assets: "XcmV2MultiassetMultiAssetFilter",
                maxResponseWeight: "Compact<u64>",
            },
            BuyExecution: {
                fees: "XcmV2MultiAsset",
                weightLimit: "XcmV2WeightLimit",
            },
            RefundSurplus: "Null",
            SetErrorHandler: "XcmV2Xcm",
            SetAppendix: "XcmV2Xcm",
            ClearError: "Null",
            ClaimAsset: {
                assets: "XcmV2MultiassetMultiAssets",
                ticket: "XcmV2MultiLocation",
            },
            Trap: "Compact<u64>",
            SubscribeVersion: {
                queryId: "Compact<u64>",
                maxResponseWeight: "Compact<u64>",
            },
            UnsubscribeVersion: "Null",
        },
    },
    /**
     * Lookup322: xcm::v2::Response
     **/
    XcmV2Response: {
        _enum: {
            Null: "Null",
            Assets: "XcmV2MultiassetMultiAssets",
            ExecutionResult: "Option<(u32,XcmV2TraitsError)>",
            Version: "u32",
        },
    },
    /**
     * Lookup325: xcm::v2::traits::Error
     **/
    XcmV2TraitsError: {
        _enum: {
            Overflow: "Null",
            Unimplemented: "Null",
            UntrustedReserveLocation: "Null",
            UntrustedTeleportLocation: "Null",
            MultiLocationFull: "Null",
            MultiLocationNotInvertible: "Null",
            BadOrigin: "Null",
            InvalidLocation: "Null",
            AssetNotFound: "Null",
            FailedToTransactAsset: "Null",
            NotWithdrawable: "Null",
            LocationCannotHold: "Null",
            ExceedsMaxMessageSize: "Null",
            DestinationUnsupported: "Null",
            Transport: "Null",
            Unroutable: "Null",
            UnknownClaim: "Null",
            FailedToDecode: "Null",
            MaxWeightInvalid: "Null",
            NotHoldingFees: "Null",
            TooExpensive: "Null",
            Trap: "u64",
            UnhandledXcmVersion: "Null",
            WeightLimitReached: "u64",
            Barrier: "Null",
            WeightNotComputable: "Null",
        },
    },
    /**
     * Lookup326: xcm::v2::multiasset::MultiAssetFilter
     **/
    XcmV2MultiassetMultiAssetFilter: {
        _enum: {
            Definite: "XcmV2MultiassetMultiAssets",
            Wild: "XcmV2MultiassetWildMultiAsset",
        },
    },
    /**
     * Lookup327: xcm::v2::multiasset::WildMultiAsset
     **/
    XcmV2MultiassetWildMultiAsset: {
        _enum: {
            All: "Null",
            AllOf: {
                id: "XcmV2MultiassetAssetId",
                fun: "XcmV2MultiassetWildFungibility",
            },
        },
    },
    /**
     * Lookup328: xcm::v2::multiasset::WildFungibility
     **/
    XcmV2MultiassetWildFungibility: {
        _enum: ["Fungible", "NonFungible"],
    },
    /**
     * Lookup329: xcm::v2::WeightLimit
     **/
    XcmV2WeightLimit: {
        _enum: {
            Unlimited: "Null",
            Limited: "Compact<u64>",
        },
    },
    /**
     * Lookup338: cumulus_pallet_xcm::pallet::Call<T>
     **/
    CumulusPalletXcmCall: "Null",
    /**
     * Lookup339: cumulus_pallet_dmp_queue::pallet::Call<T>
     **/
    CumulusPalletDmpQueueCall: {
        _enum: {
            service_overweight: {
                index: "u64",
                weightLimit: "SpWeightsWeightV2Weight",
            },
        },
    },
    /**
     * Lookup340: orml_xtokens::module::Call<T>
     **/
    OrmlXtokensModuleCall: {
        _enum: {
            transfer: {
                currencyId: "RuntimeCommonXcmImplCurrencyId",
                amount: "u128",
                dest: "XcmVersionedMultiLocation",
                destWeightLimit: "XcmV3WeightLimit",
            },
            transfer_multiasset: {
                asset: "XcmVersionedMultiAsset",
                dest: "XcmVersionedMultiLocation",
                destWeightLimit: "XcmV3WeightLimit",
            },
            transfer_with_fee: {
                currencyId: "RuntimeCommonXcmImplCurrencyId",
                amount: "u128",
                fee: "u128",
                dest: "XcmVersionedMultiLocation",
                destWeightLimit: "XcmV3WeightLimit",
            },
            transfer_multiasset_with_fee: {
                asset: "XcmVersionedMultiAsset",
                fee: "XcmVersionedMultiAsset",
                dest: "XcmVersionedMultiLocation",
                destWeightLimit: "XcmV3WeightLimit",
            },
            transfer_multicurrencies: {
                currencies: "Vec<(RuntimeCommonXcmImplCurrencyId,u128)>",
                feeItem: "u32",
                dest: "XcmVersionedMultiLocation",
                destWeightLimit: "XcmV3WeightLimit",
            },
            transfer_multiassets: {
                assets: "XcmVersionedMultiAssets",
                feeItem: "u32",
                dest: "XcmVersionedMultiLocation",
                destWeightLimit: "XcmV3WeightLimit",
            },
        },
    },
    /**
     * Lookup341: xcm::VersionedMultiAsset
     **/
    XcmVersionedMultiAsset: {
        _enum: {
            __Unused0: "Null",
            V2: "XcmV2MultiAsset",
            __Unused2: "Null",
            V3: "XcmV3MultiAsset",
        },
    },
    /**
     * Lookup344: orml_tokens::module::Call<T>
     **/
    OrmlTokensModuleCall: {
        _enum: {
            transfer: {
                dest: "MultiAddress",
                currencyId: "u128",
                amount: "Compact<u128>",
            },
            transfer_all: {
                dest: "MultiAddress",
                currencyId: "u128",
                keepAlive: "bool",
            },
            transfer_keep_alive: {
                dest: "MultiAddress",
                currencyId: "u128",
                amount: "Compact<u128>",
            },
            force_transfer: {
                source: "MultiAddress",
                dest: "MultiAddress",
                currencyId: "u128",
                amount: "Compact<u128>",
            },
            set_balance: {
                who: "MultiAddress",
                currencyId: "u128",
                newFree: "Compact<u128>",
                newReserved: "Compact<u128>",
            },
        },
    },
    /**
     * Lookup345: pallet_bridge::pallet::Call<T>
     **/
    PalletBridgeCall: {
        _enum: {
            set_threshold: {
                threshold: "u32",
            },
            set_resource: {
                id: "[u8;32]",
                method: "Bytes",
            },
            remove_resource: {
                id: "[u8;32]",
            },
            whitelist_chain: {
                id: "u8",
            },
            add_relayer: {
                v: "AccountId32",
            },
            remove_relayer: {
                v: "AccountId32",
            },
            update_fee: {
                destId: "u8",
                fee: "u128",
            },
            acknowledge_proposal: {
                nonce: "u64",
                srcId: "u8",
                rId: "[u8;32]",
                call: "Call",
            },
            reject_proposal: {
                nonce: "u64",
                srcId: "u8",
                rId: "[u8;32]",
                call: "Call",
            },
            eval_vote_state: {
                nonce: "u64",
                srcId: "u8",
                prop: "Call",
            },
        },
    },
    /**
     * Lookup346: pallet_bridge_transfer::pallet::Call<T>
     **/
    PalletBridgeTransferCall: {
        _enum: {
            transfer_native: {
                amount: "u128",
                recipient: "Bytes",
                destId: "u8",
            },
            transfer: {
                to: "AccountId32",
                amount: "u128",
                rid: "[u8;32]",
            },
            set_maximum_issuance: {
                maximumIssuance: "u128",
            },
            set_external_balances: {
                externalBalances: "u128",
            },
        },
    },
    /**
     * Lookup347: pallet_drop3::pallet::Call<T>
     **/
    PalletDrop3Call: {
        _enum: {
            set_admin: {
                _alias: {
                    new_: "new",
                },
                new_: "AccountId32",
            },
            approve_reward_pool: {
                id: "u64",
            },
            reject_reward_pool: {
                id: "u64",
            },
            start_reward_pool: {
                id: "u64",
            },
            stop_reward_pool: {
                id: "u64",
            },
            close_reward_pool: {
                id: "u64",
            },
            propose_reward_pool: {
                name: "Bytes",
                total: "u128",
                startAt: "u32",
                endAt: "u32",
            },
            send_reward: {
                id: "u64",
                to: "AccountId32",
                amount: "u128",
            },
        },
    },
    /**
     * Lookup348: pallet_extrinsic_filter::pallet::Call<T>
     **/
    PalletExtrinsicFilterCall: {
        _enum: {
            set_mode: {
                mode: "PalletExtrinsicFilterOperationalMode",
            },
            block_extrinsics: {
                palletNameBytes: "Bytes",
                functionNameBytes: "Option<Bytes>",
            },
            unblock_extrinsics: {
                palletNameBytes: "Bytes",
                functionNameBytes: "Option<Bytes>",
            },
        },
    },
    /**
     * Lookup349: pallet_identity_management::pallet::Call<T>
     **/
    PalletIdentityManagementCall: {
        _enum: {
            add_delegatee: {
                account: "AccountId32",
            },
            remove_delegatee: {
                account: "AccountId32",
            },
            set_user_shielding_key: {
                shard: "H256",
                encryptedKey: "Bytes",
            },
            link_identity: {
                shard: "H256",
                user: "AccountId32",
                encryptedIdentity: "Bytes",
                encryptedValidationData: "Bytes",
                encryptedWeb3networks: "Bytes",
                nonce: "[u8;12]",
            },
            deactivate_identity: {
                shard: "H256",
                encryptedIdentity: "Bytes",
            },
            activate_identity: {
                shard: "H256",
                encryptedIdentity: "Bytes",
            },
            __Unused6: "Null",
            __Unused7: "Null",
            __Unused8: "Null",
            __Unused9: "Null",
            __Unused10: "Null",
            __Unused11: "Null",
            __Unused12: "Null",
            __Unused13: "Null",
            __Unused14: "Null",
            __Unused15: "Null",
            __Unused16: "Null",
            __Unused17: "Null",
            __Unused18: "Null",
            __Unused19: "Null",
            __Unused20: "Null",
            __Unused21: "Null",
            __Unused22: "Null",
            __Unused23: "Null",
            __Unused24: "Null",
            __Unused25: "Null",
            __Unused26: "Null",
            __Unused27: "Null",
            __Unused28: "Null",
            __Unused29: "Null",
            user_shielding_key_set: {
                account: "AccountId32",
                idGraph: "CorePrimitivesKeyAesOutput",
                reqExtHash: "H256",
            },
            identity_linked: {
                account: "AccountId32",
                identity: "CorePrimitivesKeyAesOutput",
                idGraph: "CorePrimitivesKeyAesOutput",
                reqExtHash: "H256",
            },
            identity_deactivated: {
                account: "AccountId32",
                identity: "CorePrimitivesKeyAesOutput",
                reqExtHash: "H256",
            },
            identity_activated: {
                account: "AccountId32",
                identity: "CorePrimitivesKeyAesOutput",
                reqExtHash: "H256",
            },
            some_error: {
                account: "Option<AccountId32>",
                error: "CorePrimitivesErrorImpError",
                reqExtHash: "H256",
            },
        },
    },
    /**
     * Lookup350: core_primitives::error::IMPError
     **/
    CorePrimitivesErrorImpError: {
        _enum: {
            SetUserShieldingKeyFailed: "CorePrimitivesErrorErrorDetail",
            LinkIdentityFailed: "CorePrimitivesErrorErrorDetail",
            DeactivateIdentityFailed: "CorePrimitivesErrorErrorDetail",
            ActivateIdentityFailed: "CorePrimitivesErrorErrorDetail",
            ImportScheduledEnclaveFailed: "Null",
            UnclassifiedError: "CorePrimitivesErrorErrorDetail",
        },
    },
    /**
     * Lookup351: pallet_asset_manager::pallet::Call<T>
     **/
    PalletAssetManagerCall: {
        _enum: {
            register_foreign_asset_type: {
                assetType: "RuntimeCommonXcmImplCurrencyId",
                metadata: "PalletAssetManagerAssetMetadata",
            },
            update_foreign_asset_metadata: {
                assetId: "u128",
                metadata: "PalletAssetManagerAssetMetadata",
            },
            set_asset_units_per_second: {
                assetId: "u128",
                unitsPerSecond: "u128",
            },
            add_asset_type: {
                assetId: "u128",
                newAssetType: "RuntimeCommonXcmImplCurrencyId",
            },
            remove_asset_type: {
                assetType: "RuntimeCommonXcmImplCurrencyId",
                newDefaultAssetType: "Option<RuntimeCommonXcmImplCurrencyId>",
            },
        },
    },
    /**
     * Lookup353: pallet_vc_management::pallet::Call<T>
     **/
    PalletVcManagementCall: {
        _enum: {
            add_delegatee: {
                account: "AccountId32",
            },
            remove_delegatee: {
                account: "AccountId32",
            },
            request_vc: {
                shard: "H256",
                assertion: "CorePrimitivesAssertion",
            },
            disable_vc: {
                index: "H256",
            },
            revoke_vc: {
                index: "H256",
            },
            set_admin: {
                _alias: {
                    new_: "new",
                },
                new_: "AccountId32",
            },
            add_schema: {
                shard: "H256",
                id: "Bytes",
                content: "Bytes",
            },
            disable_schema: {
                shard: "H256",
                index: "u64",
            },
            activate_schema: {
                shard: "H256",
                index: "u64",
            },
            revoke_schema: {
                shard: "H256",
                index: "u64",
            },
            add_vc_registry_item: {
                _alias: {
                    hash_: "hash",
                },
                index: "H256",
                subject: "AccountId32",
                assertion: "CorePrimitivesAssertion",
                hash_: "H256",
            },
            remove_vc_registry_item: {
                index: "H256",
            },
            clear_vc_registry: "Null",
            __Unused13: "Null",
            __Unused14: "Null",
            __Unused15: "Null",
            __Unused16: "Null",
            __Unused17: "Null",
            __Unused18: "Null",
            __Unused19: "Null",
            __Unused20: "Null",
            __Unused21: "Null",
            __Unused22: "Null",
            __Unused23: "Null",
            __Unused24: "Null",
            __Unused25: "Null",
            __Unused26: "Null",
            __Unused27: "Null",
            __Unused28: "Null",
            __Unused29: "Null",
            vc_issued: {
                _alias: {
                    hash_: "hash",
                },
                account: "AccountId32",
                assertion: "CorePrimitivesAssertion",
                index: "H256",
                hash_: "H256",
                vc: "CorePrimitivesKeyAesOutput",
                reqExtHash: "H256",
            },
            some_error: {
                account: "Option<AccountId32>",
                error: "CorePrimitivesErrorVcmpError",
                reqExtHash: "H256",
            },
        },
    },
    /**
     * Lookup354: core_primitives::error::VCMPError
     **/
    CorePrimitivesErrorVcmpError: {
        _enum: {
            RequestVCFailed: "(CorePrimitivesAssertion,CorePrimitivesErrorErrorDetail)",
            UnclassifiedError: "CorePrimitivesErrorErrorDetail",
        },
    },
    /**
     * Lookup355: pallet_group::pallet::Call<T, I>
     **/
    PalletGroupCall: {
        _enum: {
            add_group_member: {
                v: "AccountId32",
            },
            batch_add_group_members: {
                vs: "Vec<AccountId32>",
            },
            remove_group_member: {
                v: "AccountId32",
            },
            batch_remove_group_members: {
                vs: "Vec<AccountId32>",
            },
            switch_group_control_on: "Null",
            switch_group_control_off: "Null",
        },
    },
    /**
     * Lookup357: pallet_teerex::pallet::Call<T>
     **/
    PalletTeerexCall: {
        _enum: {
            register_enclave: {
                raReport: "Bytes",
                workerUrl: "Bytes",
                shieldingKey: "Option<Bytes>",
                vcPubkey: "Option<Bytes>",
            },
            unregister_enclave: "Null",
<<<<<<< HEAD
            invoke: {
                request: "TeerexPrimitivesRequest",
=======
            call_worker: {
                request: "TeerexPrimitivesRsaRequest",
>>>>>>> 5775d746
            },
            confirm_processed_parentchain_block: {
                blockHash: "H256",
                blockNumber: "Compact<u32>",
                trustedCallsMerkleRoot: "H256",
            },
            shield_funds: {
                incognitoAccountEncrypted: "Bytes",
                amount: "u128",
                bondingAccount: "AccountId32",
            },
            unshield_funds: {
                publicAccount: "AccountId32",
                amount: "u128",
                bondingAccount: "AccountId32",
                callHash: "H256",
            },
            set_heartbeat_timeout: {
                timeout: "Compact<u64>",
            },
            register_dcap_enclave: {
                dcapQuote: "Bytes",
                workerUrl: "Bytes",
            },
            update_scheduled_enclave: {
                sidechainBlockNumber: "Compact<u64>",
                mrEnclave: "[u8;32]",
            },
            register_quoting_enclave: {
                enclaveIdentity: "Bytes",
                signature: "Bytes",
                certificateChain: "Bytes",
            },
            remove_scheduled_enclave: {
                sidechainBlockNumber: "Compact<u64>",
            },
            register_tcb_info: {
                tcbInfo: "Bytes",
                signature: "Bytes",
                certificateChain: "Bytes",
            },
            publish_hash: {
                _alias: {
                    hash_: "hash",
                },
                hash_: "H256",
                extraTopics: "Vec<H256>",
                data: "Bytes",
            },
            set_admin: {
                _alias: {
                    new_: "new",
                },
                new_: "AccountId32",
            },
            __Unused14: "Null",
            __Unused15: "Null",
            __Unused16: "Null",
            __Unused17: "Null",
            __Unused18: "Null",
            __Unused19: "Null",
            __Unused20: "Null",
            __Unused21: "Null",
            __Unused22: "Null",
            __Unused23: "Null",
            __Unused24: "Null",
            __Unused25: "Null",
            __Unused26: "Null",
            __Unused27: "Null",
            __Unused28: "Null",
            __Unused29: "Null",
            set_mrenclave: {
                newMrenclave: "[u8;32]",
            },
        },
    },
    /**
<<<<<<< HEAD
     * Lookup358: teerex_primitives::Request
=======
     * Lookup359: teerex_primitives::RsaRequest
>>>>>>> 5775d746
     **/
    TeerexPrimitivesRsaRequest: {
        shard: "H256",
        payload: "Bytes",
    },
    /**
     * Lookup359: pallet_sidechain::pallet::Call<T>
     **/
    PalletSidechainCall: {
        _enum: {
            confirm_imported_sidechain_block: {
                shardId: "H256",
                blockNumber: "u64",
                nextFinalizationCandidateBlockNumber: "u64",
                blockHeaderHash: "H256",
            },
        },
    },
    /**
     * Lookup360: pallet_teeracle::pallet::Call<T>
     **/
    PalletTeeracleCall: {
        _enum: {
            add_to_whitelist: {
                dataSource: "Bytes",
                mrenclave: "[u8;32]",
            },
            remove_from_whitelist: {
                dataSource: "Bytes",
                mrenclave: "[u8;32]",
            },
            update_oracle: {
                oracleName: "Bytes",
                dataSource: "Bytes",
                newBlob: "Bytes",
            },
            update_exchange_rate: {
                dataSource: "Bytes",
                tradingPair: "Bytes",
                newValue: "Option<SubstrateFixedFixedU64>",
            },
        },
    },
    /**
     * Lookup362: pallet_evm::pallet::Call<T>
     **/
    PalletEvmCall: {
        _enum: {
            withdraw: {
                address: "H160",
                value: "u128",
            },
            call: {
                source: "H160",
                target: "H160",
                input: "Bytes",
                value: "U256",
                gasLimit: "u64",
                maxFeePerGas: "U256",
                maxPriorityFeePerGas: "Option<U256>",
                nonce: "Option<U256>",
                accessList: "Vec<(H160,Vec<H256>)>",
            },
            create: {
                source: "H160",
                init: "Bytes",
                value: "U256",
                gasLimit: "u64",
                maxFeePerGas: "U256",
                maxPriorityFeePerGas: "Option<U256>",
                nonce: "Option<U256>",
                accessList: "Vec<(H160,Vec<H256>)>",
            },
            create2: {
                source: "H160",
                init: "Bytes",
                salt: "H256",
                value: "U256",
                gasLimit: "u64",
                maxFeePerGas: "U256",
                maxPriorityFeePerGas: "Option<U256>",
                nonce: "Option<U256>",
                accessList: "Vec<(H160,Vec<H256>)>",
            },
        },
    },
    /**
     * Lookup368: pallet_ethereum::pallet::Call<T>
     **/
    PalletEthereumCall: {
        _enum: {
            transact: {
                transaction: "EthereumTransactionTransactionV2",
            },
        },
    },
    /**
     * Lookup369: ethereum::transaction::TransactionV2
     **/
    EthereumTransactionTransactionV2: {
        _enum: {
            Legacy: "EthereumTransactionLegacyTransaction",
            EIP2930: "EthereumTransactionEip2930Transaction",
            EIP1559: "EthereumTransactionEip1559Transaction",
        },
    },
    /**
     * Lookup370: ethereum::transaction::LegacyTransaction
     **/
    EthereumTransactionLegacyTransaction: {
        nonce: "U256",
        gasPrice: "U256",
        gasLimit: "U256",
        action: "EthereumTransactionTransactionAction",
        value: "U256",
        input: "Bytes",
        signature: "EthereumTransactionTransactionSignature",
    },
    /**
     * Lookup371: ethereum::transaction::TransactionAction
     **/
    EthereumTransactionTransactionAction: {
        _enum: {
            Call: "H160",
            Create: "Null",
        },
    },
    /**
     * Lookup372: ethereum::transaction::TransactionSignature
     **/
    EthereumTransactionTransactionSignature: {
        v: "u64",
        r: "H256",
        s: "H256",
    },
    /**
     * Lookup374: ethereum::transaction::EIP2930Transaction
     **/
    EthereumTransactionEip2930Transaction: {
        chainId: "u64",
        nonce: "U256",
        gasPrice: "U256",
        gasLimit: "U256",
        action: "EthereumTransactionTransactionAction",
        value: "U256",
        input: "Bytes",
        accessList: "Vec<EthereumTransactionAccessListItem>",
        oddYParity: "bool",
        r: "H256",
        s: "H256",
    },
    /**
     * Lookup376: ethereum::transaction::AccessListItem
     **/
    EthereumTransactionAccessListItem: {
        address: "H160",
        storageKeys: "Vec<H256>",
    },
    /**
     * Lookup377: ethereum::transaction::EIP1559Transaction
     **/
    EthereumTransactionEip1559Transaction: {
        chainId: "u64",
        nonce: "U256",
        maxPriorityFeePerGas: "U256",
        maxFeePerGas: "U256",
        gasLimit: "U256",
        action: "EthereumTransactionTransactionAction",
        value: "U256",
        input: "Bytes",
        accessList: "Vec<EthereumTransactionAccessListItem>",
        oddYParity: "bool",
        r: "H256",
        s: "H256",
    },
    /**
     * Lookup378: pallet_sudo::pallet::Call<T>
     **/
    PalletSudoCall: {
        _enum: {
            sudo: {
                call: "Call",
            },
            sudo_unchecked_weight: {
                call: "Call",
                weight: "SpWeightsWeightV2Weight",
            },
            set_key: {
                _alias: {
                    new_: "new",
                },
                new_: "MultiAddress",
            },
            sudo_as: {
                who: "MultiAddress",
                call: "Call",
            },
        },
    },
    /**
     * Lookup381: pallet_scheduler::pallet::Error<T>
     **/
    PalletSchedulerError: {
        _enum: [
            "FailedToSchedule",
            "NotFound",
            "TargetBlockNumberInPast",
            "RescheduleNoChange",
            "Named",
        ],
    },
    /**
     * Lookup382: pallet_utility::pallet::Error<T>
     **/
    PalletUtilityError: {
        _enum: ["TooManyCalls"],
    },
    /**
     * Lookup384: pallet_multisig::Multisig<BlockNumber, Balance, sp_core::crypto::AccountId32, MaxApprovals>
     **/
    PalletMultisigMultisig: {
        when: "PalletMultisigTimepoint",
        deposit: "u128",
        depositor: "AccountId32",
        approvals: "Vec<AccountId32>",
    },
    /**
     * Lookup386: pallet_multisig::pallet::Error<T>
     **/
    PalletMultisigError: {
        _enum: [
            "MinimumThreshold",
            "AlreadyApproved",
            "NoApprovalsNeeded",
            "TooFewSignatories",
            "TooManySignatories",
            "SignatoriesOutOfOrder",
            "SenderInSignatories",
            "NotFound",
            "NotOwner",
            "NoTimepoint",
            "WrongTimepoint",
            "UnexpectedTimepoint",
            "MaxWeightTooLow",
            "AlreadyStored",
        ],
    },
    /**
     * Lookup389: pallet_proxy::ProxyDefinition<sp_core::crypto::AccountId32, rococo_parachain_runtime::ProxyType, BlockNumber>
     **/
    PalletProxyProxyDefinition: {
        delegate: "AccountId32",
        proxyType: "RococoParachainRuntimeProxyType",
        delay: "u32",
    },
    /**
     * Lookup393: pallet_proxy::Announcement<sp_core::crypto::AccountId32, primitive_types::H256, BlockNumber>
     **/
    PalletProxyAnnouncement: {
        real: "AccountId32",
        callHash: "H256",
        height: "u32",
    },
    /**
     * Lookup395: pallet_proxy::pallet::Error<T>
     **/
    PalletProxyError: {
        _enum: [
            "TooMany",
            "NotFound",
            "NotProxy",
            "Unproxyable",
            "Duplicate",
            "NoPermission",
            "Unannounced",
            "NoSelfProxy",
        ],
    },
    /**
     * Lookup396: pallet_preimage::RequestStatus<sp_core::crypto::AccountId32, Balance>
     **/
    PalletPreimageRequestStatus: {
        _enum: {
            Unrequested: {
                deposit: "(AccountId32,u128)",
                len: "u32",
            },
            Requested: {
                deposit: "Option<(AccountId32,u128)>",
                count: "u32",
                len: "Option<u32>",
            },
        },
    },
    /**
     * Lookup401: pallet_preimage::pallet::Error<T>
     **/
    PalletPreimageError: {
        _enum: ["TooBig", "AlreadyNoted", "NotAuthorized", "NotNoted", "Requested", "NotRequested"],
    },
    /**
     * Lookup403: pallet_balances::types::BalanceLock<Balance>
     **/
    PalletBalancesBalanceLock: {
        id: "[u8;8]",
        amount: "u128",
        reasons: "PalletBalancesReasons",
    },
    /**
     * Lookup404: pallet_balances::types::Reasons
     **/
    PalletBalancesReasons: {
        _enum: ["Fee", "Misc", "All"],
    },
    /**
     * Lookup407: pallet_balances::types::ReserveData<ReserveIdentifier, Balance>
     **/
    PalletBalancesReserveData: {
        id: "[u8;8]",
        amount: "u128",
    },
    /**
     * Lookup410: pallet_balances::types::IdAmount<Id, Balance>
     **/
    PalletBalancesIdAmount: {
        id: "Null",
        amount: "u128",
    },
    /**
     * Lookup412: pallet_balances::pallet::Error<T, I>
     **/
    PalletBalancesError: {
        _enum: [
            "VestingBalance",
            "LiquidityRestrictions",
            "InsufficientBalance",
            "ExistentialDeposit",
            "Expendability",
            "ExistingVestingSchedule",
            "DeadAccount",
            "TooManyReserves",
            "TooManyHolds",
            "TooManyFreezes",
        ],
    },
    /**
     * Lookup415: pallet_vesting::Releases
     **/
    PalletVestingReleases: {
        _enum: ["V0", "V1"],
    },
    /**
     * Lookup416: pallet_vesting::pallet::Error<T>
     **/
    PalletVestingError: {
        _enum: [
            "NotVesting",
            "AtMaxVestingSchedules",
            "AmountLow",
            "ScheduleIndexOutOfBounds",
            "InvalidScheduleParams",
        ],
    },
    /**
     * Lookup418: pallet_transaction_payment::Releases
     **/
    PalletTransactionPaymentReleases: {
        _enum: ["V1Ancient", "V2"],
    },
    /**
     * Lookup419: pallet_treasury::Proposal<sp_core::crypto::AccountId32, Balance>
     **/
    PalletTreasuryProposal: {
        proposer: "AccountId32",
        value: "u128",
        beneficiary: "AccountId32",
        bond: "u128",
    },
    /**
     * Lookup424: frame_support::PalletId
     **/
    FrameSupportPalletId: "[u8;8]",
    /**
     * Lookup425: pallet_treasury::pallet::Error<T, I>
     **/
    PalletTreasuryError: {
        _enum: [
            "InsufficientProposersBalance",
            "InvalidIndex",
            "TooManyApprovals",
            "InsufficientPermission",
            "ProposalNotApproved",
        ],
    },
    /**
     * Lookup430: pallet_democracy::types::ReferendumInfo<BlockNumber, frame_support::traits::preimages::Bounded<rococo_parachain_runtime::RuntimeCall>, Balance>
     **/
    PalletDemocracyReferendumInfo: {
        _enum: {
            Ongoing: "PalletDemocracyReferendumStatus",
            Finished: {
                approved: "bool",
                end: "u32",
            },
        },
    },
    /**
     * Lookup431: pallet_democracy::types::ReferendumStatus<BlockNumber, frame_support::traits::preimages::Bounded<rococo_parachain_runtime::RuntimeCall>, Balance>
     **/
    PalletDemocracyReferendumStatus: {
        end: "u32",
        proposal: "FrameSupportPreimagesBounded",
        threshold: "PalletDemocracyVoteThreshold",
        delay: "u32",
        tally: "PalletDemocracyTally",
    },
    /**
     * Lookup432: pallet_democracy::types::Tally<Balance>
     **/
    PalletDemocracyTally: {
        ayes: "u128",
        nays: "u128",
        turnout: "u128",
    },
    /**
     * Lookup433: pallet_democracy::vote::Voting<Balance, sp_core::crypto::AccountId32, BlockNumber, MaxVotes>
     **/
    PalletDemocracyVoteVoting: {
        _enum: {
            Direct: {
                votes: "Vec<(u32,PalletDemocracyVoteAccountVote)>",
                delegations: "PalletDemocracyDelegations",
                prior: "PalletDemocracyVotePriorLock",
            },
            Delegating: {
                balance: "u128",
                target: "AccountId32",
                conviction: "PalletDemocracyConviction",
                delegations: "PalletDemocracyDelegations",
                prior: "PalletDemocracyVotePriorLock",
            },
        },
    },
    /**
     * Lookup437: pallet_democracy::types::Delegations<Balance>
     **/
    PalletDemocracyDelegations: {
        votes: "u128",
        capital: "u128",
    },
    /**
     * Lookup438: pallet_democracy::vote::PriorLock<BlockNumber, Balance>
     **/
    PalletDemocracyVotePriorLock: "(u32,u128)",
    /**
     * Lookup441: pallet_democracy::pallet::Error<T>
     **/
    PalletDemocracyError: {
        _enum: [
            "ValueLow",
            "ProposalMissing",
            "AlreadyCanceled",
            "DuplicateProposal",
            "ProposalBlacklisted",
            "NotSimpleMajority",
            "InvalidHash",
            "NoProposal",
            "AlreadyVetoed",
            "ReferendumInvalid",
            "NoneWaiting",
            "NotVoter",
            "NoPermission",
            "AlreadyDelegating",
            "InsufficientFunds",
            "NotDelegating",
            "VotesExist",
            "InstantNotAllowed",
            "Nonsense",
            "WrongUpperBound",
            "MaxVotesReached",
            "TooMany",
            "VotingPeriodLow",
            "PreimageNotExist",
        ],
    },
    /**
     * Lookup443: pallet_collective::Votes<sp_core::crypto::AccountId32, BlockNumber>
     **/
    PalletCollectiveVotes: {
        index: "u32",
        threshold: "u32",
        ayes: "Vec<AccountId32>",
        nays: "Vec<AccountId32>",
        end: "u32",
    },
    /**
     * Lookup444: pallet_collective::pallet::Error<T, I>
     **/
    PalletCollectiveError: {
        _enum: [
            "NotMember",
            "DuplicateProposal",
            "ProposalMissing",
            "WrongIndex",
            "DuplicateVote",
            "AlreadyInitialized",
            "TooEarly",
            "TooManyProposals",
            "WrongProposalWeight",
            "WrongProposalLength",
        ],
    },
    /**
     * Lookup446: pallet_membership::pallet::Error<T, I>
     **/
    PalletMembershipError: {
        _enum: ["AlreadyMember", "NotMember", "TooManyMembers"],
    },
    /**
     * Lookup449: pallet_bounties::Bounty<sp_core::crypto::AccountId32, Balance, BlockNumber>
     **/
    PalletBountiesBounty: {
        proposer: "AccountId32",
        value: "u128",
        fee: "u128",
        curatorDeposit: "u128",
        bond: "u128",
        status: "PalletBountiesBountyStatus",
    },
    /**
     * Lookup450: pallet_bounties::BountyStatus<sp_core::crypto::AccountId32, BlockNumber>
     **/
    PalletBountiesBountyStatus: {
        _enum: {
            Proposed: "Null",
            Approved: "Null",
            Funded: "Null",
            CuratorProposed: {
                curator: "AccountId32",
            },
            Active: {
                curator: "AccountId32",
                updateDue: "u32",
            },
            PendingPayout: {
                curator: "AccountId32",
                beneficiary: "AccountId32",
                unlockAt: "u32",
            },
        },
    },
    /**
     * Lookup452: pallet_bounties::pallet::Error<T, I>
     **/
    PalletBountiesError: {
        _enum: [
            "InsufficientProposersBalance",
            "InvalidIndex",
            "ReasonTooBig",
            "UnexpectedStatus",
            "RequireCurator",
            "InvalidValue",
            "InvalidFee",
            "PendingPayout",
            "Premature",
            "HasActiveChildBounty",
            "TooManyQueued",
        ],
    },
    /**
     * Lookup453: pallet_tips::OpenTip<sp_core::crypto::AccountId32, Balance, BlockNumber, primitive_types::H256>
     **/
    PalletTipsOpenTip: {
        reason: "H256",
        who: "AccountId32",
        finder: "AccountId32",
        deposit: "u128",
        closes: "Option<u32>",
        tips: "Vec<(AccountId32,u128)>",
        findersFee: "bool",
    },
    /**
     * Lookup455: pallet_tips::pallet::Error<T, I>
     **/
    PalletTipsError: {
        _enum: [
            "ReasonTooBig",
            "AlreadyKnown",
            "UnknownTip",
            "NotFinder",
            "StillOpen",
            "Premature",
        ],
    },
    /**
     * Lookup456: pallet_identity::types::Registration<Balance, MaxJudgements, MaxAdditionalFields>
     **/
    PalletIdentityRegistration: {
        judgements: "Vec<(u32,PalletIdentityJudgement)>",
        deposit: "u128",
        info: "PalletIdentityIdentityInfo",
    },
    /**
     * Lookup463: pallet_identity::types::RegistrarInfo<Balance, sp_core::crypto::AccountId32>
     **/
    PalletIdentityRegistrarInfo: {
        account: "AccountId32",
        fee: "u128",
        fields: "PalletIdentityBitFlags",
    },
    /**
     * Lookup465: pallet_identity::pallet::Error<T>
     **/
    PalletIdentityError: {
        _enum: [
            "TooManySubAccounts",
            "NotFound",
            "NotNamed",
            "EmptyIndex",
            "FeeChanged",
            "NoIdentity",
            "StickyJudgement",
            "JudgementGiven",
            "InvalidJudgement",
            "InvalidIndex",
            "InvalidTarget",
            "TooManyFields",
            "TooManyRegistrars",
            "AlreadyClaimed",
            "NotSub",
            "NotOwned",
            "JudgementForDifferentIdentity",
            "JudgementPaymentFailed",
        ],
    },
    /**
     * Lookup467: polkadot_primitives::v4::UpgradeRestriction
     **/
    PolkadotPrimitivesV4UpgradeRestriction: {
        _enum: ["Present"],
    },
    /**
     * Lookup468: cumulus_pallet_parachain_system::relay_state_snapshot::MessagingStateSnapshot
     **/
    CumulusPalletParachainSystemRelayStateSnapshotMessagingStateSnapshot: {
        dmqMqcHead: "H256",
        relayDispatchQueueSize: "(u32,u32)",
        ingressChannels: "Vec<(u32,PolkadotPrimitivesV4AbridgedHrmpChannel)>",
        egressChannels: "Vec<(u32,PolkadotPrimitivesV4AbridgedHrmpChannel)>",
    },
    /**
     * Lookup471: polkadot_primitives::v4::AbridgedHrmpChannel
     **/
    PolkadotPrimitivesV4AbridgedHrmpChannel: {
        maxCapacity: "u32",
        maxTotalSize: "u32",
        maxMessageSize: "u32",
        msgCount: "u32",
        totalSize: "u32",
        mqcHead: "Option<H256>",
    },
    /**
     * Lookup472: polkadot_primitives::v4::AbridgedHostConfiguration
     **/
    PolkadotPrimitivesV4AbridgedHostConfiguration: {
        maxCodeSize: "u32",
        maxHeadDataSize: "u32",
        maxUpwardQueueCount: "u32",
        maxUpwardQueueSize: "u32",
        maxUpwardMessageSize: "u32",
        maxUpwardMessageNumPerCandidate: "u32",
        hrmpMaxMessageNumPerCandidate: "u32",
        validationUpgradeCooldown: "u32",
        validationUpgradeDelay: "u32",
    },
    /**
     * Lookup478: polkadot_core_primitives::OutboundHrmpMessage<polkadot_parachain::primitives::Id>
     **/
    PolkadotCorePrimitivesOutboundHrmpMessage: {
        recipient: "u32",
        data: "Bytes",
    },
    /**
     * Lookup479: cumulus_pallet_parachain_system::CodeUpgradeAuthorization<T>
     **/
    CumulusPalletParachainSystemCodeUpgradeAuthorization: {
        codeHash: "H256",
        checkVersion: "bool",
    },
    /**
     * Lookup480: cumulus_pallet_parachain_system::pallet::Error<T>
     **/
    CumulusPalletParachainSystemError: {
        _enum: [
            "OverlappingUpgrades",
            "ProhibitedByPolkadot",
            "TooBig",
            "ValidationDataNotAvailable",
            "HostConfigurationNotAvailable",
            "NotScheduled",
            "NothingAuthorized",
            "Unauthorized",
        ],
    },
    /**
     * Lookup484: sp_core::crypto::KeyTypeId
     **/
    SpCoreCryptoKeyTypeId: "[u8;4]",
    /**
     * Lookup485: pallet_session::pallet::Error<T>
     **/
    PalletSessionError: {
        _enum: ["InvalidProof", "NoAssociatedValidatorId", "DuplicatedKey", "NoKeys", "NoAccount"],
    },
    /**
     * Lookup489: pallet_parachain_staking::types::ParachainBondConfig<sp_core::crypto::AccountId32>
     **/
    PalletParachainStakingParachainBondConfig: {
        account: "AccountId32",
        percent: "Percent",
    },
    /**
     * Lookup490: pallet_parachain_staking::types::RoundInfo<BlockNumber>
     **/
    PalletParachainStakingRoundInfo: {
        current: "u32",
        first: "u32",
        length: "u32",
    },
    /**
     * Lookup491: pallet_parachain_staking::types::Delegator<sp_core::crypto::AccountId32, Balance>
     **/
    PalletParachainStakingDelegator: {
        id: "AccountId32",
        delegations: "PalletParachainStakingSetOrderedSet",
        total: "u128",
        lessTotal: "u128",
        status: "PalletParachainStakingDelegatorStatus",
    },
    /**
     * Lookup492: pallet_parachain_staking::set::OrderedSet<pallet_parachain_staking::types::Bond<sp_core::crypto::AccountId32, Balance>>
     **/
    PalletParachainStakingSetOrderedSet: "Vec<PalletParachainStakingBond>",
    /**
     * Lookup493: pallet_parachain_staking::types::Bond<sp_core::crypto::AccountId32, Balance>
     **/
    PalletParachainStakingBond: {
        owner: "AccountId32",
        amount: "u128",
    },
    /**
     * Lookup495: pallet_parachain_staking::types::DelegatorStatus
     **/
    PalletParachainStakingDelegatorStatus: {
        _enum: ["Active"],
    },
    /**
     * Lookup496: pallet_parachain_staking::types::CandidateMetadata<Balance>
     **/
    PalletParachainStakingCandidateMetadata: {
        bond: "u128",
        delegationCount: "u32",
        totalCounted: "u128",
        lowestTopDelegationAmount: "u128",
        highestBottomDelegationAmount: "u128",
        lowestBottomDelegationAmount: "u128",
        topCapacity: "PalletParachainStakingCapacityStatus",
        bottomCapacity: "PalletParachainStakingCapacityStatus",
        request: "Option<PalletParachainStakingCandidateBondLessRequest>",
        status: "PalletParachainStakingCollatorStatus",
    },
    /**
     * Lookup497: pallet_parachain_staking::types::CapacityStatus
     **/
    PalletParachainStakingCapacityStatus: {
        _enum: ["Full", "Empty", "Partial"],
    },
    /**
     * Lookup499: pallet_parachain_staking::types::CandidateBondLessRequest<Balance>
     **/
    PalletParachainStakingCandidateBondLessRequest: {
        amount: "u128",
        whenExecutable: "u32",
    },
    /**
     * Lookup500: pallet_parachain_staking::types::CollatorStatus
     **/
    PalletParachainStakingCollatorStatus: {
        _enum: {
            Active: "Null",
            Idle: "Null",
            Leaving: "u32",
        },
    },
    /**
     * Lookup502: pallet_parachain_staking::delegation_requests::ScheduledRequest<sp_core::crypto::AccountId32, Balance>
     **/
    PalletParachainStakingDelegationRequestsScheduledRequest: {
        delegator: "AccountId32",
        whenExecutable: "u32",
        action: "PalletParachainStakingDelegationRequestsDelegationAction",
    },
    /**
     * Lookup504: pallet_parachain_staking::auto_compound::AutoCompoundConfig<sp_core::crypto::AccountId32>
     **/
    PalletParachainStakingAutoCompoundAutoCompoundConfig: {
        delegator: "AccountId32",
        value: "Percent",
    },
    /**
     * Lookup505: pallet_parachain_staking::types::Delegations<sp_core::crypto::AccountId32, Balance>
     **/
    PalletParachainStakingDelegations: {
        delegations: "Vec<PalletParachainStakingBond>",
        total: "u128",
    },
    /**
     * Lookup507: pallet_parachain_staking::types::CollatorSnapshot<sp_core::crypto::AccountId32, Balance>
     **/
    PalletParachainStakingCollatorSnapshot: {
        bond: "u128",
        delegations: "Vec<PalletParachainStakingBondWithAutoCompound>",
        total: "u128",
    },
    /**
     * Lookup509: pallet_parachain_staking::types::BondWithAutoCompound<sp_core::crypto::AccountId32, Balance>
     **/
    PalletParachainStakingBondWithAutoCompound: {
        owner: "AccountId32",
        amount: "u128",
        autoCompound: "Percent",
    },
    /**
     * Lookup510: pallet_parachain_staking::types::DelayedPayout<Balance>
     **/
    PalletParachainStakingDelayedPayout: {
        roundIssuance: "u128",
        totalStakingReward: "u128",
        collatorCommission: "Perbill",
    },
    /**
     * Lookup511: pallet_parachain_staking::inflation::InflationInfo<Balance>
     **/
    PalletParachainStakingInflationInflationInfo: {
        expect: {
            min: "u128",
            ideal: "u128",
            max: "u128",
        },
        annual: {
            min: "Perbill",
            ideal: "Perbill",
            max: "Perbill",
        },
        round: {
            min: "Perbill",
            ideal: "Perbill",
            max: "Perbill",
        },
    },
    /**
     * Lookup512: pallet_parachain_staking::pallet::Error<T>
     **/
    PalletParachainStakingError: {
        _enum: [
            "DelegatorDNE",
            "DelegatorDNEinTopNorBottom",
            "DelegatorDNEInDelegatorSet",
            "CandidateDNE",
            "DelegationDNE",
            "DelegatorExists",
            "CandidateExists",
            "CandidateBondBelowMin",
            "InsufficientBalance",
            "DelegatorBondBelowMin",
            "DelegationBelowMin",
            "AlreadyOffline",
            "AlreadyActive",
            "DelegatorAlreadyLeaving",
            "DelegatorNotLeaving",
            "DelegatorCannotLeaveYet",
            "CannotDelegateIfLeaving",
            "CandidateAlreadyLeaving",
            "CandidateNotLeaving",
            "CandidateCannotLeaveYet",
            "CannotGoOnlineIfLeaving",
            "ExceedMaxDelegationsPerDelegator",
            "AlreadyDelegatedCandidate",
            "InvalidSchedule",
            "CannotSetBelowMin",
            "RoundLengthMustBeGreaterThanTotalSelectedCollators",
            "NoWritingSameValue",
            "TooLowCandidateCountWeightHintCancelLeaveCandidates",
            "TooLowCandidateDelegationCountToLeaveCandidates",
            "PendingCandidateRequestsDNE",
            "PendingCandidateRequestAlreadyExists",
            "PendingCandidateRequestNotDueYet",
            "PendingDelegationRequestDNE",
            "PendingDelegationRequestAlreadyExists",
            "PendingDelegationRequestNotDueYet",
            "CannotDelegateLessThanOrEqualToLowestBottomWhenFull",
            "PendingDelegationRevoke",
            "CandidateUnauthorized",
        ],
    },
    /**
     * Lookup514: cumulus_pallet_xcmp_queue::InboundChannelDetails
     **/
    CumulusPalletXcmpQueueInboundChannelDetails: {
        sender: "u32",
        state: "CumulusPalletXcmpQueueInboundState",
        messageMetadata: "Vec<(u32,PolkadotParachainPrimitivesXcmpMessageFormat)>",
    },
    /**
     * Lookup515: cumulus_pallet_xcmp_queue::InboundState
     **/
    CumulusPalletXcmpQueueInboundState: {
        _enum: ["Ok", "Suspended"],
    },
    /**
     * Lookup518: polkadot_parachain::primitives::XcmpMessageFormat
     **/
    PolkadotParachainPrimitivesXcmpMessageFormat: {
        _enum: ["ConcatenatedVersionedXcm", "ConcatenatedEncodedBlob", "Signals"],
    },
    /**
     * Lookup521: cumulus_pallet_xcmp_queue::OutboundChannelDetails
     **/
    CumulusPalletXcmpQueueOutboundChannelDetails: {
        recipient: "u32",
        state: "CumulusPalletXcmpQueueOutboundState",
        signalsExist: "bool",
        firstIndex: "u16",
        lastIndex: "u16",
    },
    /**
     * Lookup522: cumulus_pallet_xcmp_queue::OutboundState
     **/
    CumulusPalletXcmpQueueOutboundState: {
        _enum: ["Ok", "Suspended"],
    },
    /**
     * Lookup524: cumulus_pallet_xcmp_queue::QueueConfigData
     **/
    CumulusPalletXcmpQueueQueueConfigData: {
        suspendThreshold: "u32",
        dropThreshold: "u32",
        resumeThreshold: "u32",
        thresholdWeight: "SpWeightsWeightV2Weight",
        weightRestrictDecay: "SpWeightsWeightV2Weight",
        xcmpMaxIndividualWeight: "SpWeightsWeightV2Weight",
    },
    /**
     * Lookup526: cumulus_pallet_xcmp_queue::pallet::Error<T>
     **/
    CumulusPalletXcmpQueueError: {
        _enum: ["FailedToSend", "BadXcmOrigin", "BadXcm", "BadOverweightIndex", "WeightOverLimit"],
    },
    /**
     * Lookup527: pallet_xcm::pallet::QueryStatus<BlockNumber>
     **/
    PalletXcmQueryStatus: {
        _enum: {
            Pending: {
                responder: "XcmVersionedMultiLocation",
                maybeMatchQuerier: "Option<XcmVersionedMultiLocation>",
                maybeNotify: "Option<(u8,u8)>",
                timeout: "u32",
            },
            VersionNotifier: {
                origin: "XcmVersionedMultiLocation",
                isActive: "bool",
            },
            Ready: {
                response: "XcmVersionedResponse",
                at: "u32",
            },
        },
    },
    /**
     * Lookup531: xcm::VersionedResponse
     **/
    XcmVersionedResponse: {
        _enum: {
            __Unused0: "Null",
            __Unused1: "Null",
            V2: "XcmV2Response",
            V3: "XcmV3Response",
        },
    },
    /**
     * Lookup537: pallet_xcm::pallet::VersionMigrationStage
     **/
    PalletXcmVersionMigrationStage: {
        _enum: {
            MigrateSupportedVersion: "Null",
            MigrateVersionNotifiers: "Null",
            NotifyCurrentTargets: "Option<Bytes>",
            MigrateAndNotifyOldTargets: "Null",
        },
    },
    /**
     * Lookup539: xcm::VersionedAssetId
     **/
    XcmVersionedAssetId: {
        _enum: {
            __Unused0: "Null",
            __Unused1: "Null",
            __Unused2: "Null",
            V3: "XcmV3MultiassetAssetId",
        },
    },
    /**
     * Lookup540: pallet_xcm::pallet::RemoteLockedFungibleRecord
     **/
    PalletXcmRemoteLockedFungibleRecord: {
        amount: "u128",
        owner: "XcmVersionedMultiLocation",
        locker: "XcmVersionedMultiLocation",
        users: "u32",
    },
    /**
     * Lookup544: pallet_xcm::pallet::Error<T>
     **/
    PalletXcmError: {
        _enum: [
            "Unreachable",
            "SendFailure",
            "Filtered",
            "UnweighableMessage",
            "DestinationNotInvertible",
            "Empty",
            "CannotReanchor",
            "TooManyAssets",
            "InvalidOrigin",
            "BadVersion",
            "BadLocation",
            "NoSubscription",
            "AlreadySubscribed",
            "InvalidAsset",
            "LowBalance",
            "TooManyLocks",
            "AccountNotSovereign",
            "FeesNotMet",
            "LockNotFound",
            "InUse",
        ],
    },
    /**
     * Lookup545: cumulus_pallet_xcm::pallet::Error<T>
     **/
    CumulusPalletXcmError: "Null",
    /**
     * Lookup546: cumulus_pallet_dmp_queue::ConfigData
     **/
    CumulusPalletDmpQueueConfigData: {
        maxIndividual: "SpWeightsWeightV2Weight",
    },
    /**
     * Lookup547: cumulus_pallet_dmp_queue::PageIndexData
     **/
    CumulusPalletDmpQueuePageIndexData: {
        beginUsed: "u32",
        endUsed: "u32",
        overweightCount: "u64",
    },
    /**
     * Lookup550: cumulus_pallet_dmp_queue::pallet::Error<T>
     **/
    CumulusPalletDmpQueueError: {
        _enum: ["Unknown", "OverLimit"],
    },
    /**
     * Lookup551: orml_xtokens::module::Error<T>
     **/
    OrmlXtokensModuleError: {
        _enum: [
            "AssetHasNoReserve",
            "NotCrossChainTransfer",
            "InvalidDest",
            "NotCrossChainTransferableCurrency",
            "UnweighableMessage",
            "XcmExecutionFailed",
            "CannotReanchor",
            "InvalidAncestry",
            "InvalidAsset",
            "DestinationNotInvertible",
            "BadVersion",
            "DistinctReserveForAssetAndFee",
            "ZeroFee",
            "ZeroAmount",
            "TooManyAssetsBeingSent",
            "AssetIndexNonExistent",
            "FeeNotEnough",
            "NotSupportedMultiLocation",
            "MinXcmFeeNotDefined",
        ],
    },
    /**
     * Lookup553: orml_tokens::BalanceLock<Balance>
     **/
    OrmlTokensBalanceLock: {
        id: "[u8;8]",
        amount: "u128",
    },
    /**
     * Lookup555: orml_tokens::AccountData<Balance>
     **/
    OrmlTokensAccountData: {
        free: "u128",
        reserved: "u128",
        frozen: "u128",
    },
    /**
     * Lookup557: orml_tokens::ReserveData<ReserveIdentifier, Balance>
     **/
    OrmlTokensReserveData: {
        id: "[u8;8]",
        amount: "u128",
    },
    /**
     * Lookup559: orml_tokens::module::Error<T>
     **/
    OrmlTokensModuleError: {
        _enum: [
            "BalanceTooLow",
            "AmountIntoBalanceFailed",
            "LiquidityRestrictions",
            "MaxLocksExceeded",
            "KeepAlive",
            "ExistentialDeposit",
            "DeadAccount",
            "TooManyReserves",
        ],
    },
    /**
     * Lookup562: pallet_bridge::pallet::ProposalVotes<sp_core::crypto::AccountId32, BlockNumber>
     **/
    PalletBridgeProposalVotes: {
        votesFor: "Vec<AccountId32>",
        votesAgainst: "Vec<AccountId32>",
        status: "PalletBridgeProposalStatus",
        expiry: "u32",
    },
    /**
     * Lookup563: pallet_bridge::pallet::ProposalStatus
     **/
    PalletBridgeProposalStatus: {
        _enum: ["Initiated", "Approved", "Rejected"],
    },
    /**
     * Lookup565: pallet_bridge::pallet::BridgeEvent
     **/
    PalletBridgeBridgeEvent: {
        _enum: {
            FungibleTransfer: "(u8,u64,[u8;32],u128,Bytes)",
            NonFungibleTransfer: "(u8,u64,[u8;32],Bytes,Bytes,Bytes)",
            GenericTransfer: "(u8,u64,[u8;32],Bytes)",
        },
    },
    /**
     * Lookup566: pallet_bridge::pallet::Error<T>
     **/
    PalletBridgeError: {
        _enum: [
            "ThresholdNotSet",
            "InvalidChainId",
            "InvalidThreshold",
            "ChainNotWhitelisted",
            "ChainAlreadyWhitelisted",
            "ResourceDoesNotExist",
            "RelayerAlreadyExists",
            "RelayerInvalid",
            "MustBeRelayer",
            "RelayerAlreadyVoted",
            "ProposalAlreadyExists",
            "ProposalDoesNotExist",
            "ProposalNotComplete",
            "ProposalAlreadyComplete",
            "ProposalExpired",
            "FeeTooExpensive",
            "FeeDoesNotExist",
            "InsufficientBalance",
            "CannotPayAsFee",
            "NonceOverFlow",
        ],
    },
    /**
     * Lookup568: pallet_bridge_transfer::pallet::Error<T>
     **/
    PalletBridgeTransferError: {
        _enum: ["InvalidCommand", "InvalidResourceId", "ReachMaximumSupply", "OverFlow"],
    },
    /**
     * Lookup569: pallet_drop3::RewardPool<PoolId, bounded_collections::bounded_vec::BoundedVec<T, S>, sp_core::crypto::AccountId32, Balance, BlockNumber>
     **/
    PalletDrop3RewardPool: {
        id: "u64",
        name: "Bytes",
        owner: "AccountId32",
        total: "u128",
        remain: "u128",
        createAt: "u32",
        startAt: "u32",
        endAt: "u32",
        started: "bool",
        approved: "bool",
    },
    /**
     * Lookup571: pallet_drop3::pallet::Error<T>
     **/
    PalletDrop3Error: {
        _enum: [
            "RequireAdmin",
            "RequireRewardPoolOwner",
            "RequireAdminOrRewardPoolOwner",
            "NoSuchRewardPool",
            "InsufficientReservedBalance",
            "InvalidTotalBalance",
            "InsufficientRemain",
            "InvalidProposedBlock",
            "RewardPoolUnapproved",
            "RewardPoolAlreadyApproved",
            "RewardPoolStopped",
            "RewardPoolRanTooEarly",
            "RewardPoolRanTooLate",
            "UnexpectedUnMovedAmount",
            "NoVacantPoolId",
        ],
    },
    /**
     * Lookup572: pallet_extrinsic_filter::pallet::Error<T>
     **/
    PalletExtrinsicFilterError: {
        _enum: [
            "CannotBlock",
            "CannotConvertToString",
            "ExtrinsicAlreadyBlocked",
            "ExtrinsicNotBlocked",
        ],
    },
    /**
     * Lookup573: pallet_identity_management::pallet::Error<T>
     **/
    PalletIdentityManagementError: {
        _enum: ["DelegateeNotExist", "UnauthorizedUser"],
    },
    /**
     * Lookup574: pallet_asset_manager::pallet::Error<T>
     **/
    PalletAssetManagerError: {
        _enum: [
            "AssetAlreadyExists",
            "AssetTypeDoesNotExist",
            "AssetIdDoesNotExist",
            "DefaultAssetTypeRemoved",
            "AssetIdLimitReached",
        ],
    },
    /**
     * Lookup575: pallet_vc_management::vc_context::VCContext<T>
     **/
    PalletVcManagementVcContext: {
        _alias: {
            hash_: "hash",
        },
        subject: "AccountId32",
        assertion: "CorePrimitivesAssertion",
        hash_: "H256",
        status: "PalletVcManagementVcContextStatus",
    },
    /**
     * Lookup576: pallet_vc_management::vc_context::Status
     **/
    PalletVcManagementVcContextStatus: {
        _enum: ["Active", "Disabled"],
    },
    /**
     * Lookup577: pallet_vc_management::schema::VCSchema<T>
     **/
    PalletVcManagementSchemaVcSchema: {
        id: "Bytes",
        author: "AccountId32",
        content: "Bytes",
        status: "PalletVcManagementVcContextStatus",
    },
    /**
     * Lookup580: pallet_vc_management::pallet::Error<T>
     **/
    PalletVcManagementError: {
        _enum: [
            "DelegateeNotExist",
            "UnauthorizedUser",
            "VCAlreadyExists",
            "VCNotExist",
            "VCSubjectMismatch",
            "VCAlreadyDisabled",
            "RequireAdmin",
            "SchemaNotExists",
            "SchemaAlreadyDisabled",
            "SchemaAlreadyActivated",
            "SchemaIndexOverFlow",
            "LengthMismatch",
        ],
    },
    /**
     * Lookup581: pallet_group::pallet::Error<T, I>
     **/
    PalletGroupError: {
        _enum: ["GroupMemberAlreadyExists", "GroupMemberInvalid"],
    },
    /**
     * Lookup583: teerex_primitives::Enclave<sp_core::crypto::AccountId32, Url>
     **/
    TeerexPrimitivesEnclave: {
        pubkey: "AccountId32",
        mrEnclave: "[u8;32]",
        timestamp: "u64",
        url: "Bytes",
        shieldingKey: "Option<Bytes>",
        vcPubkey: "Option<Bytes>",
        sgxMode: "TeerexPrimitivesSgxBuildMode",
        sgxMetadata: "TeerexPrimitivesSgxEnclaveMetadata",
    },
    /**
     * Lookup584: teerex_primitives::SgxBuildMode
     **/
    TeerexPrimitivesSgxBuildMode: {
        _enum: ["Debug", "Production"],
    },
    /**
     * Lookup585: teerex_primitives::SgxEnclaveMetadata
     **/
    TeerexPrimitivesSgxEnclaveMetadata: {
        quote: "Bytes",
        quoteSig: "Bytes",
        quoteCert: "Bytes",
    },
    /**
     * Lookup586: teerex_primitives::QuotingEnclave
     **/
    TeerexPrimitivesQuotingEnclave: {
        issueDate: "u64",
        nextUpdate: "u64",
        miscselect: "[u8;4]",
        miscselectMask: "[u8;4]",
        attributes: "[u8;16]",
        attributesMask: "[u8;16]",
        mrsigner: "[u8;32]",
        isvprodid: "u16",
        tcb: "Vec<TeerexPrimitivesQeTcb>",
    },
    /**
     * Lookup588: teerex_primitives::QeTcb
     **/
    TeerexPrimitivesQeTcb: {
        isvsvn: "u16",
    },
    /**
     * Lookup589: teerex_primitives::TcbInfoOnChain
     **/
    TeerexPrimitivesTcbInfoOnChain: {
        issueDate: "u64",
        nextUpdate: "u64",
        tcbLevels: "Vec<TeerexPrimitivesTcbVersionStatus>",
    },
    /**
     * Lookup591: teerex_primitives::TcbVersionStatus
     **/
    TeerexPrimitivesTcbVersionStatus: {
        cpusvn: "[u8;16]",
        pcesvn: "u16",
    },
    /**
     * Lookup592: pallet_teerex::pallet::Error<T>
     **/
    PalletTeerexError: {
        _enum: [
            "RequireAdmin",
            "EnclaveSignerDecodeError",
            "SenderIsNotAttestedEnclave",
            "RemoteAttestationVerificationFailed",
            "RemoteAttestationTooOld",
            "SgxModeNotAllowed",
            "EnclaveIsNotRegistered",
            "WrongMrenclaveForBondingAccount",
            "WrongMrenclaveForShard",
            "EnclaveUrlTooLong",
            "RaReportTooLong",
            "EmptyEnclaveRegistry",
            "ScheduledEnclaveNotExist",
            "EnclaveNotInSchedule",
            "CollateralInvalid",
            "TooManyTopics",
            "DataTooLong",
        ],
    },
    /**
     * Lookup593: sidechain_primitives::SidechainBlockConfirmation
     **/
    SidechainPrimitivesSidechainBlockConfirmation: {
        blockNumber: "u64",
        blockHeaderHash: "H256",
    },
    /**
     * Lookup594: pallet_sidechain::pallet::Error<T>
     **/
    PalletSidechainError: {
        _enum: ["ReceivedUnexpectedSidechainBlock", "InvalidNextFinalizationCandidateBlockNumber"],
    },
    /**
     * Lookup597: pallet_teeracle::pallet::Error<T>
     **/
    PalletTeeracleError: {
        _enum: [
            "InvalidCurrency",
            "ReleaseWhitelistOverflow",
            "ReleaseNotWhitelisted",
            "ReleaseAlreadyWhitelisted",
            "TradingPairStringTooLong",
            "OracleDataNameStringTooLong",
            "DataSourceStringTooLong",
            "OracleBlobTooBig",
        ],
    },
    /**
     * Lookup598: pallet_evm::CodeMetadata
     **/
    PalletEvmCodeMetadata: {
        _alias: {
            size_: "size",
            hash_: "hash",
        },
        size_: "u64",
        hash_: "H256",
    },
    /**
     * Lookup600: pallet_evm::pallet::Error<T>
     **/
    PalletEvmError: {
        _enum: [
            "BalanceLow",
            "FeeOverflow",
            "PaymentOverflow",
            "WithdrawFailed",
            "GasPriceTooLow",
            "InvalidNonce",
            "GasLimitTooLow",
            "GasLimitTooHigh",
            "Undefined",
            "Reentrancy",
            "TransactionMustComeFromEOA",
        ],
    },
    /**
     * Lookup603: fp_rpc::TransactionStatus
     **/
    FpRpcTransactionStatus: {
        transactionHash: "H256",
        transactionIndex: "u32",
        from: "H160",
        to: "Option<H160>",
        contractAddress: "Option<H160>",
        logs: "Vec<EthereumLog>",
        logsBloom: "EthbloomBloom",
    },
    /**
     * Lookup606: ethbloom::Bloom
     **/
    EthbloomBloom: "[u8;256]",
    /**
     * Lookup608: ethereum::receipt::ReceiptV3
     **/
    EthereumReceiptReceiptV3: {
        _enum: {
            Legacy: "EthereumReceiptEip658ReceiptData",
            EIP2930: "EthereumReceiptEip658ReceiptData",
            EIP1559: "EthereumReceiptEip658ReceiptData",
        },
    },
    /**
     * Lookup609: ethereum::receipt::EIP658ReceiptData
     **/
    EthereumReceiptEip658ReceiptData: {
        statusCode: "u8",
        usedGas: "U256",
        logsBloom: "EthbloomBloom",
        logs: "Vec<EthereumLog>",
    },
    /**
     * Lookup610: ethereum::block::Block<ethereum::transaction::TransactionV2>
     **/
    EthereumBlock: {
        header: "EthereumHeader",
        transactions: "Vec<EthereumTransactionTransactionV2>",
        ommers: "Vec<EthereumHeader>",
    },
    /**
     * Lookup611: ethereum::header::Header
     **/
    EthereumHeader: {
        parentHash: "H256",
        ommersHash: "H256",
        beneficiary: "H160",
        stateRoot: "H256",
        transactionsRoot: "H256",
        receiptsRoot: "H256",
        logsBloom: "EthbloomBloom",
        difficulty: "U256",
        number: "U256",
        gasLimit: "U256",
        gasUsed: "U256",
        timestamp: "u64",
        extraData: "Bytes",
        mixHash: "H256",
        nonce: "EthereumTypesHashH64",
    },
    /**
     * Lookup612: ethereum_types::hash::H64
     **/
    EthereumTypesHashH64: "[u8;8]",
    /**
     * Lookup617: pallet_ethereum::pallet::Error<T>
     **/
    PalletEthereumError: {
        _enum: ["InvalidSignature", "PreLogExists"],
    },
    /**
     * Lookup618: pallet_evm_address::pallet::Error<T>
     **/
    PalletEvmAddressError: {
        _enum: ["AddressMappingConflicted"],
    },
    /**
     * Lookup619: pallet_sudo::pallet::Error<T>
     **/
    PalletSudoError: {
        _enum: ["RequireSudo"],
    },
    /**
     * Lookup621: sp_runtime::MultiSignature
     **/
    SpRuntimeMultiSignature: {
        _enum: {
            Ed25519: "SpCoreEd25519Signature",
            Sr25519: "SpCoreSr25519Signature",
            Ecdsa: "SpCoreEcdsaSignature",
        },
    },
    /**
     * Lookup622: sp_core::ed25519::Signature
     **/
    SpCoreEd25519Signature: "[u8;64]",
    /**
     * Lookup624: sp_core::sr25519::Signature
     **/
    SpCoreSr25519Signature: "[u8;64]",
    /**
     * Lookup625: sp_core::ecdsa::Signature
     **/
    SpCoreEcdsaSignature: "[u8;65]",
    /**
     * Lookup628: frame_system::extensions::check_non_zero_sender::CheckNonZeroSender<T>
     **/
    FrameSystemExtensionsCheckNonZeroSender: "Null",
    /**
     * Lookup629: frame_system::extensions::check_spec_version::CheckSpecVersion<T>
     **/
    FrameSystemExtensionsCheckSpecVersion: "Null",
    /**
     * Lookup630: frame_system::extensions::check_tx_version::CheckTxVersion<T>
     **/
    FrameSystemExtensionsCheckTxVersion: "Null",
    /**
     * Lookup631: frame_system::extensions::check_genesis::CheckGenesis<T>
     **/
    FrameSystemExtensionsCheckGenesis: "Null",
    /**
     * Lookup634: frame_system::extensions::check_nonce::CheckNonce<T>
     **/
    FrameSystemExtensionsCheckNonce: "Compact<u32>",
    /**
     * Lookup635: frame_system::extensions::check_weight::CheckWeight<T>
     **/
    FrameSystemExtensionsCheckWeight: "Null",
    /**
     * Lookup636: pallet_transaction_payment::ChargeTransactionPayment<T>
     **/
    PalletTransactionPaymentChargeTransactionPayment: "Compact<u128>",
};<|MERGE_RESOLUTION|>--- conflicted
+++ resolved
@@ -4635,13 +4635,8 @@
                 vcPubkey: "Option<Bytes>",
             },
             unregister_enclave: "Null",
-<<<<<<< HEAD
-            invoke: {
-                request: "TeerexPrimitivesRequest",
-=======
             call_worker: {
                 request: "TeerexPrimitivesRsaRequest",
->>>>>>> 5775d746
             },
             confirm_processed_parentchain_block: {
                 blockHash: "H256",
@@ -4719,11 +4714,7 @@
         },
     },
     /**
-<<<<<<< HEAD
-     * Lookup358: teerex_primitives::Request
-=======
      * Lookup359: teerex_primitives::RsaRequest
->>>>>>> 5775d746
      **/
     TeerexPrimitivesRsaRequest: {
         shard: "H256",
