--- conflicted
+++ resolved
@@ -27,11 +27,8 @@
                 BnbDigitDomainClub: "BnbDigitDomainType",
                 VIP3MembershipCard: "VIP3MembershipCardLevel",
                 WeirdoGhostGangHolder: "Null",
-<<<<<<< HEAD
                 LITStaking: "Null",
-=======
                 EVMAmountHolding: "EVMTokenType",
->>>>>>> 7131a102
             },
         },
         AssertionSupportedNetwork: {
