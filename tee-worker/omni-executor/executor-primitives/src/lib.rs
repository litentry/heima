--- conflicted
+++ resolved
@@ -23,21 +23,13 @@
 pub mod signature;
 pub mod utils;
 pub use heima_primitives::{
-<<<<<<< HEAD
 	intent,
 	omni_account::{MemberAccount, OmniAccountAuthType, OmniAccountPermission},
 	AccountId, BlockNumber, Hash, Identity, Nonce, ShardIdentifier, Web2IdentityType,
 };
-=======
-	omni_account::{MemberAccount, OmniAccountAuthType},
-	AccountId, BlockNumber, Hash, Identity, Nonce, Web2IdentityType,
-};
+use std::fmt::Debug;
 
 pub type MrEnclave = Hash;
-
-use parity_scale_codec::{Decode, Encode};
->>>>>>> 4d8ee7ad
-use std::fmt::Debug;
 
 pub trait GetEventId<Id> {
 	fn get_event_id(&self) -> Id;
