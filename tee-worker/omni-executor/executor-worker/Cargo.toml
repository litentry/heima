[package]
name = "executor-worker"
version = "0.1.0"
authors = ['Trust Computing GmbH <info@litentry.com>']
edition.workspace = true

[dependencies]
clap = { workspace = true, features = ["derive"] }
env_logger = { workspace = true }
<<<<<<< HEAD
=======
ethereum-intent-executor = { workspace = true }
executor-core = { workspace = true }
executor-storage = { workspace = true }
>>>>>>> f2315b95
hex = "0.4.3"
log = { workspace = true }
scale-encode = { workspace = true }
serde_json = "1.0.127"
<<<<<<< HEAD
=======
solana-intent-executor = { workspace = true }
>>>>>>> f2315b95
tokio = { workspace = true, features = ["macros", "rt-multi-thread", "signal"] }

# Local dependencies
ethereum-intent-executor = { workspace = true }
executor-core = { workspace = true }
native-task-handler = { workspace = true }
parentchain-listener = { workspace = true }
rpc-server = { workspace = true }
solana-intent-executor = { workspace = true }
storage = { workspace = true }

[lints]
workspace = true<|MERGE_RESOLUTION|>--- conflicted
+++ resolved
@@ -7,30 +7,20 @@
 [dependencies]
 clap = { workspace = true, features = ["derive"] }
 env_logger = { workspace = true }
-<<<<<<< HEAD
-=======
-ethereum-intent-executor = { workspace = true }
-executor-core = { workspace = true }
-executor-storage = { workspace = true }
->>>>>>> f2315b95
 hex = "0.4.3"
 log = { workspace = true }
 scale-encode = { workspace = true }
 serde_json = "1.0.127"
-<<<<<<< HEAD
-=======
-solana-intent-executor = { workspace = true }
->>>>>>> f2315b95
 tokio = { workspace = true, features = ["macros", "rt-multi-thread", "signal"] }
 
 # Local dependencies
 ethereum-intent-executor = { workspace = true }
 executor-core = { workspace = true }
+executor-storage = { workspace = true }
 native-task-handler = { workspace = true }
 parentchain-listener = { workspace = true }
 rpc-server = { workspace = true }
 solana-intent-executor = { workspace = true }
-storage = { workspace = true }
 
 [lints]
 workspace = true