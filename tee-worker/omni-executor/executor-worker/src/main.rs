// Copyright 2020-2024 Trust Computing GmbH.
// This file is part of Litentry.
//
// Litentry is free software: you can redistribute it and/or modify
// it under the terms of the GNU General Public License as published by
// the Free Software Foundation, either version 3 of the License, or
// (at your option) any later version.
//
// Litentry is distributed in the hope that it will be useful,
// but WITHOUT ANY WARRANTY; without even the implied warranty of
// MERCHANTABILITY or FITNESS FOR A PARTICULAR PURPOSE.  See the
// GNU General Public License for more details.
//
// You should have received a copy of the GNU General Public License
// along with Litentry.  If not, see <https://www.gnu.org/licenses/>.

use crate::cli::Cli;
use clap::Parser;
use cli::*;
use ethereum_intent_executor::EthereumIntentExecutor;
use executor_storage::{init_storage, StorageDB};
use log::error;
use native_task_handler::{run_native_task_handler, ParentchainTxSigner, TaskHandlerContext};
use parentchain_rpc_client::metadata::SubxtMetadataProvider;
use parentchain_rpc_client::{CustomConfig, SubxtClientFactory};
use parentchain_signer::key_store::SubstrateKeyStore;
use parentchain_signer::TransactionSigner;
use rpc_server::{start_server as start_rpc_server, ShieldingKey};
use solana_intent_executor::SolanaIntentExecutor;
use std::env;
use std::io::Write;
use std::sync::Arc;
use std::thread;
use std::thread::JoinHandle;
use tokio::runtime::Handle;
use tokio::signal;
use tokio::sync::oneshot;

mod cli;

#[tokio::main]
async fn main() -> Result<(), ()> {
	env_logger::builder()
		.format(|buf, record| {
			let ts = buf.timestamp_micros();
			writeln!(
				buf,
				"{} [{}][{}]: {}",
				ts,
				record.level(),
				std::thread::current().name().unwrap_or("none"),
				record.args(),
			)
		})
		.init();

	let cli = Cli::parse();

	match cli.cmd {
		Commands::Run(args) => {
			let storage_db =
				init_storage(&args.parentchain_url).await.expect("Could not initialize storage");

<<<<<<< HEAD
	// TODO: move to config
	let jwt_secret = env::var("JWT_SECRET").unwrap_or("secret".to_string());
	let storage_db =
		init_storage(&cli.parentchain_url).await.expect("Could not initialize storage");
	let client_factory = SubxtClientFactory::<CustomConfig>::new(&cli.parentchain_url);
	let metadata_provider = Arc::new(SubxtMetadataProvider::new(client_factory.clone()));
	let key_store = Arc::new(SubstrateKeyStore::new("data/parentchain_key.bin".to_string()));
	let parentchain_rpc_client_factory = Arc::new(client_factory);
	let transaction_signer = Arc::new(TransactionSigner::new(
		metadata_provider,
		parentchain_rpc_client_factory.clone(),
		key_store,
	));
	let task_handler_context = TaskHandlerContext::new(
		parentchain_rpc_client_factory.clone(),
		transaction_signer.clone(),
		storage_db.clone(),
		jwt_secret.clone(),
	);
	// TODO: make buffer size configurable
	let buffer = 1024;
	let native_task_sender = run_native_task_handler(buffer, Arc::new(task_handler_context)).await;
	// TODO: get mrenclave from quote
	let mrenclave = [0u8; 32];

	start_rpc_server(
		&cli.worker_rpc_port,
		parentchain_rpc_client_factory,
		ShieldingKey::new(),
		Arc::new(native_task_sender),
		storage_db.clone(),
		mrenclave,
		jwt_secret,
	)
	.await
	.map_err(|e| {
		error!("Could not start server: {:?}", e);
	})?;

	listen_to_parentchain(
		cli.parentchain_url,
		cli.ethereum_url,
		cli.solana_url,
		cli.start_block,
		storage_db,
		transaction_signer,
	)
	.await
	.unwrap();
=======
			// TODO: make buffer size configurable
			let buffer = 1024;
			let native_task_sender = run_native_task_handler(buffer).await;
			// TODO: get mrenclave from quote
			let mrenclave = [0u8; 32];

			start_rpc_server(
				&args.worker_rpc_port,
				ShieldingKey::new(),
				Arc::new(native_task_sender),
				storage_db.clone(),
				mrenclave,
			)
			.await
			.map_err(|e| {
				error!("Could not start server: {:?}", e);
			})?;

			listen_to_parentchain(args, storage_db).await.unwrap();
>>>>>>> d3c48332

			match signal::ctrl_c().await {
				Ok(()) => {},
				Err(err) => {
					eprintln!("Unable to listen for shutdown signal: {}", err);
					// we also shut down in case of error
				},
			}
		},
		Commands::GenKey(args) => {
			let _ = parentchain_listener::get_signer(&args.keystore_path);
		},
	}

	Ok(())
}

async fn listen_to_parentchain(
	args: RunArgs,
	storage_db: Arc<StorageDB>,
	parentchain_tx_signer: Arc<ParentchainTxSigner>,
) -> Result<JoinHandle<()>, ()> {
	let (_sub_stop_sender, sub_stop_receiver) = oneshot::channel();
	let ethereum_intent_executor =
		EthereumIntentExecutor::new(&args.ethereum_url).map_err(|e| log::error!("{:?}", e))?;
	let solana_intent_executor =
		SolanaIntentExecutor::new(args.solana_url).map_err(|e| log::error!("{:?}", e))?;

	let mut parentchain_listener =
		parentchain_listener::create_listener::<EthereumIntentExecutor, SolanaIntentExecutor>(
			"litentry_rococo",
			Handle::current(),
			&args.parentchain_url,
			ethereum_intent_executor,
			solana_intent_executor,
			sub_stop_receiver,
			storage_db,
<<<<<<< HEAD
			parentchain_tx_signer,
=======
			&args.keystore_path,
			&args.log_path,
>>>>>>> d3c48332
		)
		.await?;

	Ok(thread::Builder::new()
		.name("litentry_rococo_sync".to_string())
		.spawn(move || parentchain_listener.sync(args.start_block))
		.unwrap())
}<|MERGE_RESOLUTION|>--- conflicted
+++ resolved
@@ -58,80 +58,50 @@
 
 	match cli.cmd {
 		Commands::Run(args) => {
+			// TODO: move to config
+			let jwt_secret = env::var("JWT_SECRET").unwrap_or("secret".to_string());
 			let storage_db =
 				init_storage(&args.parentchain_url).await.expect("Could not initialize storage");
 
-<<<<<<< HEAD
-	// TODO: move to config
-	let jwt_secret = env::var("JWT_SECRET").unwrap_or("secret".to_string());
-	let storage_db =
-		init_storage(&cli.parentchain_url).await.expect("Could not initialize storage");
-	let client_factory = SubxtClientFactory::<CustomConfig>::new(&cli.parentchain_url);
-	let metadata_provider = Arc::new(SubxtMetadataProvider::new(client_factory.clone()));
-	let key_store = Arc::new(SubstrateKeyStore::new("data/parentchain_key.bin".to_string()));
-	let parentchain_rpc_client_factory = Arc::new(client_factory);
-	let transaction_signer = Arc::new(TransactionSigner::new(
-		metadata_provider,
-		parentchain_rpc_client_factory.clone(),
-		key_store,
-	));
-	let task_handler_context = TaskHandlerContext::new(
-		parentchain_rpc_client_factory.clone(),
-		transaction_signer.clone(),
-		storage_db.clone(),
-		jwt_secret.clone(),
-	);
-	// TODO: make buffer size configurable
-	let buffer = 1024;
-	let native_task_sender = run_native_task_handler(buffer, Arc::new(task_handler_context)).await;
-	// TODO: get mrenclave from quote
-	let mrenclave = [0u8; 32];
-
-	start_rpc_server(
-		&cli.worker_rpc_port,
-		parentchain_rpc_client_factory,
-		ShieldingKey::new(),
-		Arc::new(native_task_sender),
-		storage_db.clone(),
-		mrenclave,
-		jwt_secret,
-	)
-	.await
-	.map_err(|e| {
-		error!("Could not start server: {:?}", e);
-	})?;
-
-	listen_to_parentchain(
-		cli.parentchain_url,
-		cli.ethereum_url,
-		cli.solana_url,
-		cli.start_block,
-		storage_db,
-		transaction_signer,
-	)
-	.await
-	.unwrap();
-=======
+			let client_factory = SubxtClientFactory::<CustomConfig>::new(&args.parentchain_url);
+			let metadata_provider = Arc::new(SubxtMetadataProvider::new(client_factory.clone()));
+			let key_store = Arc::new(SubstrateKeyStore::new(args.keystore_path.clone()));
+			let parentchain_rpc_client_factory = Arc::new(client_factory);
+			let transaction_signer = Arc::new(TransactionSigner::new(
+				metadata_provider,
+				parentchain_rpc_client_factory.clone(),
+				key_store.clone(),
+			));
+			let task_handler_context = TaskHandlerContext::new(
+				parentchain_rpc_client_factory.clone(),
+				transaction_signer.clone(),
+				storage_db.clone(),
+				jwt_secret.clone(),
+			);
 			// TODO: make buffer size configurable
 			let buffer = 1024;
-			let native_task_sender = run_native_task_handler(buffer).await;
+			let native_task_sender =
+				run_native_task_handler(buffer, Arc::new(task_handler_context)).await;
 			// TODO: get mrenclave from quote
 			let mrenclave = [0u8; 32];
 
 			start_rpc_server(
 				&args.worker_rpc_port,
+				parentchain_rpc_client_factory,
 				ShieldingKey::new(),
 				Arc::new(native_task_sender),
 				storage_db.clone(),
 				mrenclave,
+				jwt_secret,
 			)
 			.await
 			.map_err(|e| {
 				error!("Could not start server: {:?}", e);
 			})?;
 
-			listen_to_parentchain(args, storage_db).await.unwrap();
->>>>>>> d3c48332
+			listen_to_parentchain(args, storage_db, transaction_signer, key_store)
+				.await
+				.unwrap();
 
 			match signal::ctrl_c().await {
 				Ok(()) => {},
@@ -142,7 +112,8 @@
 			}
 		},
 		Commands::GenKey(args) => {
-			let _ = parentchain_listener::get_signer(&args.keystore_path);
+			let key_store = Arc::new(SubstrateKeyStore::new(args.keystore_path));
+			let _ = parentchain_listener::get_signer(key_store);
 		},
 	}
 
@@ -153,6 +124,7 @@
 	args: RunArgs,
 	storage_db: Arc<StorageDB>,
 	parentchain_tx_signer: Arc<ParentchainTxSigner>,
+	key_store: Arc<SubstrateKeyStore>,
 ) -> Result<JoinHandle<()>, ()> {
 	let (_sub_stop_sender, sub_stop_receiver) = oneshot::channel();
 	let ethereum_intent_executor =
@@ -169,12 +141,9 @@
 			solana_intent_executor,
 			sub_stop_receiver,
 			storage_db,
-<<<<<<< HEAD
 			parentchain_tx_signer,
-=======
-			&args.keystore_path,
+			key_store,
 			&args.log_path,
->>>>>>> d3c48332
 		)
 		.await?;
 
