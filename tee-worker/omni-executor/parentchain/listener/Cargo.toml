[package]
name = "parentchain-listener"
version = "0.1.0"
authors = ['Trust Computing GmbH <info@litentry.com>']
edition.workspace = true

[dependencies]
async-trait = { workspace = true }
hex = { workspace = true }
log = { workspace = true }
parity-scale-codec = { workspace = true, features = ["derive"] }
scale-encode = { workspace = true }
sp-core = { workspace = true }
subxt = { workspace = true }
subxt-core = { workspace = true }
subxt-signer = { workspace = true }
tokio = { workspace = true, features = ["macros", "rt-multi-thread"] }

# Local dependencies
executor-core = { workspace = true }
executor-storage = { workspace = true }
parentchain-api-interface = { workspace = true }
parentchain-rpc-client = { workspace = true }
<<<<<<< HEAD
primitives = { workspace = true }
storage = { workspace = true }
=======
>>>>>>> f2315b95

[dev-dependencies]
env_logger = { workspace = true }

[lints]
workspace = true

[features]
gramine-quote = []<|MERGE_RESOLUTION|>--- conflicted
+++ resolved
@@ -21,11 +21,7 @@
 executor-storage = { workspace = true }
 parentchain-api-interface = { workspace = true }
 parentchain-rpc-client = { workspace = true }
-<<<<<<< HEAD
 primitives = { workspace = true }
-storage = { workspace = true }
-=======
->>>>>>> f2315b95
 
 [dev-dependencies]
 env_logger = { workspace = true }
