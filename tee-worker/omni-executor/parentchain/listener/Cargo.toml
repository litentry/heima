--- conflicted
+++ resolved
@@ -9,11 +9,8 @@
 hex = { workspace = true }
 log = { workspace = true }
 parity-scale-codec = { workspace = true, features = ["derive"] }
-<<<<<<< HEAD
 scale-encode = { workspace = true }
 sp-core = { workspace = true }
-=======
->>>>>>> 85190eda
 subxt = { workspace = true }
 subxt-core = { workspace = true }
 subxt-signer = { workspace = true }
