--- conflicted
+++ resolved
@@ -23,7 +23,6 @@
 [workspace.dependencies]
 alloy = "0.3.6"
 async-trait = "0.1.82"
-<<<<<<< HEAD
 base64 = "0.22.1"
 bitcoin = "0.32.5"
 clap = "4.5.17"
@@ -41,16 +40,7 @@
 secp256k1 = "=0.29.1"
 serde = { version = "1.0.217", features = ["derive"] }
 serde_json = "1.0"
-=======
-clap = "4.5.17"
-env_logger = "0.11.5"
-frame-support = { version = "39.0.0", features = ["std"] }
-hex = "0.4.3"
-log = "0.4.22"
-parity-scale-codec = "3.6.12"
 regex = "1.7"
-scale-encode = "0.10.0"
->>>>>>> d90882b2
 solana-client = "2.1.5"
 solana-sdk = "2.1.5"
 sp-core = "35.0.0"
@@ -58,7 +48,6 @@
 subxt = "0.38.0"
 subxt-core = "0.38.0"
 subxt-signer = { version = "0.38.0", features = ["subxt"] }
-<<<<<<< HEAD
 tokio = "1.43.0"
 
 # Local dependencies
@@ -67,24 +56,14 @@
 executor-core = { path = "executor-core" }
 heima-primitives = { package = "core-primitives", path = "../../common/primitives/core", default-features = false, features = ["std"] }
 native-task-handler = { path = "native-task-handler" }
-=======
-tokio = "1.40.0"
-
-ethereum-intent-executor = { path = "ethereum/intent-executor" }
-executor-core = { path = "executor-core" }
->>>>>>> d90882b2
 parentchain-api-interface = { path = "parentchain/api-interface" }
 parentchain-listener = { path = "parentchain/listener" }
 parentchain-primitives = { path = "parentchain/primitives" }
 parentchain-rpc-client = { path = "parentchain/rpc-client" }
-<<<<<<< HEAD
 rpc-server = { path = "rpc-server" }
-solana-intent-executor = { path = "solana/intent-executor" }
 storage = { path = "storage" }
-=======
 parentchain-storage = { path = "parentchain/storage" }
 solana-intent-executor = { path = "solana/intent-executor" }
->>>>>>> d90882b2
 
 [workspace.lints.clippy]
 result_unit_err = "allow"