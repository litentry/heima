[workspace]
members = [
    "executor-crypto",
    "executor-core",
    "executor-worker",
    "ethereum/intent-executor",
    "ethereum/intent-executor",
    "heima/identity-verification",
    "native-task-handler",
    "parentchain/listener",
    "parentchain/api-interface",
    "parentchain/rpc-client",
    "primitives",
    "rpc-server",
    "executor-storage",
    "solana/intent-executor",
]

resolver = "2"

[workspace.package]
edition = "2021"

[workspace.dependencies]
alloy = "0.3.6"
async-trait = "0.1.82"
base64 = "0.22.1"
bitcoin = "0.32.5"
clap = "4.5.17"
env_logger = "0.11.5"
frame-support = { version = "39.0.0", features = ["std"] }
hex = "0.4"
jsonrpsee = { version = "0.24", features = ["server"] }
log = "0.4.22"
parity-scale-codec = "3.6.12"
rand = "0.8.5"
regex = "1.7"
ring = "0.16.20"
rsa = "0.9.7"
scale-encode = "0.10.0"
scale-info = "2.11.6"
secp256k1 = "=0.29.1"
serde = { version = "1.0.217", features = ["derive"] }
serde_json = "1.0"
solana-client = "2.1.5"
solana-sdk = "2.1.5"
sp-core = "35.0.0"
sp-state-machine = { version = "0.44.0", features = ["std"] }
subxt = "0.38.0"
subxt-core = "0.38.0"
subxt-signer = { version = "0.38.0", features = ["subxt"] }
tokio = "1.43.0"

# Local dependencies
ethereum-intent-executor = { path = "ethereum/intent-executor" }
executor-core = { path = "executor-core" }
<<<<<<< HEAD
heima-identity-verification = { path = "heima/identity-verification" }
=======
executor-crypto = { path = "executor-crypto" }
executor-storage = { path = "executor-storage" }
heima-primitives = { package = "core-primitives", path = "../../common/primitives/core", default-features = false, features = ["std"] }
>>>>>>> f2315b95
native-task-handler = { path = "native-task-handler" }
parentchain-api-interface = { path = "parentchain/api-interface" }
parentchain-listener = { path = "parentchain/listener" }
parentchain-rpc-client = { path = "parentchain/rpc-client" }
<<<<<<< HEAD
primitives = { path = "primitives" }
=======
parentchain-storage = { path = "parentchain/storage" }
>>>>>>> f2315b95
rpc-server = { path = "rpc-server" }
solana-intent-executor = { path = "solana/intent-executor" }

[workspace.lints.clippy]
result_unit_err = "allow"<|MERGE_RESOLUTION|>--- conflicted
+++ resolved
@@ -54,22 +54,16 @@
 # Local dependencies
 ethereum-intent-executor = { path = "ethereum/intent-executor" }
 executor-core = { path = "executor-core" }
-<<<<<<< HEAD
-heima-identity-verification = { path = "heima/identity-verification" }
-=======
 executor-crypto = { path = "executor-crypto" }
 executor-storage = { path = "executor-storage" }
+heima-identity-verification = { path = "heima/identity-verification" }
 heima-primitives = { package = "core-primitives", path = "../../common/primitives/core", default-features = false, features = ["std"] }
->>>>>>> f2315b95
 native-task-handler = { path = "native-task-handler" }
 parentchain-api-interface = { path = "parentchain/api-interface" }
 parentchain-listener = { path = "parentchain/listener" }
 parentchain-rpc-client = { path = "parentchain/rpc-client" }
-<<<<<<< HEAD
+parentchain-storage = { path = "parentchain/storage" }
 primitives = { path = "primitives" }
-=======
-parentchain-storage = { path = "parentchain/storage" }
->>>>>>> f2315b95
 rpc-server = { path = "rpc-server" }
 solana-intent-executor = { path = "solana/intent-executor" }
 
