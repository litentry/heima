--- conflicted
+++ resolved
@@ -57,23 +57,16 @@
 # Local dependencies
 ethereum-intent-executor = { path = "ethereum/intent-executor" }
 executor-core = { path = "executor-core" }
-<<<<<<< HEAD
-heima-authentication = { path = "heima/authentication" }
-=======
 executor-crypto = { path = "executor-crypto" }
 executor-storage = { path = "executor-storage" }
->>>>>>> d3c48332
+heima-authentication = { path = "heima/authentication" }
 heima-identity-verification = { path = "heima/identity-verification" }
 heima-primitives = { package = "core-primitives", path = "../../common/primitives/core", default-features = false, features = ["std"] }
 native-task-handler = { path = "native-task-handler" }
 parentchain-api-interface = { path = "parentchain/api-interface" }
 parentchain-listener = { path = "parentchain/listener" }
 parentchain-rpc-client = { path = "parentchain/rpc-client" }
-<<<<<<< HEAD
 parentchain-signer = { path = "parentchain/signer" }
-=======
-parentchain-storage = { path = "parentchain/storage" }
->>>>>>> d3c48332
 primitives = { path = "primitives" }
 rpc-server = { path = "rpc-server" }
 solana-intent-executor = { path = "solana/intent-executor" }
