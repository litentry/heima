--- conflicted
+++ resolved
@@ -6,16 +6,13 @@
     "executor-core",
     "executor-worker",
     "ethereum/intent-executor",
+    "ethereum/intent-executor",
     "parentchain/listener",
     "parentchain/api-interface",
     "parentchain/rpc-client",
     "parentchain/storage",
-<<<<<<< HEAD
+    "parentchain/primitives",
     "rpc-server",
-=======
-    "parentchain/primitives",
-    "ethereum/intent-executor",
->>>>>>> 85190eda
     "solana/intent-executor",
 ]
 
@@ -38,7 +35,6 @@
 subxt = "0.38.0"
 subxt-core = "0.38.0"
 subxt-signer = { version = "0.38.0", features = ["subxt"] }
-<<<<<<< HEAD
 jsonrpsee = { version = "0.24", features = ["server"] }
 rsa = "0.9.7"
 rand = "0.8.5"
@@ -50,26 +46,20 @@
 sp-core = "35.0.0"
 secp256k1 = "=0.28.2"
 
+crypto = { path = "crypto" }
 rpc-server = { path = "rpc-server" }
-crypto = { path = "crypto" }
 native-call-executor = { path = "native-call-executor" }
 executor-core = { path = "executor-core" }
 parentchain-api-interface = { path = "parentchain/api-interface" }
-parentchain-primitives = { package = "core-primitives", path = "../../common/primitives/core" }
+parentchain-primitives = { path = "parentchain/primitives" }
 heima-primitives = { path = "heima-primitives" }
-=======
 sp-state-machine = { version = "0.44.0", features = ["std"] }
 frame-support = { version = "39.0.0", features = ["std"] }
-
-executor-core = { path = "executor-core" }
 ethereum-intent-executor = { path = "ethereum/intent-executor" }
 solana-intent-executor = { path = "solana/intent-executor" }
 parentchain-listener = { path = "parentchain/listener" }
-parentchain-api-interface = { path = "parentchain/api-interface" }
-parentchain-primitives = { path = "parentchain/primitives" }
 parentchain-rpc-client = { path = "parentchain/rpc-client" }
 parentchain-storage = { path = "parentchain/storage" }
->>>>>>> 85190eda
 
 [workspace.lints.clippy]
 result_unit_err = "allow"