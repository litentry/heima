/*
	Copyright 2021 Integritee AG and Supercomputing Systems AG

	Licensed under the Apache License, Version 2.0 (the "License");
	you may not use this file except in compliance with the License.
	You may obtain a copy of the License at

		http://www.apache.org/licenses/LICENSE-2.0

	Unless required by applicable law or agreed to in writing, software
	distributed under the License is distributed on an "AS IS" BASIS,
	WITHOUT WARRANTIES OR CONDITIONS OF ANY KIND, either express or implied.
	See the License for the specific language governing permissions and
	limitations under the License.

*/

use crate::{
	trusted_base_cli::commands::{
		balance::BalanceCommand,
		get_storage::GetStorageCommand,
		litentry::{
			id_graph_stats::IDGraphStats, link_identity::LinkIdentityCommand,
			request_vc::RequestVcCommand,
			send_erroneous_parentchain_call::SendErroneousParentchainCallCommand,
			set_user_shielding_key::SetUserShieldingKeyCommand,
			user_shielding_key::UserShieldingKeyCommand,
		},
		nonce::NonceCommand,
		set_balance::SetBalanceCommand,
		transfer::TransferCommand,
		unshield_funds::UnshieldFundsCommand,
	},
	trusted_cli::TrustedCli,
	trusted_command_utils::get_keystore_path,
	Cli, CliResult, CliResultOk,
};
use log::*;
use sp_application_crypto::{ed25519, sr25519};
use sp_core::{crypto::Ss58Codec, Pair};
use substrate_client_keystore::{KeystoreExt, LocalKeystore};

use self::commands::litentry::id_graph::IDGraphCommand;

mod commands;

#[derive(Subcommand)]
pub enum TrustedBaseCommand {
	/// generates a new incognito account for the given shard
	NewAccount,

	/// lists all incognito accounts in a given shard
	ListAccounts,

	/// send funds from one incognito account to another
	Transfer(TransferCommand),

	/// ROOT call to set some account balance to an arbitrary number
	SetBalance(SetBalanceCommand),

	/// query balance for incognito account in keystore
	Balance(BalanceCommand),

	/// Transfer funds from an incognito account to an parentchain account
	UnshieldFunds(UnshieldFundsCommand),

	/// gets the nonce of a given account, taking the pending trusted calls
	/// in top pool in consideration
	Nonce(NonceCommand),

	// Litentry's commands below
	/// query a given user's shielding key
	UserShieldingKey(UserShieldingKeyCommand),

	/// set a given user's shielding key
	SetUserShieldingKey(SetUserShieldingKeyCommand),

	/// retrieve the sidechain's raw storage - should only work for non-prod
	GetStorage(GetStorageCommand),

	/// send an erroneous parentchain call intentionally, only used in tests
	SendErroneousParentchainCall(SendErroneousParentchainCallCommand),

	/// Disabled for now: get count of all keys account + identity in the IDGraphs
	IDGraphStats(IDGraphStats),

	/// Link the given identity to the prime identity, with specified networks
	LinkIdentity(LinkIdentityCommand),

<<<<<<< HEAD
	/// Request vc
	RequestVc(RequestVcCommand),
=======
	/// The IDGraph for the given identity
	IDGraph(IDGraphCommand),
>>>>>>> 42e0d13e
}

impl TrustedBaseCommand {
	pub fn run(&self, cli: &Cli, trusted_cli: &TrustedCli) -> CliResult {
		match self {
			TrustedBaseCommand::NewAccount => new_account(trusted_cli),
			TrustedBaseCommand::ListAccounts => list_accounts(trusted_cli),
			TrustedBaseCommand::Transfer(cmd) => cmd.run(cli, trusted_cli),
			TrustedBaseCommand::SetBalance(cmd) => cmd.run(cli, trusted_cli),
			TrustedBaseCommand::Balance(cmd) => cmd.run(cli, trusted_cli),
			TrustedBaseCommand::UnshieldFunds(cmd) => cmd.run(cli, trusted_cli),
			TrustedBaseCommand::Nonce(cmd) => cmd.run(cli, trusted_cli),
			// Litentry's commands below
			TrustedBaseCommand::UserShieldingKey(cmd) => cmd.run(cli, trusted_cli),
			TrustedBaseCommand::SetUserShieldingKey(cmd) => cmd.run(cli, trusted_cli),
			TrustedBaseCommand::GetStorage(cmd) => cmd.run(cli, trusted_cli),
			TrustedBaseCommand::SendErroneousParentchainCall(cmd) => cmd.run(cli, trusted_cli),
			TrustedBaseCommand::IDGraphStats(cmd) => cmd.run(cli, trusted_cli),
			TrustedBaseCommand::LinkIdentity(cmd) => cmd.run(cli, trusted_cli),
<<<<<<< HEAD
			TrustedBaseCommand::RequestVc(cmd) => cmd.run(cli, trusted_cli),
=======
			TrustedBaseCommand::IDGraph(cmd) => cmd.run(cli, trusted_cli),
>>>>>>> 42e0d13e
		}
	}
}

fn new_account(trusted_args: &TrustedCli) -> CliResult {
	let store = LocalKeystore::open(get_keystore_path(trusted_args), None).unwrap();
	let key: sr25519::AppPair = store.generate().unwrap();
	drop(store);
	info!("new account {}", key.public().to_ss58check());
	let key_str = key.public().to_ss58check();
	println!("{}", key_str);

	Ok(CliResultOk::PubKeysBase58 { pubkeys_sr25519: Some(vec![key_str]), pubkeys_ed25519: None })
}

fn list_accounts(trusted_args: &TrustedCli) -> CliResult {
	let store = LocalKeystore::open(get_keystore_path(trusted_args), None).unwrap();
	info!("sr25519 keys:");
	for pubkey in store.public_keys::<sr25519::AppPublic>().unwrap().into_iter() {
		println!("{}", pubkey.to_ss58check());
	}
	info!("ed25519 keys:");
	let pubkeys: Vec<String> = store
		.public_keys::<ed25519::AppPublic>()
		.unwrap()
		.into_iter()
		.map(|pubkey| pubkey.to_ss58check())
		.collect();
	for pubkey in &pubkeys {
		println!("{}", pubkey);
	}
	drop(store);

	Ok(CliResultOk::PubKeysBase58 { pubkeys_sr25519: None, pubkeys_ed25519: Some(pubkeys) })
}<|MERGE_RESOLUTION|>--- conflicted
+++ resolved
@@ -87,13 +87,11 @@
 	/// Link the given identity to the prime identity, with specified networks
 	LinkIdentity(LinkIdentityCommand),
 
-<<<<<<< HEAD
-	/// Request vc
-	RequestVc(RequestVcCommand),
-=======
 	/// The IDGraph for the given identity
 	IDGraph(IDGraphCommand),
->>>>>>> 42e0d13e
+
+	/// Request VC
+	RequestVc(RequestVcCommand),
 }
 
 impl TrustedBaseCommand {
@@ -113,11 +111,8 @@
 			TrustedBaseCommand::SendErroneousParentchainCall(cmd) => cmd.run(cli, trusted_cli),
 			TrustedBaseCommand::IDGraphStats(cmd) => cmd.run(cli, trusted_cli),
 			TrustedBaseCommand::LinkIdentity(cmd) => cmd.run(cli, trusted_cli),
-<<<<<<< HEAD
+			TrustedBaseCommand::IDGraph(cmd) => cmd.run(cli, trusted_cli),
 			TrustedBaseCommand::RequestVc(cmd) => cmd.run(cli, trusted_cli),
-=======
-			TrustedBaseCommand::IDGraph(cmd) => cmd.run(cli, trusted_cli),
->>>>>>> 42e0d13e
 		}
 	}
 }
