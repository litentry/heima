// Copyright 2020-2023 Litentry Technologies GmbH.
// This file is part of Litentry.
//
// Litentry is free software: you can redistribute it and/or modify
// it under the terms of the GNU General Public License as published by
// the Free Software Foundation, either version 3 of the License, or
// (at your option) any later version.
//
// Litentry is distributed in the hope that it will be useful,
// but WITHOUT ANY WARRANTY; without even the implied warranty of
// MERCHANTABILITY or FITNESS FOR A PARTICULAR PURPOSE.  See the
// GNU General Public License for more details.
//
// You should have received a copy of the GNU General Public License
// along with Litentry.  If not, see <https://www.gnu.org/licenses/>.

use crate::{
	get_layer_two_nonce,
	trusted_cli::TrustedCli,
	trusted_command_utils::{get_identifiers, get_pair_from_str},
	trusted_operation::perform_trusted_operation,
	Cli, CliResult, CliResultOk,
};
use codec::Decode;
use ita_stf::{Index, TrustedCall, TrustedOperation};
use itp_stf_primitives::types::KeyPair;
use litentry_primitives::{Identity, UserShieldingKeyType};
use log::*;
use sp_core::Pair;

#[derive(Parser)]
pub struct SetUserShieldingKeyCommand {
	/// AccountId in ss58check format
	account: String,
	/// Shielding key in hex string
	key_hex: String,
}

impl SetUserShieldingKeyCommand {
<<<<<<< HEAD
	pub(crate) fn run(&self, cli: &Cli, trusted_cli: &TrustedCli) -> CliResult {
		let who = get_pair_from_str(trusted_cli, &self.account);
=======
	pub(crate) fn run(&self, cli: &Cli, trusted_cli: &TrustedCli) {
		let who = get_pair_from_str(trusted_cli, self.account.as_str());
		let identity: Identity = who.public().into();
>>>>>>> 6ff5257a

		let (mrenclave, shard) = get_identifiers(trusted_cli);
		let nonce = get_layer_two_nonce!(who, cli, trusted_cli);

		let mut key = UserShieldingKeyType::default();

		hex::decode_to_slice(&self.key_hex, &mut key).expect("decoding shielding_key failed");

		let top: TrustedOperation = TrustedCall::set_user_shielding_key(
			identity.clone(),
			identity,
			key,
			Default::default(),
		)
		.sign(&KeyPair::Sr25519(Box::new(who)), nonce, &mrenclave, &shard)
		.into_trusted_operation(trusted_cli.direct);
		Ok(perform_trusted_operation(cli, trusted_cli, &top).map(|_| CliResultOk::None)?)
	}
}<|MERGE_RESOLUTION|>--- conflicted
+++ resolved
@@ -37,14 +37,9 @@
 }
 
 impl SetUserShieldingKeyCommand {
-<<<<<<< HEAD
 	pub(crate) fn run(&self, cli: &Cli, trusted_cli: &TrustedCli) -> CliResult {
-		let who = get_pair_from_str(trusted_cli, &self.account);
-=======
-	pub(crate) fn run(&self, cli: &Cli, trusted_cli: &TrustedCli) {
 		let who = get_pair_from_str(trusted_cli, self.account.as_str());
 		let identity: Identity = who.public().into();
->>>>>>> 6ff5257a
 
 		let (mrenclave, shard) = get_identifiers(trusted_cli);
 		let nonce = get_layer_two_nonce!(who, cli, trusted_cli);
