// Copyright 2020-2024 Trust Computing GmbH.
// This file is part of Litentry.
//
// Litentry is free software: you can redistribute it and/or modify
// it under the terms of the GNU General Public License as published by
// the Free Software Foundation, either version 3 of the License, or
// (at your option) any later version.
//
// Litentry is distributed in the hope that it will be useful,
// but WITHOUT ANY WARRANTY; without even the implied warranty of
// MERCHANTABILITY or FITNESS FOR A PARTICULAR PURPOSE.  See the
// GNU General Public License for more details.
//
// You should have received a copy of the GNU General Public License
// along with Litentry.  If not, see <https://www.gnu.org/licenses/>.

use crate::{
	get_layer_two_nonce,
	trusted_cli::TrustedCli,
	trusted_command_utils::{get_identifiers, get_pair_from_str},
	trusted_operation::{perform_trusted_operation, send_direct_vc_request},
	Cli, CliResult, CliResultOk,
};
use clap::Parser;
use codec::Decode;
use ita_stf::{trusted_call_result::RequestVCResult, Index, TrustedCall};
use itp_stf_primitives::{traits::TrustedCallSigning, types::KeyPair};
use litentry_hex_utils::decode_hex;
use litentry_primitives::{
	aes_decrypt, AchainableAmount, AchainableAmountHolding, AchainableAmountToken,
	AchainableAmounts, AchainableBasic, AchainableBetweenPercents, AchainableClassOfYear,
	AchainableDate, AchainableDateInterval, AchainableDatePercent, AchainableParams,
	AchainableToken, Assertion, BnbDigitDomainType, BoundedWeb3Network, ContestType, EVMTokenType,
	GenericDiscordRoleType, Identity, OneBlockCourseType, ParameterString, PlatformUserType,
	RequestAesKey, SoraQuizType, VIP3MembershipCardLevel, Web3Network, Web3NftType, Web3TokenType,
	REQUEST_AES_KEY_LEN,
};
use sp_core::{Pair, H160};

// usage example below
//
// Basically, the assertion subcommand needs to be quoted to signal the value group for certain assertion.
// You can specifiy `-a "<value>"` multiple times to pass in a batched vc request
//
// Printing `--help` give some information but clap doesn't know anything about the value specifiction.
// However, if you put mismatched parameters for subcommands you'll get an error hint during the parsing.
// For example:
// -a "a2 p1 p2" will give you:
//   error: unexpected argument 'p2'
//   Usage: placeholder a2 <GUILD_ID>
// as a2 expects A2Arg which only has one field `guild_id`
//
// single a8:
// ./bin/litentry-cli trusted -d request-vc \
//   did:litentry:substrate:0x8eaf04151687736326c9fea17e25fc5287613693c912909cb226aa4794f26a48 -a "a8 litentry,litmus"
//
// single OneBlock:
// ./bin/litentry-cli trusted -d request-vc \
//   did:litentry:substrate:0x8eaf04151687736326c9fea17e25fc5287613693c912909cb226aa4794f26a48 -a "one-block completion"
//
// batched a1 + a2 + a3:
// ./bin/litentry-cli trusted -d request-vc \
//   did:litentry:substrate:0x8eaf04151687736326c9fea17e25fc5287613693c912909cb226aa4794f26a48 \
//   -a "a1" -a "a2 gid" -a "a3 gid cid rid"
//
// batched achainable + vip3:
// ./bin/litentry-cli trusted -d request-vc \
//   did:litentry:substrate:0x8eaf04151687736326c9fea17e25fc5287613693c912909cb226aa4794f26a48 \
//   -a "achainable amount-holding a -c=litentry 1 2014-05-01" \
//   -a "vip3-membership-card gold"

pub fn to_para_str<T>(s: T) -> ParameterString
where
	T: AsRef<[u8]>,
{
	ParameterString::truncate_from(s.as_ref().to_vec())
}

pub fn to_chains<T, U>(networks: U) -> BoundedWeb3Network
where
	T: AsRef<str>,
	U: IntoIterator<Item = T>,
{
	let networks: Vec<Web3Network> =
		networks.into_iter().map(|n| n.as_ref().try_into().unwrap()).collect();

	networks.try_into().unwrap()
}

#[derive(Debug, Parser)]
pub struct RequestVcCommand {
	// did account to whom the vc will be issued
	did: String,
	// mode for the request-vc
	#[clap(short, long, default_value_t = false)]
	stf: bool,
	// the assertion itself, can be specified more than once
	// the value will be passed into the parser as a whole string
	#[clap(short, long, num_args = 1..)]
	assertion: Vec<String>,
}

#[derive(Debug, Parser)]
// the wrapper to the underlying `subcommand` type
pub struct AssertionCommand {
	/// subcommand to define the vc type requested
	#[clap(subcommand)]
	command: Command,
}

// see `assertion.rs`
#[derive(Subcommand, Debug)]
pub enum Command {
	A1,
	A2(A2Arg),
	A3(A3Arg),
	A4(HolderArg),
	A6,
	A7(HolderArg),
	A8(A8Arg),
	A10(HolderArg),
	A11(HolderArg),
	A13(A13Arg),
	A14,
	#[clap(subcommand)]
	Achainable(AchainableCommand),
	A20,
	#[clap(subcommand)]
	OneBlock(OneblockCommand),
	#[clap(subcommand)]
	GenericDiscordRole(GenericDiscordRoleCommand),
	BnbDomainHolding,
	#[clap(subcommand)]
	BnbDigitalDomainClub(BnbDigitalDomainClubCommand),
	#[clap(subcommand)]
	VIP3MembershipCard(VIP3MembershipCardLevelCommand),
	WeirdoGhostGangHolder,
	LITStaking,
	#[clap(subcommand)]
	EVMAmountHolding(EVMAmountHoldingCommand),
	BRC20AmountHolder,
	CryptoSummary,
	#[clap(subcommand)]
	TokenHoldingAmount(TokenHoldingAmountCommand),
	#[clap(subcommand)]
	PlatformUser(PlatformUserCommand),
	#[clap(subcommand)]
	NftHolder(NftHolderCommand),
	Dynamic(DynamicArg),
}

#[derive(Args, Debug)]
pub struct A2Arg {
	pub guild_id: String,
}

#[derive(Args, Debug)]
pub struct DynamicArg {
	//hex encoded smart contract id
	pub smart_contract_id: String,
}

#[derive(Args, Debug)]
pub struct A3Arg {
	pub guild_id: String,
	pub channel_id: String,
	pub role_id: String,
}

// used in A4/A7/A10/A11
#[derive(Args, Debug)]
pub struct HolderArg {
	pub minimum_amount: String,
}

#[derive(Args, Debug)]
pub struct A8Arg {
	#[clap(num_args = 0.., value_delimiter = ',')]
	pub networks: Vec<String>,
}

#[derive(Args, Debug)]
pub struct A13Arg {
	pub account: String,
}

#[derive(Subcommand, Debug)]
pub enum AchainableCommand {
	AmountHolding(AmountHoldingArg),
	AmountToken(AmountTokenArg),
	Amount(AmountArg),
	Amounts(AmountsArg),
	Basic(BasicArg),
	BetweenPercents(BetweenPercentsArg),
	ClassOfYear(ClassOfYearArg),
	DateInterval(DateIntervalArg),
	DatePercent(DatePercentArg),
	Date(DateArg),
	Token(TokenArg),
}

#[derive(Subcommand, Debug)]
pub enum OneblockCommand {
	Completion,
	Outstanding,
	Participation,
}

#[derive(Subcommand, Debug)]
pub enum GenericDiscordRoleCommand {
	#[clap(subcommand)]
	Contest(ContestCommand),
	#[clap(subcommand)]
	SoraQuiz(SoraQuizCommand),
}

#[derive(Subcommand, Debug)]
pub enum ContestCommand {
	Legend,
	Popularity,
	Participant,
}

#[derive(Subcommand, Debug)]
pub enum SoraQuizCommand {
	Attendee,
	Master,
}

#[derive(Subcommand, Debug)]
pub enum BnbDigitalDomainClubCommand {
	Bnb999ClubMember,
	Bnb10kClubMember,
}

#[derive(Subcommand, Debug)]
pub enum VIP3MembershipCardLevelCommand {
	Gold,
	Silver,
}

#[derive(Subcommand, Debug)]
pub enum EVMAmountHoldingCommand {
	Ton,
	Trx,
}

#[derive(Subcommand, Debug)]
pub enum TokenHoldingAmountCommand {
	Bnb,
	Eth,
	SpaceId,
	Lit,
	Wbtc,
	Usdc,
	Usdt,
	Crv,
	Matic,
	Dydx,
	Amp,
	Cvx,
	Tusd,
	Usdd,
	Gusd,
	Link,
	Grt,
	Comp,
	People,
	Gtc,
	Ton,
	Trx,
	Nfp,
	Sol,
}

#[derive(Subcommand, Debug)]
pub enum PlatformUserCommand {
	KaratDaoUser,
}

#[derive(Subcommand, Debug)]
pub enum NftHolderCommand {
	WeirdoGhostGang,
	Club3Sbt,
}

// positional args (to vec) + required arg + optional arg is a nightmare combination for clap parser,
// additionally, only the last positional argument, or second to last positional argument may be set to `.num_args()`
//
// the best bet is to use a flag explicitly, be sure to use equal form for `chain`, e.g.:
// -- name -c=bsc,ethereum 10
// -- name -c=bsc,ethereum 10 token
macro_rules! AchainableCommandArgs {
	($type_name:ident, {$( $field_name:ident : $field_type:ty , )* }) => {
		#[derive(Args, Debug)]
		pub struct $type_name {
			pub name: String,
			#[clap(
				short, long,
				num_args = 1..,
				required = true,
				value_delimiter = ',',
			)]
			pub chain: Vec<String>,
			$( pub $field_name: $field_type ),*
		}
	};
}

AchainableCommandArgs!(AmountHoldingArg, {
	amount: String,
	date: String,
	token: Option<String>,
});

AchainableCommandArgs!(AmountTokenArg, {
	amount: String,
	token: Option<String>,
});

AchainableCommandArgs!(AmountArg, {
	amount: String,
});

AchainableCommandArgs!(AmountsArg, {
	amount1: String,
	amount2: String,
});

AchainableCommandArgs!(BasicArg, {});

AchainableCommandArgs!(BetweenPercentsArg, {
	greater_than_or_equal_to: String,
	less_than_or_equal_to: String,
});

AchainableCommandArgs!(ClassOfYearArg, {});

AchainableCommandArgs!(DateIntervalArg, {
	start_date: String,
	end_date: String,
});

AchainableCommandArgs!(DatePercentArg, {
	token: String,
	date: String,
	percent: String,
});

AchainableCommandArgs!(DateArg, {
	date: String,
});

AchainableCommandArgs!(TokenArg, {
	token: String,
});

impl RequestVcCommand {
	pub(crate) fn run(&self, cli: &Cli, trusted_cli: &TrustedCli) -> CliResult {
		let alice = get_pair_from_str(trusted_cli, "//Alice", cli);
		let identity = Identity::from_did(self.did.as_str()).unwrap();
		println!(">>> identity: {:?}", identity);

		let (mrenclave, shard) = get_identifiers(trusted_cli, cli);
		let mut nonce = get_layer_two_nonce!(alice, cli, trusted_cli);
		println!(">>> nonce: {}", nonce);

		let assertions: Vec<Assertion> = self
			.assertion
			.iter()
			.map(|a| {
				let mut s = vec!["placeholder"];
				s.extend(a.as_str().split(' '));
				AssertionCommand::parse_from(s).command.to_assertion()
			})
			.collect();

		println!(">>> assertions: {:?}", assertions);

		let key = Self::random_aes_key();

		if self.stf {
			assertions.into_iter().for_each(|a| {
				let top = TrustedCall::request_vc(
					alice.public().into(),
					identity.clone(),
					a,
					Some(key),
					Default::default(),
				)
				.sign(&KeyPair::Sr25519(Box::new(alice.clone())), nonce, &mrenclave, &shard)
				.into_trusted_operation(trusted_cli.direct);
				match perform_trusted_operation::<RequestVCResult>(cli, trusted_cli, &top) {
					Ok(mut vc) => {
						let decrypted = aes_decrypt(&key, &mut vc.vc_payload).unwrap();
						let credential_str =
							String::from_utf8(decrypted).expect("Found invalid UTF-8");
						println!("----Generated VC-----");
						println!("{}", credential_str);
					},
					Err(e) => {
						println!("{:?}", e);
					},
				}
				nonce += 1;
			});
		} else {
			let top = TrustedCall::request_batch_vc(
				alice.public().into(),
				identity,
				assertions.try_into().unwrap(),
				Some(key),
				Default::default(),
			)
			.sign(&KeyPair::Sr25519(Box::new(alice)), nonce, &mrenclave, &shard)
			.into_trusted_operation(trusted_cli.direct);

			match send_direct_vc_request(cli, trusted_cli, &top, key) {
				Ok(result) =>
					for res in result {
						if res.is_error {
							println!("received one error: {:?}", String::from_utf8(res.payload));
						} else {
							let mut vc =
								RequestVCResult::decode(&mut res.payload.as_slice()).unwrap();
							let decrypted = aes_decrypt(&key, &mut vc.vc_payload).unwrap();
							let credential_str =
								String::from_utf8(decrypted).expect("Found invalid UTF-8");
							println!("----Generated VC-----");
							println!("{}", credential_str);
						}
					},
				Err(e) => {
					println!("{:?}", e);
				},
			}
		};

		Ok(CliResultOk::None)
	}

	fn random_aes_key() -> RequestAesKey {
		let random: Vec<u8> = (0..REQUEST_AES_KEY_LEN).map(|_| rand::random::<u8>()).collect();
		random[0..REQUEST_AES_KEY_LEN].try_into().unwrap()
	}
}

impl Command {
	// helper fn to convert a `Command` to `Assertion`
	pub fn to_assertion(&self) -> Assertion {
		use Assertion::*;
		match self {
			Command::A1 => A1,
			Command::A2(arg) => A2(to_para_str(&arg.guild_id)),
			Command::A3(arg) => A3(
				to_para_str(&arg.guild_id),
				to_para_str(&arg.channel_id),
				to_para_str(&arg.role_id),
			),
			Command::A4(arg) => A4(to_para_str(&arg.minimum_amount)),
			Command::A6 => A6,
			Command::A7(arg) => A7(to_para_str(&arg.minimum_amount)),
			Command::A8(arg) => A8(to_chains(&arg.networks)),
			Command::A10(arg) => A10(to_para_str(&arg.minimum_amount)),
			Command::A11(arg) => A11(to_para_str(&arg.minimum_amount)),
			Command::A13(arg) => {
				let raw: [u8; 32] = decode_hex(&arg.account).unwrap().try_into().unwrap();
				A13(raw.into())
			},
			Command::A14 => A14,
			Command::Achainable(c) => match c {
				AchainableCommand::AmountHolding(arg) =>
					Achainable(AchainableParams::AmountHolding(AchainableAmountHolding {
						name: to_para_str(&arg.name),
						chain: to_chains(&arg.chain),
						amount: to_para_str(&arg.amount),
						date: to_para_str(&arg.date),
						token: arg.token.as_ref().map(to_para_str),
					})),
				AchainableCommand::AmountToken(arg) =>
					Achainable(AchainableParams::AmountToken(AchainableAmountToken {
						name: to_para_str(&arg.name),
						chain: to_chains(&arg.chain),
						amount: to_para_str(&arg.amount),
						token: arg.token.as_ref().map(to_para_str),
					})),
				AchainableCommand::Amount(arg) =>
					Achainable(AchainableParams::Amount(AchainableAmount {
						name: to_para_str(&arg.name),
						chain: to_chains(&arg.chain),
						amount: to_para_str(&arg.amount),
					})),
				AchainableCommand::Amounts(arg) =>
					Achainable(AchainableParams::Amounts(AchainableAmounts {
						name: to_para_str(&arg.name),
						chain: to_chains(&arg.chain),
						amount1: to_para_str(&arg.amount1),
						amount2: to_para_str(&arg.amount2),
					})),
				AchainableCommand::Basic(arg) =>
					Achainable(AchainableParams::Basic(AchainableBasic {
						name: to_para_str(&arg.name),
						chain: to_chains(&arg.chain),
					})),
				AchainableCommand::BetweenPercents(arg) =>
					Achainable(AchainableParams::BetweenPercents(AchainableBetweenPercents {
						name: to_para_str(&arg.name),
						chain: to_chains(&arg.chain),
						greater_than_or_equal_to: to_para_str(&arg.greater_than_or_equal_to),
						less_than_or_equal_to: to_para_str(&arg.less_than_or_equal_to),
					})),
				AchainableCommand::ClassOfYear(arg) =>
					Achainable(AchainableParams::ClassOfYear(AchainableClassOfYear {
						name: to_para_str(&arg.name),
						chain: to_chains(&arg.chain),
					})),
				AchainableCommand::DateInterval(arg) =>
					Achainable(AchainableParams::DateInterval(AchainableDateInterval {
						name: to_para_str(&arg.name),
						chain: to_chains(&arg.chain),
						start_date: to_para_str(&arg.start_date),
						end_date: to_para_str(&arg.end_date),
					})),
				AchainableCommand::DatePercent(arg) =>
					Achainable(AchainableParams::DatePercent(AchainableDatePercent {
						name: to_para_str(&arg.name),
						chain: to_chains(&arg.chain),
						date: to_para_str(&arg.date),
						percent: to_para_str(&arg.percent),
						token: to_para_str(&arg.token),
					})),
				AchainableCommand::Date(arg) =>
					Achainable(AchainableParams::Date(AchainableDate {
						name: to_para_str(&arg.name),
						chain: to_chains(&arg.chain),
						date: to_para_str(&arg.date),
					})),
				AchainableCommand::Token(arg) =>
					Achainable(AchainableParams::Token(AchainableToken {
						name: to_para_str(&arg.name),
						chain: to_chains(&arg.chain),
						token: to_para_str(&arg.token),
					})),
			},
			Command::A20 => A20,
			Command::OneBlock(c) => match c {
				OneblockCommand::Completion => OneBlock(OneBlockCourseType::CourseCompletion),
				OneblockCommand::Outstanding => OneBlock(OneBlockCourseType::CourseOutstanding),
				OneblockCommand::Participation => OneBlock(OneBlockCourseType::CourseParticipation),
			},
			Command::GenericDiscordRole(c) => match c {
				GenericDiscordRoleCommand::Contest(s) => match s {
					ContestCommand::Legend =>
						GenericDiscordRole(GenericDiscordRoleType::Contest(ContestType::Legend)),
					ContestCommand::Popularity =>
						GenericDiscordRole(GenericDiscordRoleType::Contest(ContestType::Popularity)),
					ContestCommand::Participant => GenericDiscordRole(
						GenericDiscordRoleType::Contest(ContestType::Participant),
					),
				},
				GenericDiscordRoleCommand::SoraQuiz(s) => match s {
					SoraQuizCommand::Attendee =>
						GenericDiscordRole(GenericDiscordRoleType::SoraQuiz(SoraQuizType::Attendee)),
					SoraQuizCommand::Master =>
						GenericDiscordRole(GenericDiscordRoleType::SoraQuiz(SoraQuizType::Master)),
				},
			},
			Command::BnbDomainHolding => BnbDomainHolding,
			Command::BnbDigitalDomainClub(c) => match c {
				BnbDigitalDomainClubCommand::Bnb999ClubMember =>
					BnbDigitDomainClub(BnbDigitDomainType::Bnb999ClubMember),
				BnbDigitalDomainClubCommand::Bnb10kClubMember =>
					BnbDigitDomainClub(BnbDigitDomainType::Bnb10kClubMember),
			},
			Command::VIP3MembershipCard(arg) => match arg {
				VIP3MembershipCardLevelCommand::Gold =>
					VIP3MembershipCard(VIP3MembershipCardLevel::Gold),
				VIP3MembershipCardLevelCommand::Silver =>
					VIP3MembershipCard(VIP3MembershipCardLevel::Silver),
			},
			Command::WeirdoGhostGangHolder => WeirdoGhostGangHolder,
			Command::EVMAmountHolding(c) => match c {
				EVMAmountHoldingCommand::Ton => EVMAmountHolding(EVMTokenType::Ton),
				EVMAmountHoldingCommand::Trx => EVMAmountHolding(EVMTokenType::Trx),
			},
			Command::CryptoSummary => CryptoSummary,
			Command::LITStaking => LITStaking,
			Command::BRC20AmountHolder => BRC20AmountHolder,
			Command::TokenHoldingAmount(arg) => match arg {
				TokenHoldingAmountCommand::Bnb => TokenHoldingAmount(Web3TokenType::Bnb),
				TokenHoldingAmountCommand::Eth => TokenHoldingAmount(Web3TokenType::Eth),
				TokenHoldingAmountCommand::SpaceId => TokenHoldingAmount(Web3TokenType::SpaceId),
				TokenHoldingAmountCommand::Lit => TokenHoldingAmount(Web3TokenType::Lit),
				TokenHoldingAmountCommand::Wbtc => TokenHoldingAmount(Web3TokenType::Wbtc),
				TokenHoldingAmountCommand::Usdc => TokenHoldingAmount(Web3TokenType::Usdc),
				TokenHoldingAmountCommand::Usdt => TokenHoldingAmount(Web3TokenType::Usdt),
				TokenHoldingAmountCommand::Crv => TokenHoldingAmount(Web3TokenType::Crv),
				TokenHoldingAmountCommand::Matic => TokenHoldingAmount(Web3TokenType::Matic),
				TokenHoldingAmountCommand::Dydx => TokenHoldingAmount(Web3TokenType::Dydx),
				TokenHoldingAmountCommand::Amp => TokenHoldingAmount(Web3TokenType::Amp),
				TokenHoldingAmountCommand::Cvx => TokenHoldingAmount(Web3TokenType::Cvx),
				TokenHoldingAmountCommand::Tusd => TokenHoldingAmount(Web3TokenType::Tusd),
				TokenHoldingAmountCommand::Usdd => TokenHoldingAmount(Web3TokenType::Usdd),
				TokenHoldingAmountCommand::Gusd => TokenHoldingAmount(Web3TokenType::Gusd),
				TokenHoldingAmountCommand::Link => TokenHoldingAmount(Web3TokenType::Link),
				TokenHoldingAmountCommand::Grt => TokenHoldingAmount(Web3TokenType::Grt),
				TokenHoldingAmountCommand::Comp => TokenHoldingAmount(Web3TokenType::Comp),
				TokenHoldingAmountCommand::People => TokenHoldingAmount(Web3TokenType::People),
				TokenHoldingAmountCommand::Gtc => TokenHoldingAmount(Web3TokenType::Gtc),
				TokenHoldingAmountCommand::Ton => TokenHoldingAmount(Web3TokenType::Ton),
				TokenHoldingAmountCommand::Trx => TokenHoldingAmount(Web3TokenType::Trx),
				TokenHoldingAmountCommand::Nfp => TokenHoldingAmount(Web3TokenType::Nfp),
				TokenHoldingAmountCommand::Sol => TokenHoldingAmount(Web3TokenType::Sol),
			},
			Command::PlatformUser(arg) => match arg {
				PlatformUserCommand::KaratDaoUser => PlatformUser(PlatformUserType::KaratDaoUser),
			},
			Command::NftHolder(arg) => match arg {
<<<<<<< HEAD
				NftHolderCommand::WeirdoGhostGang =>
					Assertion::NftHolder(Web3NftType::WeirdoGhostGang),
				NftHolderCommand::Club3Sbt => Assertion::NftHolder(Web3NftType::Club3Sbt),
			},
			Command::Dynamic(arg) => {
				let decoded_id = hex::decode(&arg.smart_contract_id.clone()).unwrap();
				let id_bytes: [u8; 20] = decoded_id.try_into().unwrap();
				Assertion::Dynamic(H160::from(id_bytes))
			},
		};

		let key = Self::random_aes_key();

		let top = TrustedCall::request_vc(
			alice.public().into(),
			id,
			assertion,
			Some(key),
			Default::default(),
		)
		.sign(&KeyPair::Sr25519(Box::new(alice)), nonce, &mrenclave, &shard)
		.into_trusted_operation(trusted_cli.direct);

		let maybe_vc = if self.stf {
			perform_trusted_operation::<RequestVCResult>(cli, trusted_cli, &top)
		} else {
			perform_direct_operation::<RequestVCResult>(cli, trusted_cli, &top, key)
		};

		match maybe_vc {
			Ok(mut vc) => {
				let decrypted = aes_decrypt(&key, &mut vc.vc_payload).unwrap();
				let credential_str = String::from_utf8(decrypted).expect("Found invalid UTF-8");
				println!("----Generated VC-----");
				println!("{}", credential_str);
			},
			Err(e) => {
				println!("{:?}", e);
=======
				NftHolderCommand::WeirdoGhostGang => NftHolder(Web3NftType::WeirdoGhostGang),
				NftHolderCommand::Club3Sbt => NftHolder(Web3NftType::Club3Sbt),
>>>>>>> 5804d4dc
			},
		}
	}
}<|MERGE_RESOLUTION|>--- conflicted
+++ resolved
@@ -616,50 +616,14 @@
 				PlatformUserCommand::KaratDaoUser => PlatformUser(PlatformUserType::KaratDaoUser),
 			},
 			Command::NftHolder(arg) => match arg {
-<<<<<<< HEAD
-				NftHolderCommand::WeirdoGhostGang =>
-					Assertion::NftHolder(Web3NftType::WeirdoGhostGang),
-				NftHolderCommand::Club3Sbt => Assertion::NftHolder(Web3NftType::Club3Sbt),
+				NftHolderCommand::WeirdoGhostGang => NftHolder(Web3NftType::WeirdoGhostGang),
+				NftHolderCommand::Club3Sbt => NftHolder(Web3NftType::Club3Sbt),
 			},
 			Command::Dynamic(arg) => {
 				let decoded_id = hex::decode(&arg.smart_contract_id.clone()).unwrap();
 				let id_bytes: [u8; 20] = decoded_id.try_into().unwrap();
 				Assertion::Dynamic(H160::from(id_bytes))
 			},
-		};
-
-		let key = Self::random_aes_key();
-
-		let top = TrustedCall::request_vc(
-			alice.public().into(),
-			id,
-			assertion,
-			Some(key),
-			Default::default(),
-		)
-		.sign(&KeyPair::Sr25519(Box::new(alice)), nonce, &mrenclave, &shard)
-		.into_trusted_operation(trusted_cli.direct);
-
-		let maybe_vc = if self.stf {
-			perform_trusted_operation::<RequestVCResult>(cli, trusted_cli, &top)
-		} else {
-			perform_direct_operation::<RequestVCResult>(cli, trusted_cli, &top, key)
-		};
-
-		match maybe_vc {
-			Ok(mut vc) => {
-				let decrypted = aes_decrypt(&key, &mut vc.vc_payload).unwrap();
-				let credential_str = String::from_utf8(decrypted).expect("Found invalid UTF-8");
-				println!("----Generated VC-----");
-				println!("{}", credential_str);
-			},
-			Err(e) => {
-				println!("{:?}", e);
-=======
-				NftHolderCommand::WeirdoGhostGang => NftHolder(Web3NftType::WeirdoGhostGang),
-				NftHolderCommand::Club3Sbt => NftHolder(Web3NftType::Club3Sbt),
->>>>>>> 5804d4dc
-			},
 		}
 	}
 }