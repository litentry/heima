// Copyright 2020-2023 Trust Computing GmbH.
// This file is part of Litentry.
//
// Litentry is free software: you can redistribute it and/or modify
// it under the terms of the GNU General Public License as published by
// the Free Software Foundation, either version 3 of the License, or
// (at your option) any later version.
//
// Litentry is distributed in the hope that it will be useful,
// but WITHOUT ANY WARRANTY; without even the implied warranty of
// MERCHANTABILITY or FITNESS FOR A PARTICULAR PURPOSE.  See the
// GNU General Public License for more details.
//
// You should have received a copy of the GNU General Public License
// along with Litentry.  If not, see <https://www.gnu.org/licenses/>.

use crate::{
	trusted_base_cli::commands::litentry::request_vc::*,
	trusted_cli::TrustedCli,
	trusted_command_utils::{get_identifiers, get_pair_from_str},
	trusted_operation::perform_direct_operation,
	Cli, CliResult, CliResultOk,
};
<<<<<<< HEAD
use ita_stf::trusted_call_result::RequestVCResult;
=======
use ita_stf::{trusted_call_result::RequestVCResult, Index, TrustedCall, TrustedCallSigning};
>>>>>>> d1c59de4
use itp_stf_primitives::types::KeyPair;
use itp_utils::hex::decode_hex;
use lc_credentials::Credential;
use lc_vc_task_sender::{TrustedVCRequest, TrustedVCRequestSigned};
use litentry_primitives::{
	aes_decrypt, AchainableAmount, AchainableAmountHolding, AchainableAmountToken,
	AchainableAmounts, AchainableBasic, AchainableBetweenPercents, AchainableClassOfYear,
	AchainableDate, AchainableDateInterval, AchainableDatePercent, AchainableParams,
	AchainableToken, Assertion, ContestType, GenericDiscordRoleType, Identity, OneBlockCourseType,
	RequestAesKey, SoraQuizType, VIP3MembershipCardLevel, Web3Network,
};
use sp_core::Pair;

// usage example (you can always use --help on subcommands to see more details)
//
// a8:
// ./bin/litentry-cli trusted -m <mrencalve> -d request-vc-direct \
//   did:litentry:substrate:0x8eaf04151687736326c9fea17e25fc5287613693c912909cb226aa4794f26a48 a8 litentry,litmus
//
// oneblock VC:
// ./bin/litentry-cli trusted -m <mrencalve> -d request-vc-direct \
//   did:litentry:substrate:0x8eaf04151687736326c9fea17e25fc5287613693c912909cb226aa4794f26a48 oneblock completion
//
// achainable VC:
// ./bin/litentry-cli trusted -m <mrencalve> -d request-vc-direct \
//   did:litentry:substrate:0x8eaf04151687736326c9fea17e25fc5287613693c912909cb226aa4794f26a48 achainable amount-holding a litentry 1 2014-05-01
//
// vip3 VC:
// ./bin/litentry-cli trusted -m <mrencalve> -d request-vc-direct \
//   did:litentry:substrate:0x8eaf04151687736326c9fea17e25fc5287613693c912909cb226aa4794f26a48 vip3-membership-card gold

#[derive(Parser)]
pub struct RequestVcDirectCommand {
	/// did account to whom the vc will be issued
	did: String,
	/// subcommand to define the vc type requested
	#[clap(subcommand)]
	command: Command,
}

impl RequestVcDirectCommand {
	pub(crate) fn run(&self, cli: &Cli, trusted_cli: &TrustedCli) -> CliResult {
		let alice = get_pair_from_str(trusted_cli, "//Alice", cli);
		let id: Identity = Identity::from_did(self.did.as_str()).unwrap();

		let (mrenclave, shard) = get_identifiers(trusted_cli, cli);

		let assertion = match &self.command {
			Command::A1 => Assertion::A1,
			Command::A2(arg) => Assertion::A2(to_para_str(&arg.guild_id)),
			Command::A3(arg) => Assertion::A3(
				to_para_str(&arg.guild_id),
				to_para_str(&arg.channel_id),
				to_para_str(&arg.role_id),
			),
			Command::A4(arg) => Assertion::A4(to_para_str(&arg.minimum_amount)),
			Command::A6 => Assertion::A6,
			Command::A7(arg) => Assertion::A7(to_para_str(&arg.minimum_amount)),
			Command::A8(arg) => {
				let networks: Vec<Web3Network> = arg
					.networks
					.iter()
					.map(|n| n.as_str().try_into().expect("cannot convert to Web3Network"))
					.collect();
				Assertion::A8(networks.try_into().unwrap())
			},
			Command::A10(arg) => Assertion::A10(to_para_str(&arg.minimum_amount)),
			Command::A11(arg) => Assertion::A11(to_para_str(&arg.minimum_amount)),
			Command::A13(arg) => {
				let raw: [u8; 32] = decode_hex(&arg.account).unwrap().try_into().unwrap();
				Assertion::A13(raw.into())
			},
			Command::A14 => Assertion::A14,
			Command::A20 => Assertion::A20,
			Command::Oneblock(c) => match c {
				OneblockCommand::Completion =>
					Assertion::Oneblock(OneBlockCourseType::CourseCompletion),
				OneblockCommand::Outstanding =>
					Assertion::Oneblock(OneBlockCourseType::CourseOutstanding),
				OneblockCommand::Participation =>
					Assertion::Oneblock(OneBlockCourseType::CourseParticipation),
			},
			Command::Achainable(c) => match c {
				AchainableCommand::AmountHolding(arg) => Assertion::Achainable(
					AchainableParams::AmountHolding(AchainableAmountHolding {
						name: to_para_str(&arg.name),
						chain: arg
							.chain
							.as_str()
							.try_into()
							.expect("cannot convert to Web3Network"),
						amount: to_para_str(&arg.amount),
						date: to_para_str(&arg.date),
						token: arg.token.as_ref().map(|s| to_para_str(s)),
					}),
				),
				AchainableCommand::AmountToken(arg) =>
					Assertion::Achainable(AchainableParams::AmountToken(AchainableAmountToken {
						name: to_para_str(&arg.name),
						chain: arg
							.chain
							.as_str()
							.try_into()
							.expect("cannot convert to Web3Network"),
						amount: to_para_str(&arg.amount),
						token: arg.token.as_ref().map(|s| to_para_str(s)),
					})),
				AchainableCommand::Amount(arg) =>
					Assertion::Achainable(AchainableParams::Amount(AchainableAmount {
						name: to_para_str(&arg.name),
						chain: arg
							.chain
							.as_str()
							.try_into()
							.expect("cannot convert to Web3Network"),
						amount: to_para_str(&arg.amount),
					})),
				AchainableCommand::Amounts(arg) =>
					Assertion::Achainable(AchainableParams::Amounts(AchainableAmounts {
						name: to_para_str(&arg.name),
						chain: arg
							.chain
							.as_str()
							.try_into()
							.expect("cannot convert to Web3Network"),
						amount1: to_para_str(&arg.amount1),
						amount2: to_para_str(&arg.amount2),
					})),
				AchainableCommand::Basic(arg) =>
					Assertion::Achainable(AchainableParams::Basic(AchainableBasic {
						name: to_para_str(&arg.name),
						chain: arg
							.chain
							.as_str()
							.try_into()
							.expect("cannot convert to Web3Network"),
					})),
				AchainableCommand::BetweenPercents(arg) => Assertion::Achainable(
					AchainableParams::BetweenPercents(AchainableBetweenPercents {
						name: to_para_str(&arg.name),
						chain: arg
							.chain
							.as_str()
							.try_into()
							.expect("cannot convert to Web3Network"),
						greater_than_or_equal_to: to_para_str(&arg.greater_than_or_equal_to),
						less_than_or_equal_to: to_para_str(&arg.less_than_or_equal_to),
					}),
				),
				AchainableCommand::ClassOfYear(arg) =>
					Assertion::Achainable(AchainableParams::ClassOfYear(AchainableClassOfYear {
						name: to_para_str(&arg.name),
						chain: arg
							.chain
							.as_str()
							.try_into()
							.expect("cannot convert to Web3Network"),
					})),
				AchainableCommand::DateInterval(arg) =>
					Assertion::Achainable(AchainableParams::DateInterval(AchainableDateInterval {
						name: to_para_str(&arg.name),
						chain: arg
							.chain
							.as_str()
							.try_into()
							.expect("cannot convert to Web3Network"),
						start_date: to_para_str(&arg.start_date),
						end_date: to_para_str(&arg.end_date),
					})),
				AchainableCommand::DatePercent(arg) =>
					Assertion::Achainable(AchainableParams::DatePercent(AchainableDatePercent {
						name: to_para_str(&arg.name),
						chain: arg
							.chain
							.as_str()
							.try_into()
							.expect("cannot convert to Web3Network"),
						date: to_para_str(&arg.date),
						percent: to_para_str(&arg.percent),
						token: to_para_str(&arg.token),
					})),
				AchainableCommand::Date(arg) =>
					Assertion::Achainable(AchainableParams::Date(AchainableDate {
						name: to_para_str(&arg.name),
						chain: arg
							.chain
							.as_str()
							.try_into()
							.expect("cannot convert to Web3Network"),
						date: to_para_str(&arg.date),
					})),
				AchainableCommand::Token(arg) =>
					Assertion::Achainable(AchainableParams::Token(AchainableToken {
						name: to_para_str(&arg.name),
						chain: arg
							.chain
							.as_str()
							.try_into()
							.expect("cannot convert to Web3Network"),
						token: to_para_str(&arg.token),
					})),
			},
			Command::GenericDiscordRole(c) => match c {
				GenericDiscordRoleCommand::Contest(s) => match s {
					ContestCommand::Legend => Assertion::GenericDiscordRole(
						GenericDiscordRoleType::Contest(ContestType::Legend),
					),
					ContestCommand::Popularity => Assertion::GenericDiscordRole(
						GenericDiscordRoleType::Contest(ContestType::Popularity),
					),
					ContestCommand::Participant => Assertion::GenericDiscordRole(
						GenericDiscordRoleType::Contest(ContestType::Participant),
					),
				},
				GenericDiscordRoleCommand::SoraQuiz(s) => match s {
					SoraQuizCommand::Attendee => Assertion::GenericDiscordRole(
						GenericDiscordRoleType::SoraQuiz(SoraQuizType::Attendee),
					),
					SoraQuizCommand::Master => Assertion::GenericDiscordRole(
						GenericDiscordRoleType::SoraQuiz(SoraQuizType::Master),
					),
				},
			},
			Command::VIP3MembershipCard(arg) => match arg {
				VIP3MembershipCardLevelCommand::Gold =>
					Assertion::VIP3MembershipCard(VIP3MembershipCardLevel::Gold),
				VIP3MembershipCardLevelCommand::Silver =>
					Assertion::VIP3MembershipCard(VIP3MembershipCardLevel::Silver),
			},
		};

		let mut key: RequestAesKey = RequestAesKey::default();
		hex::decode_to_slice(
			"22fc82db5b606998ad45099b7978b5b4f9dd4ea6017e57370ac56141caaabd12",
			&mut key,
		)
		.expect("decoding shielding_key failed");

<<<<<<< HEAD
		let top: TrustedVCRequestSigned =
			TrustedVCRequest { signer: alice.public().into(), who: id, assertion }.sign(
				&KeyPair::Sr25519(Box::new(alice)),
				&mrenclave,
				&shard,
			);
=======
		let top = TrustedCall::request_vc(
			alice.public().into(),
			id,
			assertion,
			Some(key),
			Default::default(),
		)
		.sign(&KeyPair::Sr25519(Box::new(alice)), nonce, &mrenclave, &shard)
		.into_trusted_operation(trusted_cli.direct);
>>>>>>> d1c59de4

		// This should contain the AES Key for AESRequest
		match perform_direct_operation::<RequestVCResult>(cli, trusted_cli, &top, key) {
			Ok(mut vc) => {
				let decrypted = aes_decrypt(&key, &mut vc.vc_payload).unwrap();
				let credential: Credential = serde_json::from_slice(&decrypted).unwrap();
				println!("----Generated VC-----");
				println!("{:?}", credential);
			},
			Err(e) => {
				println!("{:?}", e);
			},
		}
		Ok(CliResultOk::None)
	}
}<|MERGE_RESOLUTION|>--- conflicted
+++ resolved
@@ -21,11 +21,7 @@
 	trusted_operation::perform_direct_operation,
 	Cli, CliResult, CliResultOk,
 };
-<<<<<<< HEAD
 use ita_stf::trusted_call_result::RequestVCResult;
-=======
-use ita_stf::{trusted_call_result::RequestVCResult, Index, TrustedCall, TrustedCallSigning};
->>>>>>> d1c59de4
 use itp_stf_primitives::types::KeyPair;
 use itp_utils::hex::decode_hex;
 use lc_credentials::Credential;
@@ -264,24 +260,12 @@
 		)
 		.expect("decoding shielding_key failed");
 
-<<<<<<< HEAD
 		let top: TrustedVCRequestSigned =
 			TrustedVCRequest { signer: alice.public().into(), who: id, assertion }.sign(
 				&KeyPair::Sr25519(Box::new(alice)),
 				&mrenclave,
 				&shard,
 			);
-=======
-		let top = TrustedCall::request_vc(
-			alice.public().into(),
-			id,
-			assertion,
-			Some(key),
-			Default::default(),
-		)
-		.sign(&KeyPair::Sr25519(Box::new(alice)), nonce, &mrenclave, &shard)
-		.into_trusted_operation(trusted_cli.direct);
->>>>>>> d1c59de4
 
 		// This should contain the AES Key for AESRequest
 		match perform_direct_operation::<RequestVCResult>(cli, trusted_cli, &top, key) {
