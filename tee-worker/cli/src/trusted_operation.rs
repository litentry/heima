/*
	Copyright 2021 Integritee AG and Supercomputing Systems AG

	Licensed under the Apache License, Version 2.0 (the "License");
	you may not use this file except in compliance with the License.
	You may obtain a copy of the License at

		http://www.apache.org/licenses/LICENSE-2.0

	Unless required by applicable law or agreed to in writing, software
	distributed under the License is distributed on an "AS IS" BASIS,
	WITHOUT WARRANTIES OR CONDITIONS OF ANY KIND, either express or implied.
	See the License for the specific language governing permissions and
	limitations under the License.

*/

use crate::{
	command_utils::{get_chain_api, get_pair_from_str, get_shielding_key, get_worker_api_direct},
	error::{Error, Result},
	trusted_cli::TrustedCli,
	Cli,
};
use base58::FromBase58;
use codec::{Decode, Encode};
use ita_stf::{Getter, TrustedOperation};
<<<<<<< HEAD
use itc_rpc_client::direct_client::{DirectApi, DirectClient};
use itp_node_api::api_client::{ParentchainApi, ParentchainExtrinsicSigner, TEEREX};
=======
use itc_rpc_client::direct_client::DirectApi;
use itp_node_api::api_client::TEEREX;
>>>>>>> 6780c5a9
use itp_rpc::{RpcRequest, RpcResponse, RpcReturnValue};
use itp_sgx_crypto::ShieldingCryptoEncrypt;
use itp_stf_primitives::types::ShardIdentifier;
use itp_types::{BlockNumber, DirectRequestStatus, TrustedOperationStatus};
use itp_utils::{FromHexPrefixed, ToHexPrefixed};
use litentry_primitives::ParentchainHash as Hash;
use log::*;
use my_node_runtime::RuntimeEvent;
use pallet_teerex::Event as TeerexEvent;
use sp_core::{sr25519 as sr25519_core, H256};
use std::{
	result::Result as StdResult,
	sync::mpsc::{channel, Receiver},
	time::Instant,
};
use substrate_api_client::{
	compose_extrinsic, GetHeader, SubmitAndWatch, SubscribeEvents, XtStatus,
};
use teerex_primitives::Request;
use thiserror::Error;

#[derive(Debug, Error)]
pub(crate) enum TrustedOperationError {
	#[error("default error: {msg:?}")]
	Default { msg: String },
}

pub(crate) type TrustedOpResult = StdResult<Option<Vec<u8>>, TrustedOperationError>;

pub(crate) fn perform_trusted_operation(
	cli: &Cli,
	trusted_args: &TrustedCli,
	top: &TrustedOperation,
) -> TrustedOpResult {
	match top {
		TrustedOperation::indirect_call(_) => send_request(cli, trusted_args, top),
		TrustedOperation::direct_call(_) => send_direct_request(cli, trusted_args, top),
		TrustedOperation::get(getter) => execute_getter_from_cli_args(cli, trusted_args, getter),
	}
}

pub(crate) fn execute_getter_from_cli_args(
	cli: &Cli,
	trusted_args: &TrustedCli,
	getter: &Getter,
) -> TrustedOpResult {
	let shard = read_shard(trusted_args).unwrap();
<<<<<<< HEAD
	let direct_api = get_worker_api_direct(cli);
	get_state(&direct_api, shard, getter)
}

pub(crate) fn get_state(
	direct_api: &DirectClient,
	shard: ShardIdentifier,
	getter: &Getter,
) -> TrustedOpResult {
	// Compose jsonrpc call.
	let data = Request { shard, cyphertext: getter.encode() };
	let rpc_method = "state_executeGetter".to_owned();
	let jsonrpc_call: String =
		RpcRequest::compose_jsonrpc_call(rpc_method, vec![data.to_hex()]).unwrap();

	let rpc_response_str = direct_api.get(&jsonrpc_call).unwrap();

	// Decode RPC response.
	let rpc_response: RpcResponse = serde_json::from_str(&rpc_response_str)
		.map_err(|err| TrustedOperationError::Default { msg: err.to_string() })?;
	let rpc_return_value = RpcReturnValue::from_hex(&rpc_response.result)
		// Replace with `inspect_err` once it's stable.
		.map_err(|err| {
			error!("Failed to decode RpcReturnValue: {:?}", err);
			TrustedOperationError::Default { msg: "RpcReturnValue::from_hex".to_string() }
		})?;

	if rpc_return_value.status == DirectRequestStatus::Error {
		println!("[Error] {}", String::decode(&mut rpc_return_value.value.as_slice()).unwrap());
		return Err(TrustedOperationError::Default {
			msg: "[Error] DirectRequestStatus::Error".to_string(),
		})
	}

	let maybe_state = Option::decode(&mut rpc_return_value.value.as_slice())
		// Replace with `inspect_err` once it's stable.
		.map_err(|err| {
			error!("Failed to decode return value: {:?}", err);
			TrustedOperationError::Default { msg: "Option::decode".to_string() }
		})?;

	Ok(maybe_state)
=======
	get_worker_api_direct(cli).get_state(shard, getter)
>>>>>>> 6780c5a9
}

fn send_request(
	cli: &Cli,
	trusted_args: &TrustedCli,
	trusted_operation: &TrustedOperation,
) -> TrustedOpResult {
	let mut chain_api = get_chain_api(cli);
	let encryption_key = get_shielding_key(cli).unwrap();
	let call_encrypted = encryption_key.encrypt(&trusted_operation.encode()).unwrap();

	let shard = read_shard(trusted_args).unwrap();

	let arg_signer = &trusted_args.xt_signer;
	let signer = get_pair_from_str(arg_signer);
	chain_api.set_signer(ParentchainExtrinsicSigner::new(sr25519_core::Pair::from(signer)));

	let request = Request { shard, cyphertext: call_encrypted };
	let xt = compose_extrinsic!(&chain_api, TEEREX, "call_worker", request);

	// send and watch extrinsic until block is executed
	let block_hash = chain_api
		.submit_and_watch_extrinsic_until(xt, XtStatus::InBlock)
		.unwrap()
		.block_hash
		.unwrap();

	info!(
		"Trusted call extrinsic sent and successfully included in parentchain block with hash {:?}.",
		block_hash
	);
	info!("Waiting for execution confirmation from enclave...");
	let mut subscription = chain_api.subscribe_events().unwrap();
	loop {
		let event_records = subscription.next_event::<RuntimeEvent, Hash>().unwrap().unwrap();
		for event_record in event_records {
			if let RuntimeEvent::Teerex(TeerexEvent::ProcessedParentchainBlock(
				_signer,
				confirmed_block_hash,
				_merkle_root,
				confirmed_block_number,
			)) = event_record.event
			{
				info!("Confirmation of ProcessedParentchainBlock received");
				debug!("Expected block Hash: {:?}", block_hash);
				debug!("Confirmed stf block Hash: {:?}", confirmed_block_hash);
				if let Err(e) = check_if_received_event_exceeds_expected(
					&chain_api,
					block_hash,
					confirmed_block_hash,
					confirmed_block_number,
				) {
					error!("ProcessedParentchainBlock event: {:?}", e);
					return Err(TrustedOperationError::Default {
						msg: format!("ProcessedParentchainBlock event: {:?}", e),
					})
				};

				if confirmed_block_hash == block_hash {
					return Ok(Some(block_hash.encode()))
				}
			}
		}
	}
}

fn check_if_received_event_exceeds_expected(
	chain_api: &ParentchainApi,
	block_hash: Hash,
	confirmed_block_hash: Hash,
	confirmed_block_number: BlockNumber,
) -> Result<()> {
	let block_number = chain_api.get_header(Some(block_hash))?.ok_or(Error::MissingBlock)?.number;

	info!("Expected block Number: {:?}", block_number);
	info!("Confirmed block Number: {:?}", confirmed_block_number);
	// The returned block number belongs to a subsequent event. We missed our event and can break the loop.
	if confirmed_block_number > block_number {
		return Err(Error::ConfirmedBlockNumberTooHigh(confirmed_block_number, block_number))
	}
	// The block number is correct, but the block hash does not fit.
	if block_number == confirmed_block_number && block_hash != confirmed_block_hash {
		return Err(Error::ConfirmedBlockHashDoesNotMatchExpected(confirmed_block_hash, block_hash))
	}
	Ok(())
}

pub fn read_shard(trusted_args: &TrustedCli) -> StdResult<ShardIdentifier, codec::Error> {
	match &trusted_args.shard {
		Some(s) => match s.from_base58() {
			Ok(s) => ShardIdentifier::decode(&mut &s[..]),
			_ => panic!("shard argument must be base58 encoded"),
		},
		None => match trusted_args.mrenclave.from_base58() {
			Ok(s) => ShardIdentifier::decode(&mut &s[..]),
			_ => panic!("mrenclave argument must be base58 encoded"),
		},
	}
}

/// sends a rpc watch request to the worker api server
fn send_direct_request(
	cli: &Cli,
	trusted_args: &TrustedCli,
	operation_call: &TrustedOperation,
) -> TrustedOpResult {
	let encryption_key = get_shielding_key(cli).unwrap();
	let shard = read_shard(trusted_args).unwrap();
	let jsonrpc_call: String = get_json_request(shard, operation_call, encryption_key);

	debug!("get direct api");
	let direct_api = get_worker_api_direct(cli);

	debug!("setup sender and receiver");
	let (sender, receiver) = channel();
	direct_api.watch(jsonrpc_call, sender);

	debug!("waiting for rpc response");
	loop {
		match receiver.recv() {
			Ok(response) => {
				debug!("received response");
				let response: RpcResponse = serde_json::from_str(&response).unwrap();
				if let Ok(return_value) = RpcReturnValue::from_hex(&response.result) {
					debug!("successfully decoded rpc response: {:?}", return_value);
					match return_value.status {
						DirectRequestStatus::Error => {
							debug!("request status is error");
							if let Ok(value) = String::decode(&mut return_value.value.as_slice()) {
								println!("[Error] {}", value);
							}
							direct_api.close().unwrap();
							return Err(TrustedOperationError::Default {
								msg: "[Error] DirectRequestStatus::Error".to_string(),
							})
						},
						DirectRequestStatus::TrustedOperationStatus(status) => {
							debug!("request status is: {:?}", status);
							if let Ok(value) = Hash::decode(&mut return_value.value.as_slice()) {
								println!("Trusted call {:?} is {:?}", value, status);
							}
							if connection_can_be_closed(status) {
								direct_api.close().unwrap();
								return Ok(None)
							}
						},
						DirectRequestStatus::Ok => {
							debug!("request status is ignored");
							direct_api.close().unwrap();
							return Ok(None)
						},
					}
					if !return_value.do_watch {
						debug!("do watch is false, closing connection");
						direct_api.close().unwrap();
						return Ok(None)
					}
				};
			},
			Err(e) => {
				error!("failed to receive rpc response: {:?}", e);
				direct_api.close().unwrap();
				return Err(TrustedOperationError::Default {
					msg: "failed to receive rpc response".to_string(),
				})
			},
		};
	}
}

pub(crate) fn get_json_request(
	shard: ShardIdentifier,
	operation_call: &TrustedOperation,
	shielding_pubkey: sgx_crypto_helper::rsa3072::Rsa3072PubKey,
) -> String {
	let operation_call_encrypted = shielding_pubkey.encrypt(&operation_call.encode()).unwrap();

	// compose jsonrpc call
	let request = Request { shard, cyphertext: operation_call_encrypted };
	RpcRequest::compose_jsonrpc_call(
		"author_submitAndWatchExtrinsic".to_string(),
		vec![request.to_hex()],
	)
	.unwrap()
}

pub(crate) fn wait_until(
	receiver: &Receiver<String>,
	until: impl Fn(TrustedOperationStatus) -> bool,
) -> Option<(H256, Instant)> {
	debug!("waiting for rpc response");
	loop {
		match receiver.recv() {
			Ok(response) => {
				debug!("received response: {}", response);
				let parse_result: StdResult<RpcResponse, _> = serde_json::from_str(&response);
				if let Ok(response) = parse_result {
					if let Ok(return_value) = RpcReturnValue::from_hex(&response.result) {
						debug!("successfully decoded rpc response: {:?}", return_value);
						match return_value.status {
							DirectRequestStatus::Error => {
								debug!("request status is error");
								if let Ok(value) =
									String::decode(&mut return_value.value.as_slice())
								{
									println!("[Error] {}", value);
								}
								return None
							},
							DirectRequestStatus::TrustedOperationStatus(status) => {
								debug!("request status is: {:?}", status);
								if let Ok(value) = Hash::decode(&mut return_value.value.as_slice())
								{
									println!("Trusted call {:?} is {:?}", value, status);
									if until(status.clone()) {
										return Some((value, Instant::now()))
									} else if status == TrustedOperationStatus::Invalid {
										error!("Invalid request");
										return None
									}
								}
							},
							DirectRequestStatus::Ok => {
								debug!("request status is ignored");
								return None
							},
						}
					};
				} else {
					error!("Could not parse response");
				};
			},
			Err(e) => {
				error!("failed to receive rpc response: {:?}", e);
				return None
			},
		};
	}
}

fn connection_can_be_closed(top_status: TrustedOperationStatus) -> bool {
	!matches!(
		top_status,
		TrustedOperationStatus::Submitted
			| TrustedOperationStatus::Future
			| TrustedOperationStatus::Ready
			| TrustedOperationStatus::Broadcast
	)
}<|MERGE_RESOLUTION|>--- conflicted
+++ resolved
@@ -24,13 +24,8 @@
 use base58::FromBase58;
 use codec::{Decode, Encode};
 use ita_stf::{Getter, TrustedOperation};
-<<<<<<< HEAD
 use itc_rpc_client::direct_client::{DirectApi, DirectClient};
 use itp_node_api::api_client::{ParentchainApi, ParentchainExtrinsicSigner, TEEREX};
-=======
-use itc_rpc_client::direct_client::DirectApi;
-use itp_node_api::api_client::TEEREX;
->>>>>>> 6780c5a9
 use itp_rpc::{RpcRequest, RpcResponse, RpcReturnValue};
 use itp_sgx_crypto::ShieldingCryptoEncrypt;
 use itp_stf_primitives::types::ShardIdentifier;
@@ -78,52 +73,7 @@
 	getter: &Getter,
 ) -> TrustedOpResult {
 	let shard = read_shard(trusted_args).unwrap();
-<<<<<<< HEAD
-	let direct_api = get_worker_api_direct(cli);
-	get_state(&direct_api, shard, getter)
-}
-
-pub(crate) fn get_state(
-	direct_api: &DirectClient,
-	shard: ShardIdentifier,
-	getter: &Getter,
-) -> TrustedOpResult {
-	// Compose jsonrpc call.
-	let data = Request { shard, cyphertext: getter.encode() };
-	let rpc_method = "state_executeGetter".to_owned();
-	let jsonrpc_call: String =
-		RpcRequest::compose_jsonrpc_call(rpc_method, vec![data.to_hex()]).unwrap();
-
-	let rpc_response_str = direct_api.get(&jsonrpc_call).unwrap();
-
-	// Decode RPC response.
-	let rpc_response: RpcResponse = serde_json::from_str(&rpc_response_str)
-		.map_err(|err| TrustedOperationError::Default { msg: err.to_string() })?;
-	let rpc_return_value = RpcReturnValue::from_hex(&rpc_response.result)
-		// Replace with `inspect_err` once it's stable.
-		.map_err(|err| {
-			error!("Failed to decode RpcReturnValue: {:?}", err);
-			TrustedOperationError::Default { msg: "RpcReturnValue::from_hex".to_string() }
-		})?;
-
-	if rpc_return_value.status == DirectRequestStatus::Error {
-		println!("[Error] {}", String::decode(&mut rpc_return_value.value.as_slice()).unwrap());
-		return Err(TrustedOperationError::Default {
-			msg: "[Error] DirectRequestStatus::Error".to_string(),
-		})
-	}
-
-	let maybe_state = Option::decode(&mut rpc_return_value.value.as_slice())
-		// Replace with `inspect_err` once it's stable.
-		.map_err(|err| {
-			error!("Failed to decode return value: {:?}", err);
-			TrustedOperationError::Default { msg: "Option::decode".to_string() }
-		})?;
-
-	Ok(maybe_state)
-=======
 	get_worker_api_direct(cli).get_state(shard, getter)
->>>>>>> 6780c5a9
 }
 
 fn send_request(
