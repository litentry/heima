[package]
name = "litentry-cli"
version = "0.12.0"
authors = ['Trust Computing GmbH <info@litentry.com>', 'Integritee AG <hello@integritee.network>']
edition = "2021"

[dependencies]
array-bytes = { version = "6.0.0" }
base58 = "0.2"
chrono = "*"
clap = { version = "3.1.6", features = ["derive"] }
codec = { version = "3.0.0", package = "parity-scale-codec", features = ["derive"] }
env_logger = "0.9"
hdrhistogram = "7.5.0"
hex = "0.4.2"
log = "0.4"
rand = "0.8.5"
rayon = "1.5.1"
<<<<<<< HEAD
regex = "1.9.5"
reqwest = { version = "0.11", features = ["blocking", "json"] }
serde = { version = "1.0", features = ["derive"] }
serde_json = "1.0"
sgx_crypto_helper = { branch = "master", git = "https://github.com/apache/teaclave-sgx-sdk.git" }
thiserror = "1.0"
urlencoding = "2.1.3"
ws = { version = "0.9.1", features = ["ssl"] }
=======
serde_json = "1.0"
sgx_crypto_helper = { branch = "master", git = "https://github.com/apache/teaclave-sgx-sdk.git" }
thiserror = "1.0"
>>>>>>> e9ec61a4

# scs / integritee
pallet-evm = { optional = true, git = "https://github.com/integritee-network/frontier.git", branch = "bar/polkadot-v0.9.42" }
# `default-features = false` to remove the jsonrpsee dependency.
substrate-api-client = { default-features = false, features = ["std", "ws-client"], git = "https://github.com/scs/substrate-api-client.git", branch = "polkadot-v0.9.42-tag-v0.14.0" }
substrate-client-keystore = { git = "https://github.com/scs/substrate-api-client.git", branch = "polkadot-v0.9.42-tag-v0.14.0" }

# substrate dependencies
<<<<<<< HEAD
frame-system = { git = "https://github.com/paritytech/substrate.git", branch = "polkadot-v0.9.42" }
pallet-balances = { git = "https://github.com/paritytech/substrate.git", branch = "polkadot-v0.9.42" }
sc-keystore = { git = "https://github.com/paritytech/substrate.git", branch = "polkadot-v0.9.42" }
sp-application-crypto = { git = "https://github.com/paritytech/substrate.git", branch = "polkadot-v0.9.42" }
sp-core = { git = "https://github.com/paritytech/substrate.git", branch = "polkadot-v0.9.42" }
sp-keyring = { git = "https://github.com/paritytech/substrate.git", branch = "polkadot-v0.9.42" }
sp-keystore = { git = "https://github.com/paritytech/substrate.git", branch = "polkadot-v0.9.42" }
sp-runtime = { git = "https://github.com/paritytech/substrate.git", branch = "polkadot-v0.9.42" }
=======
pallet-balances = { git = "https://github.com/paritytech/substrate.git", branch = "polkadot-v0.9.39" }
sp-application-crypto = { git = "https://github.com/paritytech/substrate.git", branch = "polkadot-v0.9.39" }
sp-core = { git = "https://github.com/paritytech/substrate.git", branch = "polkadot-v0.9.39" }
sp-keyring = { git = "https://github.com/paritytech/substrate.git", branch = "polkadot-v0.9.39" }
sp-runtime = { git = "https://github.com/paritytech/substrate.git", branch = "polkadot-v0.9.39" }
>>>>>>> e9ec61a4

# local dependencies
ita-stf = { path = "../app-libs/stf" }
itc-rpc-client = { path = "../core/rpc-client" }
itp-node-api = { path = "../core-primitives/node-api" }
itp-rpc = { path = "../core-primitives/rpc" }
itp-sgx-crypto = { path = "../core-primitives/sgx/crypto" }
itp-stf-primitives = { path = "../core-primitives/stf-primitives" }
itp-time-utils = { path = "../core-primitives/time-utils" }
itp-types = { path = "../core-primitives/types" }
itp-utils = { path = "../core-primitives/utils" }

# litentry
frame-metadata = "15.0.0"
ita-sgx-runtime = { path = "../app-libs/sgx-runtime" }
litentry-primitives = { path = "../litentry/primitives" }
my-node-runtime = { package = "rococo-parachain-runtime", path = "../../runtime/rococo" }
pallet-teerex = { path = "../../pallets/teerex", default-features = false }
scale-value = "0.6.0"
sp-core-hashing = "6.0.0"
teerex-primitives = { path = "../../primitives/teerex", default-features = false }

[features]
default = []
evm = ["ita-stf/evm_std", "pallet-evm"]
teeracle = []
sidechain = []
offchain-worker = []
production = []
# dcap feature flag is not used in this crate, but for easier build purposes only it present here as well
dcap = []<|MERGE_RESOLUTION|>--- conflicted
+++ resolved
@@ -16,7 +16,6 @@
 log = "0.4"
 rand = "0.8.5"
 rayon = "1.5.1"
-<<<<<<< HEAD
 regex = "1.9.5"
 reqwest = { version = "0.11", features = ["blocking", "json"] }
 serde = { version = "1.0", features = ["derive"] }
@@ -24,12 +23,6 @@
 sgx_crypto_helper = { branch = "master", git = "https://github.com/apache/teaclave-sgx-sdk.git" }
 thiserror = "1.0"
 urlencoding = "2.1.3"
-ws = { version = "0.9.1", features = ["ssl"] }
-=======
-serde_json = "1.0"
-sgx_crypto_helper = { branch = "master", git = "https://github.com/apache/teaclave-sgx-sdk.git" }
-thiserror = "1.0"
->>>>>>> e9ec61a4
 
 # scs / integritee
 pallet-evm = { optional = true, git = "https://github.com/integritee-network/frontier.git", branch = "bar/polkadot-v0.9.42" }
@@ -38,22 +31,12 @@
 substrate-client-keystore = { git = "https://github.com/scs/substrate-api-client.git", branch = "polkadot-v0.9.42-tag-v0.14.0" }
 
 # substrate dependencies
-<<<<<<< HEAD
-frame-system = { git = "https://github.com/paritytech/substrate.git", branch = "polkadot-v0.9.42" }
 pallet-balances = { git = "https://github.com/paritytech/substrate.git", branch = "polkadot-v0.9.42" }
-sc-keystore = { git = "https://github.com/paritytech/substrate.git", branch = "polkadot-v0.9.42" }
 sp-application-crypto = { git = "https://github.com/paritytech/substrate.git", branch = "polkadot-v0.9.42" }
 sp-core = { git = "https://github.com/paritytech/substrate.git", branch = "polkadot-v0.9.42" }
 sp-keyring = { git = "https://github.com/paritytech/substrate.git", branch = "polkadot-v0.9.42" }
 sp-keystore = { git = "https://github.com/paritytech/substrate.git", branch = "polkadot-v0.9.42" }
 sp-runtime = { git = "https://github.com/paritytech/substrate.git", branch = "polkadot-v0.9.42" }
-=======
-pallet-balances = { git = "https://github.com/paritytech/substrate.git", branch = "polkadot-v0.9.39" }
-sp-application-crypto = { git = "https://github.com/paritytech/substrate.git", branch = "polkadot-v0.9.39" }
-sp-core = { git = "https://github.com/paritytech/substrate.git", branch = "polkadot-v0.9.39" }
-sp-keyring = { git = "https://github.com/paritytech/substrate.git", branch = "polkadot-v0.9.39" }
-sp-runtime = { git = "https://github.com/paritytech/substrate.git", branch = "polkadot-v0.9.39" }
->>>>>>> e9ec61a4
 
 # local dependencies
 ita-stf = { path = "../app-libs/stf" }
