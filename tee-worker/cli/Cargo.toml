--- conflicted
+++ resolved
@@ -1,10 +1,6 @@
 [package]
 name = "litentry-cli"
-<<<<<<< HEAD
-version = "0.12.0"
-=======
 version = "0.0.1"
->>>>>>> debbb953
 authors = ['Trust Computing GmbH <info@litentry.com>', 'Integritee AG <hello@integritee.network>']
 edition = "2021"
 
