[package]
name = "its-state"
version = "0.9.0"
authors = ['Trust Computing GmbH <info@litentry.com>', 'Integritee AG <hello@integritee.network>']
edition = "2021"

[dependencies]
codec = { package = "parity-scale-codec", version = "3.0.0", default-features = false, features = ["derive", "chain-error"] }
frame-support = { default-features = false, git = "https://github.com/paritytech/substrate.git", branch = "polkadot-v0.9.42" }
log = { version = "0.4", default-features = false }

# optional std deps
thiserror = { version = "1.0.9", optional = true }

# sgx deps
sgx_tstd = { branch = "master", git = "https://github.com/apache/teaclave-sgx-sdk.git", optional = true }

# sgx forks
thiserror_sgx = { package = "thiserror", version = "1.0.9", git = "https://github.com/mesalock-linux/thiserror-sgx", tag = "sgx_1.1.3", optional = true }

# local deps
itp-sgx-externalities = { default-features = false, path = "../../core-primitives/substrate-sgx/externalities" }
itp-storage = { path = "../../core-primitives/storage", default-features = false }
its-primitives = { path = "../primitives", default-features = false }
sp-io = { optional = true, default-features = false, features = ["disable_oom", "disable_panic_handler", "disable_allocator"], path = "../../core-primitives/substrate-sgx/sp-io" }

# substrate deps
<<<<<<< HEAD
sp-core = { default-features = false, git = "https://github.com/paritytech/substrate.git", branch = "polkadot-v0.9.42" }
sp-std = { default-features = false, git = "https://github.com/paritytech/substrate.git", branch = "polkadot-v0.9.42" }
=======
sp-core = { default-features = false, git = "https://github.com/paritytech/substrate.git", branch = "polkadot-v0.9.39" }
>>>>>>> e9ec61a4

# test deps
[dev-dependencies]
sp-runtime = { default-features = false, git = "https://github.com/paritytech/substrate.git", branch = "polkadot-v0.9.42" }

[features]
default = ["std"]
std = [
    "log/std",
    # substrate
    "sp-core/std",
    # local crates
    "itp-sgx-externalities/std",
    "itp-storage/std",
    "its-primitives/std",
    "sp-io/std",
    # optional std crates
    "codec/std",
    "thiserror",
]
sgx = [
    # teaclave
    "sgx_tstd",
    # local crates
    "itp-sgx-externalities/sgx",
    "itp-storage/sgx",
    "sp-io/sgx",
    # sgx versions of std crates
    "thiserror_sgx",
]<|MERGE_RESOLUTION|>--- conflicted
+++ resolved
@@ -25,12 +25,7 @@
 sp-io = { optional = true, default-features = false, features = ["disable_oom", "disable_panic_handler", "disable_allocator"], path = "../../core-primitives/substrate-sgx/sp-io" }
 
 # substrate deps
-<<<<<<< HEAD
 sp-core = { default-features = false, git = "https://github.com/paritytech/substrate.git", branch = "polkadot-v0.9.42" }
-sp-std = { default-features = false, git = "https://github.com/paritytech/substrate.git", branch = "polkadot-v0.9.42" }
-=======
-sp-core = { default-features = false, git = "https://github.com/paritytech/substrate.git", branch = "polkadot-v0.9.39" }
->>>>>>> e9ec61a4
 
 # test deps
 [dev-dependencies]
