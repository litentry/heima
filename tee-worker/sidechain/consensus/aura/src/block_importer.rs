--- conflicted
+++ resolved
@@ -57,24 +57,17 @@
 	StateKeyRepository,
 	TopPoolAuthor,
 	ParentchainBlockImporter,
-<<<<<<< HEAD
+	PeersUpdater,
 	TCS,
 	G,
-=======
-	PeersUpdater,
->>>>>>> a486e784
 > {
 	state_handler: Arc<StateHandler>,
 	state_key_repository: Arc<StateKeyRepository>,
 	top_pool_author: Arc<TopPoolAuthor>,
 	parentchain_block_importer: Arc<ParentchainBlockImporter>,
 	ocall_api: Arc<OCallApi>,
-<<<<<<< HEAD
+	peer_updater: Arc<PeersUpdater>,
 	_phantom: PhantomData<(Authority, ParentchainBlock, SignedSidechainBlock, TCS, G)>,
-=======
-	peer_updater: Arc<PeersUpdater>,
-	_phantom: PhantomData<(Authority, ParentchainBlock, SignedSidechainBlock)>,
->>>>>>> a486e784
 }
 
 impl<
@@ -86,12 +79,9 @@
 		StateKeyRepository,
 		TopPoolAuthor,
 		ParentchainBlockImporter,
-<<<<<<< HEAD
+		PeersUpdater,
 		TCS,
 		G,
-=======
-		PeersUpdater,
->>>>>>> a486e784
 	>
 	BlockImporter<
 		Authority,
@@ -102,12 +92,9 @@
 		StateKeyRepository,
 		TopPoolAuthor,
 		ParentchainBlockImporter,
-<<<<<<< HEAD
+		PeersUpdater,
 		TCS,
 		G,
-=======
-		PeersUpdater,
->>>>>>> a486e784
 	> where
 	Authority: Pair,
 	Authority::Public: std::fmt::Debug + UncheckedFrom<[u8; 32]>,
@@ -128,12 +115,9 @@
 	ParentchainBlockImporter: TriggerParentchainBlockImport<SignedBlockType = SignedParentchainBlock<ParentchainBlock>>
 		+ Send
 		+ Sync,
-<<<<<<< HEAD
+	PeersUpdater: PeerUpdater,
 	TCS: PartialEq + Encode + Decode + Debug + Clone + Send + Sync + TrustedCallVerification,
 	G: PartialEq + Encode + Decode + Debug + Clone + Send + Sync,
-=======
-	PeersUpdater: PeerUpdater,
->>>>>>> a486e784
 {
 	pub fn new(
 		state_handler: Arc<StateHandler>,
@@ -191,12 +175,9 @@
 		StateKeyRepository,
 		TopPoolAuthor,
 		ParentchainBlockImporter,
-<<<<<<< HEAD
+		PeersUpdater,
 		TCS,
 		G,
-=======
-		PeersUpdater,
->>>>>>> a486e784
 	> BlockImport<ParentchainBlock, SignedSidechainBlock>
 	for BlockImporter<
 		Authority,
@@ -207,12 +188,9 @@
 		StateKeyRepository,
 		TopPoolAuthor,
 		ParentchainBlockImporter,
-<<<<<<< HEAD
+		PeersUpdater,
 		TCS,
 		G,
-=======
-		PeersUpdater,
->>>>>>> a486e784
 	> where
 	Authority: Pair,
 	Authority::Public: std::fmt::Debug + UncheckedFrom<[u8; 32]>,
@@ -233,12 +211,9 @@
 	ParentchainBlockImporter: TriggerParentchainBlockImport<SignedBlockType = SignedParentchainBlock<ParentchainBlock>>
 		+ Send
 		+ Sync,
-<<<<<<< HEAD
+	PeersUpdater: PeerUpdater,
 	TCS: PartialEq + Encode + Decode + Debug + Clone + Send + Sync + TrustedCallVerification,
 	G: PartialEq + Encode + Decode + Debug + Clone + Send + Sync,
-=======
-	PeersUpdater: PeerUpdater,
->>>>>>> a486e784
 {
 	type Verifier = AuraVerifier<Authority, ParentchainBlock, SignedSidechainBlock, OCallApi>;
 	type SidechainState = SgxExternalities;
