--- conflicted
+++ resolved
@@ -55,8 +55,7 @@
 	// author_submitAndWatchRsaRequest
 	let author_submit_and_watch_rsa_request_name: &str = "author_submitAndWatchRsaRequest";
 	let watch_author = top_pool_author.clone();
-<<<<<<< HEAD
-	io_handler.add_sync_method(author_submit_and_watch_extrinsic_name, move |params: Params| {
+	io_handler.add_sync_method(author_submit_and_watch_rsa_request_name, move |params: Params| {
 		let json_value = match author_submit_extrinsic_inner(watch_author.clone(), params.clone()) {
 			Ok(hash_value) => {
 				if let Ok(parsed_params) = params.parse::<Vec<String>>() {
@@ -71,31 +70,19 @@
 						hash_value,
 					),
 				}
-=======
-	io_handler.add_sync_method(author_submit_and_watch_rsa_request_name, move |params: Params| {
-		let json_value = match author_submit_extrinsic_inner(watch_author.clone(), params) {
-			Ok(hash_value) => RpcReturnValue {
-				do_watch: true,
-				value: vec![],
-				status: DirectRequestStatus::TrustedOperationStatus(
-					TrustedOperationStatus::Submitted,
-					hash_value,
-				),
->>>>>>> 9b20436b
-			}
-			.to_hex(),
+				.to_hex()
+			},
 			Err(error) => compute_hex_encoded_return_error(error.as_str()),
 		};
 		Ok(json!(json_value))
 	});
 
-<<<<<<< HEAD
 	// author_submitAndWatchBroadcastedExtrinsic
-	let author_submit_and_watch_broadcasted_extrinsic_name: &str =
-		"author_submitAndWatchBroadcastedExtrinsic";
+	let author_submit_and_watch_broadcasted_rsa_request: &str =
+		"author_submitAndWatchBroadcastedRsaRequest";
 	let watch_author = top_pool_author.clone();
 	io_handler.add_sync_method(
-		author_submit_and_watch_broadcasted_extrinsic_name,
+		author_submit_and_watch_broadcasted_rsa_request,
 		move |params: Params| {
 			let json_value = match author_submit_extrinsic_inner(watch_author.clone(), params) {
 				Ok(hash_value) => {
@@ -115,12 +102,8 @@
 		},
 	);
 
-	// author_submitExtrinsic
-	let author_submit_extrinsic_name: &str = "author_submitExtrinsic";
-=======
 	// author_submitRsaRequest
 	let author_submit_extrinsic_name: &str = "author_submitRsaRequest";
->>>>>>> 9b20436b
 	let submit_author = top_pool_author.clone();
 	io_handler.add_sync_method(author_submit_extrinsic_name, move |params: Params| {
 		let json_value = match author_submit_extrinsic_inner(submit_author.clone(), params) {
