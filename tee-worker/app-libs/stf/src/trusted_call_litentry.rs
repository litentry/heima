// Copyright 2020-2023 Litentry Technologies GmbH.
// This file is part of Litentry.
//
// Litentry is free software: you can redistribute it and/or modify
// it under the terms of the GNU General Public License as published by
// the Free Software Foundation, either version 3 of the License, or
// (at your option) any later version.
//
// Litentry is distributed in the hope that it will be useful,
// but WITHOUT ANY WARRANTY; without even the implied warranty of
// MERCHANTABILITY or FITNESS FOR A PARTICULAR PURPOSE.  See the
// GNU General Public License for more details.
//
// You should have received a copy of the GNU General Public License
// along with Litentry.  If not, see <https://www.gnu.org/licenses/>.

#[cfg(all(not(feature = "std"), feature = "sgx"))]
extern crate sgx_tstd as std;

use super::*;
use crate::{
	helpers::{ensure_enclave_signer_account, generate_challenge_code},
	is_root, AccountId, IdentityManagement, MetadataOf, Runtime, StfError, StfResult,
};
use frame_support::{dispatch::UnfilteredDispatchable, ensure};
use ita_sgx_runtime::RuntimeOrigin;
use itp_stf_primitives::types::ShardIdentifier;
use itp_utils::stringify::account_id_to_string;
use lc_stf_task_sender::{
	stf_task_sender::{SendStfRequest, StfRequestSender},
	AssertionBuildRequest, IdentityVerificationRequest, RequestType, SetUserShieldingKeyRequest,
};
use litentry_primitives::{
	Assertion, ChallengeCode, ErrorDetail, Identity, ParentchainBlockNumber, UserShieldingKeyType,
	ValidationData,
};
use log::*;
<<<<<<< HEAD
use std::{format, vec::Vec};
=======
use sp_runtime::BoundedVec;
use std::{format, sync::Arc, vec, vec::Vec};

type IMTCall = ita_sgx_runtime::IdentityManagementCall<Runtime>;
>>>>>>> fb80fdd8

impl TrustedCallSigned {
	pub fn set_user_shielding_key_preflight(
		root: AccountId,
		shard: &ShardIdentifier,
		who: AccountId,
		key: UserShieldingKeyType,
		hash: H256,
	) -> StfResult<()> {
		ensure!(is_root::<Runtime, AccountId>(&root), StfError::MissingPrivileges(root));
		let request = SetUserShieldingKeyRequest { shard: *shard, who, key, hash }.into();
		let sender = StfRequestSender::new();
		sender
			.send_stf_request(request)
			.map_err(|_| StfError::SetUserShieldingKeyFailed(ErrorDetail::SendStfRequestFailed))
	}

	pub fn set_user_shielding_key_runtime<NodeMetadataRepository>(
		node_metadata_repo: Arc<NodeMetadataRepository>,
		calls: &mut Vec<OpaqueCall>,
		who: AccountId,
		key: UserShieldingKeyType,
		hash: H256,
	) -> StfResult<()>
	where
		NodeMetadataRepository: AccessNodeMetadata,
		NodeMetadataRepository::MetadataType:
			TeerexCallIndexes + IMPCallIndexes + VCMPCallIndexes + SystemSs58Prefix,
	{
		debug!("set user shielding key runtime, who = {:?}", account_id_to_string(&who));
		let account = SgxParentchainTypeConverter::convert(who.clone());
		let parent_ss58_prefix =
			node_metadata_repo.get_from_metadata(|m| m.system_ss58_prefix())??;
		match (IMTCall::set_user_shielding_key { who: who.clone(), key, parent_ss58_prefix }
			.dispatch_bypass_filter(RuntimeOrigin::root())
			.map_err(|e| StfError::SetUserShieldingKeyFailed(e.error.into())))
		{
			Ok(_) =>
				if let Some(key) = IdentityManagement::user_shielding_keys(&who) {
					debug!("pushing user_shielding_key_set event ...");
					let id_graph =
						ita_sgx_runtime::pallet_imt::Pallet::<Runtime>::get_id_graph_with_max_len(
							&who,
							RETURNED_IDGRAPH_MAX_LEN,
						);
					calls.push(OpaqueCall::from_tuple(&(
						node_metadata_repo
							.get_from_metadata(|m| m.user_shielding_key_set_call_indexes())??,
						account,
						aes_encrypt_default(&key, &id_graph.encode()),
						hash,
					)));
				} else {
					debug!("pushing error event ... error: UserShieldingKeyNotFound");
					add_call_from_imp_error(
						calls,
						node_metadata_repo,
						Some(account),
						IMPError::SetUserShieldingKeyFailed(ErrorDetail::UserShieldingKeyNotFound),
						hash,
					);
				},
			Err(e) => {
				debug!("pushing error event ... error: {}", e);
				add_call_from_imp_error(
					calls,
					node_metadata_repo,
					Some(account),
					e.to_imp_error(),
					hash,
				);
			},
		}
		Ok(())
	}

	pub fn create_identity_runtime<NodeMetadataRepository>(
		node_metadata_repo: Arc<NodeMetadataRepository>,
		calls: &mut Vec<OpaqueCall>,
		who: AccountId,
		identity: Identity,
		metadata: Option<MetadataOf<Runtime>>,
		bn: ParentchainBlockNumber,
		hash: H256,
	) -> StfResult<()>
	where
		NodeMetadataRepository: AccessNodeMetadata,
		NodeMetadataRepository::MetadataType:
			TeerexCallIndexes + IMPCallIndexes + VCMPCallIndexes + SystemSs58Prefix,
	{
		let account = SgxParentchainTypeConverter::convert(who.clone());
		if let Some(key) = IdentityManagement::user_shielding_keys(&who) {
			let parent_ss58_prefix =
				node_metadata_repo.get_from_metadata(|m| m.system_ss58_prefix())??;

			match Self::create_identity_runtime_internal(
				who,
				identity.clone(),
				metadata,
				bn,
				parent_ss58_prefix,
			) {
				Ok(code) => {
					debug!("pushing identity_created event ...");
					calls.push(OpaqueCall::from_tuple(&(
						node_metadata_repo
							.get_from_metadata(|m| m.identity_created_call_indexes())??,
						account,
						aes_encrypt_default(&key, &identity.encode()),
						aes_encrypt_default(&key, &code.encode()),
						hash,
					)));
				},
				Err(e) => {
					debug!("pushing error event ... error: {}", e);
					add_call_from_imp_error(
						calls,
						node_metadata_repo,
						Some(account),
						e.to_imp_error(),
						hash,
					);
				},
			}
		} else {
			debug!("pushing error event ... error: UserShieldingKeyNotFound");
			add_call_from_imp_error(
				calls,
				node_metadata_repo,
				Some(account),
				IMPError::CreateIdentityFailed(ErrorDetail::UserShieldingKeyNotFound),
				hash,
			);
		}
		Ok(())
	}

	pub fn remove_identity_runtime(
		enclave_account: AccountId,
		who: AccountId,
		identity: Identity,
	) -> StfResult<()> {
		ensure_enclave_signer_account(&enclave_account)?;
		IMTCall::remove_identity { who, identity }
			.dispatch_bypass_filter(RuntimeOrigin::root())
			.map_err(|e| StfError::RemoveIdentityFailed(e.into()))?;
		Ok(())
	}

	pub fn verify_identity_preflight(
		enclave_account: AccountId,
		shard: &ShardIdentifier,
		who: AccountId,
		identity: Identity,
		validation_data: ValidationData,
		bn: ParentchainBlockNumber,
		hash: H256,
	) -> StfResult<()> {
		ensure_enclave_signer_account(&enclave_account)?;
		let code = IdentityManagement::challenge_codes(&who, &identity)
			.ok_or(StfError::VerifyIdentityFailed(ErrorDetail::ChallengeCodeNotFound))?;

		let request: RequestType = IdentityVerificationRequest {
			shard: *shard,
			who,
			identity,
			challenge_code: code,
			validation_data,
			bn,
			hash,
		}
		.into();
		let sender = StfRequestSender::new();
		sender
			.send_stf_request(request)
			.map_err(|_| StfError::VerifyIdentityFailed(ErrorDetail::SendStfRequestFailed))
	}

	pub fn verify_identity_runtime(
		enclave_account: AccountId,
		who: AccountId,
		identity: Identity,
		bn: ParentchainBlockNumber,
	) -> StfResult<()> {
		ensure_enclave_signer_account(&enclave_account)?;
		IMTCall::verify_identity {
			who: who.clone(),
			identity: identity.clone(),
			verification_request_block: bn,
		}
		.dispatch_bypass_filter(RuntimeOrigin::root())
		.map_err(|e| StfError::VerifyIdentityFailed(e.into()))?;

		// remove challenge code
		IMTCall::remove_challenge_code { who, identity }
			.dispatch_bypass_filter(RuntimeOrigin::root())
			.map_err(|e| StfError::VerifyIdentityFailed(e.into()))?;

		Ok(())
	}

	pub fn request_vc(
		enclave_account: AccountId,
		shard: &ShardIdentifier,
		who: AccountId,
		assertion: Assertion,
		bn: ParentchainBlockNumber,
		hash: H256,
	) -> StfResult<()> {
		ensure_enclave_signer_account(&enclave_account)?;
		let key = IdentityManagement::user_shielding_keys(&who).ok_or_else(|| {
			StfError::RequestVCFailed(assertion.clone(), ErrorDetail::UserShieldingKeyNotFound)
		})?;
		let id_graph = ita_sgx_runtime::pallet_imt::Pallet::<Runtime>::get_id_graph(&who);
		let vec_identity: Vec<Identity> = id_graph
			.into_iter()
			.filter(|item| item.1.is_verified)
			.map(|item| item.0)
			.collect();
		let request: RequestType = AssertionBuildRequest {
			shard: *shard,
			who,
			assertion: assertion.clone(),
			vec_identity,
			bn,
			key,
			hash,
		}
		.into();
		let sender = StfRequestSender::new();
		sender.send_stf_request(request).map_err(|e| {
			error!("[RequestVc] : {:?}", e);
			StfError::RequestVCFailed(assertion, ErrorDetail::SendStfRequestFailed)
		})
	}

	pub fn set_challenge_code_runtime(
		enclave_account: AccountId,
		who: AccountId,
		identity: Identity,
		code: ChallengeCode,
	) -> StfResult<()> {
		ensure_enclave_signer_account(&enclave_account)?;
		// only used in tests, we don't care about the error
		IMTCall::set_challenge_code { who, identity, code }
			.dispatch_bypass_filter(RuntimeOrigin::root())
			.map_err(|e| StfError::Dispatch(format!("{:?}", e.error)))?;
		Ok(())
	}

	// internal helper fn
	fn create_identity_runtime_internal(
		who: AccountId,
		identity: Identity,
		metadata: Option<MetadataOf<Runtime>>,
		bn: ParentchainBlockNumber,
		parent_ss58_prefix: u16,
	) -> StfResult<ChallengeCode> {
		IMTCall::create_identity {
			who: who.clone(),
			identity: identity.clone(),
			metadata,
			creation_request_block: bn,
			parent_ss58_prefix,
		}
		.dispatch_bypass_filter(RuntimeOrigin::root())
		.map_err(|e| StfError::CreateIdentityFailed(e.into()))?;

		// generate challenge code
		let code = generate_challenge_code();

		IMTCall::set_challenge_code { who, identity, code }
			.dispatch_bypass_filter(RuntimeOrigin::root())
			.map_err(|e| StfError::CreateIdentityFailed(e.into()))?;

		Ok(code)
	}
}<|MERGE_RESOLUTION|>--- conflicted
+++ resolved
@@ -35,14 +35,9 @@
 	ValidationData,
 };
 use log::*;
-<<<<<<< HEAD
-use std::{format, vec::Vec};
-=======
-use sp_runtime::BoundedVec;
-use std::{format, sync::Arc, vec, vec::Vec};
+use std::{format, sync::Arc, vec::Vec};
 
 type IMTCall = ita_sgx_runtime::IdentityManagementCall<Runtime>;
->>>>>>> fb80fdd8
 
 impl TrustedCallSigned {
 	pub fn set_user_shielding_key_preflight(
