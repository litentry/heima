// Copyright 2020-2023 Litentry Technologies GmbH.
// This file is part of Litentry.
//
// Litentry is free software: you can redistribute it and/or modify
// it under the terms of the GNU General Public License as published by
// the Free Software Foundation, either version 3 of the License, or
// (at your option) any later version.
//
// Litentry is distributed in the hope that it will be useful,
// but WITHOUT ANY WARRANTY; without even the implied warranty of
// MERCHANTABILITY or FITNESS FOR A PARTICULAR PURPOSE.  See the
// GNU General Public License for more details.
//
// You should have received a copy of the GNU General Public License
// along with Litentry.  If not, see <https://www.gnu.org/licenses/>.

#[cfg(all(not(feature = "std"), feature = "sgx"))]
extern crate sgx_tstd as std;

use super::*;
use crate::{
<<<<<<< HEAD
	helpers::{enclave_signer_account, ensure_enclave_signer_account, is_authorized_signer},
=======
	helpers::{ensure_enclave_signer, ensure_enclave_signer_or_self},
>>>>>>> d1e01d52
	AccountId, IdentityManagement, Runtime, StfError, StfResult, UserShieldingKeys,
};
use frame_support::{dispatch::UnfilteredDispatchable, ensure};
use ita_sgx_runtime::{IdentityStatus, RuntimeOrigin};
use itp_stf_primitives::types::ShardIdentifier;
use lc_stf_task_sender::{
	stf_task_sender::{SendStfRequest, StfRequestSender},
	AssertionBuildRequest, IdentityVerificationRequest, RequestType,
};
use litentry_primitives::{
	Assertion, ErrorDetail, Identity, IdentityNetworkTuple, UserShieldingKeyType, ValidationData,
	Web3Network,
};
use log::*;
use std::vec::Vec;

impl TrustedCallSigned {
	pub fn set_user_shielding_key_internal(
		signer: AccountId,
		who: AccountId,
		key: UserShieldingKeyType,
	) -> StfResult<UserShieldingKeyType> {
		ensure!(
			ensure_enclave_signer_or_self(&signer, &who),
			StfError::SetUserShieldingKeyFailed(ErrorDetail::UnauthorizedSigner)
		);
		IMTCall::set_user_shielding_key { who, key }
			.dispatch_bypass_filter(RuntimeOrigin::root())
			.map_or_else(|e| Err(StfError::SetUserShieldingKeyFailed(e.error.into())), |_| Ok(key))
	}

	#[allow(clippy::too_many_arguments)]
	pub fn link_identity_internal(
		signer: AccountId,
		who: AccountId,
		identity: Identity,
		validation_data: ValidationData,
		web3networks: Vec<Web3Network>,
		nonce: UserShieldingKeyNonceType,
		hash: H256,
		shard: &ShardIdentifier,
	) -> StfResult<()> {
		ensure!(
			ensure_enclave_signer_or_self(&signer, &who),
			StfError::LinkIdentityFailed(ErrorDetail::UnauthorizedSigner)
		);

		let key = IdentityManagement::user_shielding_keys(&who)
			.ok_or(StfError::LinkIdentityFailed(ErrorDetail::UserShieldingKeyNotFound))?;

		// note it's the signer's nonce, not `who`
		// we intentionally use `System::account_nonce - 1` to make up for the increment at the
		// beginning of STF execution, otherwise it might be unexpected that we were hoping
		// (current nonce + 1) when verifying the validation data.
		let sidechain_nonce = System::account_nonce(&signer) - 1;

		let request: RequestType = IdentityVerificationRequest {
			shard: *shard,
			who,
			identity,
			validation_data,
			web3networks,
			sidechain_nonce,
			key_nonce: nonce,
			key,
			hash,
		}
		.into();
		StfRequestSender::new()
			.send_stf_request(request)
			.map_err(|_| StfError::LinkIdentityFailed(ErrorDetail::SendStfRequestFailed))
	}

	pub fn remove_identity_internal(
		signer: AccountId,
		who: AccountId,
		identity: Identity,
	) -> StfResult<UserShieldingKeyType> {
		ensure!(
			ensure_enclave_signer_or_self(&signer, &who),
			StfError::RemoveIdentityFailed(ErrorDetail::UnauthorizedSigner)
		);
		let key = IdentityManagement::user_shielding_keys(&who)
			.ok_or(StfError::RemoveIdentityFailed(ErrorDetail::UserShieldingKeyNotFound))?;

		IMTCall::remove_identity { who, identity }
			.dispatch_bypass_filter(RuntimeOrigin::root())
			.map_err(|e| StfError::RemoveIdentityFailed(e.into()))?;

		Ok(key)
	}

	pub fn request_vc_internal(
		signer: AccountId,
		who: AccountId,
		assertion: Assertion,
		hash: H256,
		shard: &ShardIdentifier,
	) -> StfResult<()> {
<<<<<<< HEAD
		match assertion {
			// the signer will be checked inside A13, as we don't seem to have access to ocall_api here
			Assertion::A13(_) => (),
			_ => ensure!(
				is_authorized_signer(&signer, &who),
				StfError::RequestVCFailed(assertion, ErrorDetail::UnauthorizedSigner)
			),
		}

=======
		ensure!(
			ensure_enclave_signer_or_self(&signer, &who),
			StfError::RequestVCFailed(assertion, ErrorDetail::UnauthorizedSigner)
		);
>>>>>>> d1e01d52
		ensure!(
			UserShieldingKeys::<Runtime>::contains_key(&who),
			StfError::RequestVCFailed(assertion, ErrorDetail::UserShieldingKeyNotFound)
		);

		let id_graph = IMT::get_id_graph(&who, usize::MAX);
		let assertion_networks = assertion.get_supported_web3networks();
		let identities: Vec<IdentityNetworkTuple> = id_graph
			.into_iter()
			.filter(|item| item.1.status == IdentityStatus::Active)
			.map(|item| {
				let mut networks = item.1.web3networks.to_vec();
				// filter out the web3networks which are not supported by this specific `assertion`.
				// We do it here before every request sending because:
				// - it's a common step for all assertion buildings, for those assertions which only
				//   care about web2 identities, this step will empty `IdentityContext.web3networks`
				// - it helps to reduce the request size a bit
				networks.retain(|n| assertion_networks.contains(n));
				(item.0, networks)
			})
			.collect();
		let request: RequestType = AssertionBuildRequest {
			shard: *shard,
			signer,
			enclave_account: enclave_signer_account(),
			who,
			assertion: assertion.clone(),
			identities,
			hash,
		}
		.into();
		let sender = StfRequestSender::new();
		sender.send_stf_request(request).map_err(|e| {
			error!("[RequestVc] : {:?}", e);
			StfError::RequestVCFailed(assertion, ErrorDetail::SendStfRequestFailed)
		})
	}

	pub fn link_identity_callback_internal(
		signer: AccountId,
		who: AccountId,
		identity: Identity,
		web3networks: Vec<Web3Network>,
	) -> StfResult<UserShieldingKeyType> {
		// important! The signer has to be enclave_signer_account, as this TrustedCall can only be constructed internally
		ensure_enclave_signer(&signer)
			.map_err(|_| StfError::LinkIdentityFailed(ErrorDetail::UnauthorizedSigner))?;

		let key = IdentityManagement::user_shielding_keys(&who)
			.ok_or(StfError::LinkIdentityFailed(ErrorDetail::UserShieldingKeyNotFound))?;

		IMTCall::link_identity { who, identity, web3networks }
			.dispatch_bypass_filter(RuntimeOrigin::root())
			.map_err(|e| StfError::LinkIdentityFailed(e.into()))?;

		Ok(key)
	}

	pub fn request_vc_callback_internal(
		signer: AccountId,
		who: AccountId,
		assertion: Assertion,
	) -> StfResult<UserShieldingKeyType> {
		// important! The signer has to be enclave_signer_account, as this TrustedCall can only be constructed internally
		ensure_enclave_signer(&signer).map_err(|_| {
			StfError::RequestVCFailed(assertion.clone(), ErrorDetail::UnauthorizedSigner)
		})?;

		let key = IdentityManagement::user_shielding_keys(&who)
			.ok_or(StfError::RequestVCFailed(assertion, ErrorDetail::UserShieldingKeyNotFound))?;

		Ok(key)
	}
}<|MERGE_RESOLUTION|>--- conflicted
+++ resolved
@@ -19,11 +19,7 @@
 
 use super::*;
 use crate::{
-<<<<<<< HEAD
-	helpers::{enclave_signer_account, ensure_enclave_signer_account, is_authorized_signer},
-=======
-	helpers::{ensure_enclave_signer, ensure_enclave_signer_or_self},
->>>>>>> d1e01d52
+	helpers::{enclave_signer_account, ensure_enclave_signer, ensure_enclave_signer_or_self},
 	AccountId, IdentityManagement, Runtime, StfError, StfResult, UserShieldingKeys,
 };
 use frame_support::{dispatch::UnfilteredDispatchable, ensure};
@@ -123,22 +119,15 @@
 		hash: H256,
 		shard: &ShardIdentifier,
 	) -> StfResult<()> {
-<<<<<<< HEAD
 		match assertion {
 			// the signer will be checked inside A13, as we don't seem to have access to ocall_api here
 			Assertion::A13(_) => (),
 			_ => ensure!(
-				is_authorized_signer(&signer, &who),
+				ensure_enclave_signer_or_self(&signer, &who),
 				StfError::RequestVCFailed(assertion, ErrorDetail::UnauthorizedSigner)
 			),
 		}
 
-=======
-		ensure!(
-			ensure_enclave_signer_or_self(&signer, &who),
-			StfError::RequestVCFailed(assertion, ErrorDetail::UnauthorizedSigner)
-		);
->>>>>>> d1e01d52
 		ensure!(
 			UserShieldingKeys::<Runtime>::contains_key(&who),
 			StfError::RequestVCFailed(assertion, ErrorDetail::UserShieldingKeyNotFound)
