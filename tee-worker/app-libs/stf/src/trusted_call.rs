/*
	Copyright 2021 Integritee AG and Supercomputing Systems AG

	Licensed under the Apache License, Version 2.0 (the "License");
	you may not use this file except in compliance with the License.
	You may obtain a copy of the License at

		http://www.apache.org/licenses/LICENSE-2.0

	Unless required by applicable law or agreed to in writing, software
	distributed under the License is distributed on an "AS IS" BASIS,
	WITHOUT WARRANTIES OR CONDITIONS OF ANY KIND, either express or implied.
	See the License for the specific language governing permissions and
	limitations under the License.

*/

#[cfg(feature = "evm")]
use sp_core::{H160, U256};

#[cfg(feature = "evm")]
use std::vec::Vec;

#[cfg(feature = "evm")]
use crate::evm_helpers::{create_code_hash, evm_create2_address, evm_create_address};
use crate::{
	helpers::{
		enclave_signer_account, ensure_enclave_signer_account, ensure_enclave_signer_or_alice,
		ensure_self, get_storage_by_key_hash,
	},
	trusted_call_result::{RequestVCResult, TrustedCallResult},
	Getter,
};
use codec::{Compact, Decode, Encode};
use frame_support::{ensure, traits::UnfilteredDispatchable};
#[cfg(feature = "evm")]
use ita_sgx_runtime::{AddressMapping, HashedAddressMapping};
pub use ita_sgx_runtime::{
	Balance, ConvertAccountId, Index, Runtime, SgxParentchainTypeConverter, System,
};
use itp_node_api::metadata::{provider::AccessNodeMetadata, NodeMetadataTrait};
use itp_node_api_metadata::{
	pallet_balances::BalancesCallIndexes, pallet_imp::IMPCallIndexes,
	pallet_proxy::ProxyCallIndexes, pallet_teerex::TeerexCallIndexes, pallet_vcmp::VCMPCallIndexes,
};
use itp_stf_interface::{ExecuteCall, SHARD_VAULT_KEY};
pub use itp_stf_primitives::{
	error::{StfError, StfResult},
	traits::{TrustedCallSigning, TrustedCallVerification},
	types::{AccountId, KeyPair, ShardIdentifier, TrustedOperation},
};
use itp_types::{parentchain::ProxyType, Address};
pub use itp_types::{OpaqueCall, H256};
use itp_utils::{if_production_or, stringify::account_id_to_string};
pub use litentry_primitives::{
	aes_encrypt_default, all_evm_web3networks, all_substrate_web3networks, AesOutput, Assertion,
	ErrorDetail, IMPError, Identity, LitentryMultiSignature, ParentchainAccountId,
	ParentchainBlockNumber, RequestAesKey, RequestAesKeyNonce, VCMPError, ValidationData,
	Web3Network,
};
use log::*;
use sp_core::{
	crypto::{AccountId32, UncheckedFrom},
	ed25519,
};
use sp_io::hashing::blake2_256;
use sp_runtime::MultiAddress;
use std::{format, prelude::v1::*, sync::Arc};

pub type IMTCall = ita_sgx_runtime::IdentityManagementCall<Runtime>;
pub type IMT = ita_sgx_runtime::pallet_imt::Pallet<Runtime>;

#[derive(Encode, Decode, Clone, Debug, PartialEq, Eq)]
#[allow(non_camel_case_types)]
pub enum TrustedCall {
	/// litentry trusted calls
	/// the calls that should deliver a result other than `Empty` will need to include the parameter: `Option<RequestAesKey>`,
	/// it's a 32-byte AES key defined by the client. This key will be used to encrypt the user-sensitive result in the DI response,
	/// see `trusted_call_result.rs`.
	///
	/// It's an Option because for II call there's no need to define such a key.
	///
	/// Theoretically, this key **could** be different from what is used to encrypt the `AesRequest` payload, but in practice it's fine
	/// to simply use the same key.
	///
	/// Please note this key needs to be embeded in the trusted call itself because:
	/// - it needs to be passed around in async handling of trusted call
	/// - for multi-worker setup, the worker that processes the request can be differnet from the worker that receives the request, so
	///   we can't maintain something like a global mapping between trusted call and aes-key, which only resides in the memory of one worker.
	#[codec(index = 0)]
	link_identity(
		Identity,
		Identity,
		Identity,
		ValidationData,
		Vec<Web3Network>,
		Option<RequestAesKey>,
		H256,
	),
	#[codec(index = 1)]
	deactivate_identity(Identity, Identity, Identity, H256),
	#[codec(index = 2)]
	activate_identity(Identity, Identity, Identity, H256),
	#[codec(index = 3)]
	request_vc(Identity, Identity, Assertion, Option<RequestAesKey>, H256),
	#[codec(index = 4)]
	set_identity_networks(Identity, Identity, Identity, Vec<Web3Network>, H256),
	// the following trusted calls should not be requested directly from external
	// they are guarded by the signature check (either root or enclave_signer_account)
	// starting from index 20 to leave some room for future "normal" trusted calls
	#[codec(index = 20)]
	link_identity_callback(
		Identity,
		Identity,
		Identity,
		Vec<Web3Network>,
		Option<RequestAesKey>,
		H256,
	),
	#[codec(index = 21)]
	request_vc_callback(
		Identity,
		Identity,
		Assertion,
		H256,
		H256,
		Vec<u8>,
		Option<RequestAesKey>,
		H256,
	),
	#[codec(index = 22)]
	handle_imp_error(Identity, Option<Identity>, IMPError, H256),
	#[codec(index = 23)]
	handle_vcmp_error(Identity, Option<Identity>, VCMPError, H256),
	#[codec(index = 24)]
	send_erroneous_parentchain_call(Identity),
	#[cfg(not(feature = "production"))]
	#[codec(index = 18)]
	remove_identity(Identity, Identity, Vec<Identity>),

	// original integritee trusted calls, starting from index 50
	#[codec(index = 50)]
	noop(Identity),
	#[codec(index = 51)]
	balance_set_balance(Identity, AccountId, Balance, Balance),
	#[codec(index = 52)]
	balance_transfer(Identity, AccountId, Balance),
	#[codec(index = 53)]
	balance_unshield(Identity, AccountId, Balance, ShardIdentifier), // (AccountIncognito, BeneficiaryPublicAccount, Amount, Shard)
	#[codec(index = 54)]
	balance_shield(Identity, AccountId, Balance), // (Root, AccountIncognito, Amount)
	#[cfg(feature = "evm")]
	#[codec(index = 55)]
	evm_withdraw(Identity, H160, Balance), // (Origin, Address EVM Account, Value)
	// (Origin, Source, Target, Input, Value, Gas limit, Max fee per gas, Max priority fee per gas, Nonce, Access list)
	#[cfg(feature = "evm")]
	#[codec(index = 56)]
	evm_call(
		Identity,
		H160,
		H160,
		Vec<u8>,
		U256,
		u64,
		U256,
		Option<U256>,
		Option<U256>,
		Vec<(H160, Vec<H256>)>,
	),
	// (Origin, Source, Init, Value, Gas limit, Max fee per gas, Max priority fee per gas, Nonce, Access list)
	#[cfg(feature = "evm")]
	#[codec(index = 57)]
	evm_create(
		Identity,
		H160,
		Vec<u8>,
		U256,
		u64,
		U256,
		Option<U256>,
		Option<U256>,
		Vec<(H160, Vec<H256>)>,
	),
	// (Origin, Source, Init, Salt, Value, Gas limit, Max fee per gas, Max priority fee per gas, Nonce, Access list)
	#[cfg(feature = "evm")]
	#[codec(index = 58)]
	evm_create2(
		Identity,
		H160,
		Vec<u8>,
		H256,
		U256,
		u64,
		U256,
		Option<U256>,
		Option<U256>,
		Vec<(H160, Vec<H256>)>,
	),
}

impl TrustedCall {
	pub fn sender_identity(&self) -> &Identity {
		match self {
			Self::noop(sender_identity) => sender_identity,
			Self::balance_set_balance(sender_identity, ..) => sender_identity,
			Self::balance_transfer(sender_identity, ..) => sender_identity,
			Self::balance_unshield(sender_identity, ..) => sender_identity,
			Self::balance_shield(sender_identity, ..) => sender_identity,
			#[cfg(feature = "evm")]
			Self::evm_withdraw(sender_identity, ..) => sender_identity,
			#[cfg(feature = "evm")]
			Self::evm_call(sender_identity, ..) => sender_identity,
			#[cfg(feature = "evm")]
			Self::evm_create(sender_identity, ..) => sender_identity,
			#[cfg(feature = "evm")]
			Self::evm_create2(sender_identity, ..) => sender_identity,
			// litentry
			Self::link_identity(sender_identity, ..) => sender_identity,
			Self::deactivate_identity(sender_identity, ..) => sender_identity,
			Self::activate_identity(sender_identity, ..) => sender_identity,
			Self::request_vc(sender_identity, ..) => sender_identity,
			Self::set_identity_networks(sender_identity, ..) => sender_identity,
			Self::link_identity_callback(sender_identity, ..) => sender_identity,
			Self::request_vc_callback(sender_identity, ..) => sender_identity,
			Self::handle_imp_error(sender_identity, ..) => sender_identity,
			Self::handle_vcmp_error(sender_identity, ..) => sender_identity,
			Self::send_erroneous_parentchain_call(sender_identity) => sender_identity,
			#[cfg(not(feature = "production"))]
			Self::remove_identity(sender_identity, ..) => sender_identity,
		}
	}

	pub fn metric_name(&self) -> &'static str {
		match self {
			Self::link_identity(..) => "link_identity",
			Self::request_vc(..) => "request_vc",
			Self::link_identity_callback(..) => "link_identity_callback",
			Self::request_vc_callback(..) => "request_vc_callback",
			Self::handle_vcmp_error(..) => "handle_vcmp_error",
			Self::handle_imp_error(..) => "handle_imp_error",
			Self::deactivate_identity(..) => "deactivate_identity",
			Self::activate_identity(..) => "activate_identity",
			_ => "unsupported_trusted_call",
		}
	}
}

impl TrustedCallSigning<TrustedCallSigned> for TrustedCall {
	fn sign(
		&self,
		pair: &KeyPair,
		nonce: Index,
		mrenclave: &[u8; 32],
		shard: &ShardIdentifier,
	) -> TrustedCallSigned {
		let mut payload = self.encode();
		payload.append(&mut nonce.encode());
		payload.append(&mut mrenclave.encode());
		payload.append(&mut shard.encode());

		TrustedCallSigned { call: self.clone(), nonce, signature: pair.sign(payload.as_slice()) }
	}
}

#[derive(Encode, Decode, Clone, Debug, PartialEq, Eq)]
pub struct TrustedCallSigned {
	pub call: TrustedCall,
	pub nonce: Index,
	pub signature: LitentryMultiSignature,
}

impl TrustedCallSigned {
	pub fn new(call: TrustedCall, nonce: Index, signature: LitentryMultiSignature) -> Self {
		TrustedCallSigned { call, nonce, signature }
	}

	pub fn into_trusted_operation(
		self,
		direct: bool,
	) -> TrustedOperation<TrustedCallSigned, Getter> {
		match direct {
			true => TrustedOperation::direct_call(self),
			false => TrustedOperation::indirect_call(self),
		}
	}
}

impl Default for TrustedCallSigned {
	fn default() -> Self {
		Self {
			call: TrustedCall::noop(AccountId32::unchecked_from([0u8; 32].into()).into()),
			nonce: 0,
			signature: LitentryMultiSignature::Ed25519(ed25519::Signature::unchecked_from(
				[0u8; 64],
			)),
		}
	}
}
impl TrustedCallVerification for TrustedCallSigned {
	fn sender_identity(&self) -> &Identity {
		self.call.sender_identity()
	}

	fn nonce(&self) -> Index {
		self.nonce
	}

	fn verify_signature(&self, mrenclave: &[u8; 32], shard: &ShardIdentifier) -> bool {
		let mut payload = self.call.encode();
		payload.append(&mut self.nonce.encode());
		payload.append(&mut mrenclave.encode());
		payload.append(&mut shard.encode());

		self.signature.verify(payload.as_slice(), self.call.sender_identity())
	}

	fn metric_name(&self) -> &'static str {
		self.call.metric_name()
	}
}

impl<NodeMetadataRepository> ExecuteCall<NodeMetadataRepository> for TrustedCallSigned
where
	NodeMetadataRepository: AccessNodeMetadata,
	NodeMetadataRepository::MetadataType: NodeMetadataTrait,
{
	type Error = StfError;
	type Result = TrustedCallResult;

	// TODO(Kai@litentry):
	// If this function returns Err(), it will feed the executor with Ok(ExecutedOperation::failed()),
	// which will remove the failed op from its **own** top pool while preventing it from being included
	// in a sidechain block - see `execute_trusted_call_on_stf`.
	//
	// As a result, when other workers import sidechain blocks, they will treat the op as
	// "not yet executed" (before it's not recorded in the sidechain block) and try to execute it again from
	// its own top pool (if the op is added to the top pool upon e.g. parentchain block import).
	//
	// The execution will most likely fail again. However, the state could have been changed already by applying
	// the state diff from the imported sidechain block. This could cause an inconsistent/mismatching state,
	// for example, the nonce. See the nonce handling below: we increased the nonce no matter the STF is executed
	// successfully or not.
	//
	// This is probably the reason why the nonce-handling test in `demo_shielding_unshielding.sh` sometimes fails.
	//
	// Update:
	// see discussion in https://github.com/integritee-network/worker/issues/1232
	// my current thoughts are:
	// - we should return Err() if the STF execution fails, the parentchain effect will get applied regardless
	// - the failed top should be removed from the pool
	// - however, the failed top hash needs to be included in the sidechain block (still TODO)
	//
	// Almost every (Litentry) trusted call has a `H256` as parameter, this is used as the request identifier.
	// It should be generated by the client (requester), and checked against when getting the response.
	// It might seem redundant for direct invocation (DI) as the response is synchronous, however, we do need it
	// when the request is handled asynchronously interanlly, which leads to streamed responses. Without it, it's
	// impossible to pair the request and response. `top_hash` won't suffice as you can't know all hashes from
	// client side beforehand (e.g. those trusted calls signed by enclave signer).
	//
	// TODO:
	// - shall we add `req_ext_hash` in RpcReturnValue and use it to find streamed trustedCalls?
	// - show error details for "Invalid" synchronous responses
	fn execute(
		self,
		shard: &ShardIdentifier,
		top_hash: H256,
		calls: &mut Vec<OpaqueCall>,
		node_metadata_repo: Arc<NodeMetadataRepository>,
	) -> Result<Self::Result, Self::Error> {
		let sender = self.call.sender_identity().clone();
		let call_hash = blake2_256(&self.call.encode());
		let account_id: AccountId = sender.to_account_id().ok_or(Self::Error::InvalidAccount)?;
		let system_nonce = System::account_nonce(&account_id);
		ensure!(self.nonce == system_nonce, Self::Error::InvalidNonce(self.nonce, system_nonce));

		// Increment the nonce no matter if the call succeeds or fails.
		// We consider the call "valid" once it reaches here (= it entered the tx pool)
		System::inc_account_nonce(&account_id);

		// TODO: maybe we can further simplify this by effacing the duplicate code
		match self.call {
			TrustedCall::noop(who) => {
				debug!("noop called by {}", account_id_to_string(&who),);
				Ok(TrustedCallResult::Empty)
			},
			TrustedCall::balance_set_balance(root, who, free_balance, reserved_balance) => {
				let root_account_id: AccountId =
					root.to_account_id().ok_or(Self::Error::InvalidAccount)?;
				ensure!(
					is_root::<Runtime, AccountId>(&root_account_id),
					Self::Error::MissingPrivileges(root_account_id)
				);
				debug!(
					"balance_set_balance({}, {}, {})",
					account_id_to_string(&who),
					free_balance,
					reserved_balance
				);
				ita_sgx_runtime::BalancesCall::<Runtime>::force_set_balance {
					who: MultiAddress::Id(who),
					new_free: free_balance,
				}
				.dispatch_bypass_filter(ita_sgx_runtime::RuntimeOrigin::root())
				.map_err(|e| {
					Self::Error::Dispatch(format!("Balance Set Balance error: {:?}", e.error))
				})?;
				// This explicit Error type is somehow still needed, otherwise the compiler complains
				// 	multiple `impl`s satisfying `StfError: std::convert::From<_>`
				// 		note: and another `impl` found in the `core` crate: `impl<T> std::convert::From<T> for T;`
				// the impl From<..> for StfError conflicts with the standard convert
				//
				// Alternatively, removing the customised "impl From<..> for StfError" and use map_err directly
				// would also work
				Ok(TrustedCallResult::Empty)
			},
			TrustedCall::balance_transfer(from, to, value) => {
				let origin = ita_sgx_runtime::RuntimeOrigin::signed(
					from.to_account_id().ok_or(Self::Error::InvalidAccount)?,
				);
				debug!(
					"balance_transfer({}, {}, {})",
					account_id_to_string(&from),
					account_id_to_string(&to),
					value
				);
				ita_sgx_runtime::BalancesCall::<Runtime>::transfer {
					dest: MultiAddress::Id(to),
					value,
				}
				.dispatch_bypass_filter(origin)
				.map_err(|e| {
					Self::Error::Dispatch(format!("Balance Transfer error: {:?}", e.error))
				})?;
				Ok(TrustedCallResult::Empty)
			},
			TrustedCall::balance_unshield(account_incognito, beneficiary, value, shard) => {
				debug!(
					"balance_unshield({}, {}, {}, {})",
					account_id_to_string(&account_incognito),
					account_id_to_string(&beneficiary),
					value,
					shard
				);
				unshield_funds(
					account_incognito.to_account_id().ok_or(StfError::InvalidAccount)?,
					value,
				)?;

				calls.push(OpaqueCall::from_tuple(&(
					node_metadata_repo
						.get_from_metadata(|m| m.unshield_funds_call_indexes())
						.map_err(|_| StfError::InvalidMetadata)?
						.map_err(|_| StfError::InvalidMetadata)?,
					shard,
					beneficiary.clone(),
					value,
					shard,
					call_hash,
				)));
				// todo: the following is a placeholder dummy which will replace the above with #1257.
				// the extrinsic will be sent and potentially deplete the vault at the current state which
				// is nothing to worry about before we solve mentioned issue.
				let vault_pubkey: [u8; 32] = get_storage_by_key_hash(SHARD_VAULT_KEY.into())
					.ok_or_else(|| {
						StfError::Dispatch("shard vault key hasn't been set".to_string())
					})?;
				let vault_address = Address::from(AccountId::from(vault_pubkey));
				let vault_transfer_call = OpaqueCall::from_tuple(&(
					node_metadata_repo
						.get_from_metadata(|m| m.transfer_keep_alive_call_indexes())
						.map_err(|_| StfError::InvalidMetadata)?
						.map_err(|_| StfError::InvalidMetadata)?,
					Address::from(beneficiary),
					Compact(value),
				));
				let proxy_call = OpaqueCall::from_tuple(&(
					node_metadata_repo
						.get_from_metadata(|m| m.proxy_call_indexes())
						.map_err(|_| StfError::InvalidMetadata)?
						.map_err(|_| StfError::InvalidMetadata)?,
					vault_address,
					None::<ProxyType>,
					vault_transfer_call,
				));
				calls.push(proxy_call);
				Ok(TrustedCallResult::Empty)
			},
			TrustedCall::balance_shield(enclave_account, who, value) => {
				let account_id: AccountId32 =
					enclave_account.to_account_id().ok_or(Self::Error::InvalidAccount)?;
				ensure_enclave_signer_account(&account_id)?;
				debug!("balance_shield({}, {})", account_id_to_string(&who), value);
				shield_funds(who, value)?;

				// Send proof of execution on chain.
				calls.push(OpaqueCall::from_tuple(&(
					node_metadata_repo
						.get_from_metadata(|m| m.publish_hash_call_indexes())
						.map_err(|_| StfError::InvalidMetadata)?
						.map_err(|_| StfError::InvalidMetadata)?,
					call_hash,
					Vec::<itp_types::H256>::new(),
					b"shielded some funds!".to_vec(),
				)));
				Ok(TrustedCallResult::Empty)
			},
			#[cfg(feature = "evm")]
			TrustedCall::evm_withdraw(from, address, value) => {
				debug!("evm_withdraw({}, {}, {})", account_id_to_string(&from), address, value);
				ita_sgx_runtime::EvmCall::<Runtime>::withdraw { address, value }
					.dispatch_bypass_filter(ita_sgx_runtime::RuntimeOrigin::signed(
						from.to_account_id().ok_or(Self::Error::InvalidAccount)?,
					))
					.map_err(|e| {
						Self::Error::Dispatch(format!("Evm Withdraw error: {:?}", e.error))
					})?;
				Ok(TrustedCallResult::Empty)
			},
			#[cfg(feature = "evm")]
			TrustedCall::evm_call(
				from,
				source,
				target,
				input,
				value,
				gas_limit,
				max_fee_per_gas,
				max_priority_fee_per_gas,
				nonce,
				access_list,
			) => {
				debug!(
					"evm_call(from: {}, source: {}, target: {})",
					account_id_to_string(&from),
					source,
					target
				);
				ita_sgx_runtime::EvmCall::<Runtime>::call {
					source,
					target,
					input,
					value,
					gas_limit,
					max_fee_per_gas,
					max_priority_fee_per_gas,
					nonce,
					access_list,
				}
				.dispatch_bypass_filter(ita_sgx_runtime::RuntimeOrigin::signed(
					from.to_account_id().ok_or(Self::Error::InvalidAccount)?,
				))
				.map_err(|e| Self::Error::Dispatch(format!("Evm Call error: {:?}", e.error)))?;
				Ok(TrustedCallResult::Empty)
			},
			#[cfg(feature = "evm")]
			TrustedCall::evm_create(
				from,
				source,
				init,
				value,
				gas_limit,
				max_fee_per_gas,
				max_priority_fee_per_gas,
				nonce,
				access_list,
			) => {
				debug!(
					"evm_create(from: {}, source: {}, value: {})",
					account_id_to_string(&from),
					source,
					value
				);
				let nonce_evm_account =
					System::account_nonce(&HashedAddressMapping::into_account_id(source));
				ita_sgx_runtime::EvmCall::<Runtime>::create {
					source,
					init,
					value,
					gas_limit,
					max_fee_per_gas,
					max_priority_fee_per_gas,
					nonce,
					access_list,
				}
				.dispatch_bypass_filter(ita_sgx_runtime::RuntimeOrigin::signed(
					from.to_account_id().ok_or(Self::Error::InvalidAccount)?,
				))
				.map_err(|e| Self::Error::Dispatch(format!("Evm Create error: {:?}", e.error)))?;
				let contract_address = evm_create_address(source, nonce_evm_account);
				info!("Trying to create evm contract with address {:?}", contract_address);
				Ok(TrustedCallResult::Empty)
			},
			#[cfg(feature = "evm")]
			TrustedCall::evm_create2(
				from,
				source,
				init,
				salt,
				value,
				gas_limit,
				max_fee_per_gas,
				max_priority_fee_per_gas,
				nonce,
				access_list,
			) => {
				debug!(
					"evm_create2(from: {}, source: {}, value: {})",
					account_id_to_string(&from),
					source,
					value
				);
				let code_hash = create_code_hash(&init);
				ita_sgx_runtime::EvmCall::<Runtime>::create2 {
					source,
					init,
					salt,
					value,
					gas_limit,
					max_fee_per_gas,
					max_priority_fee_per_gas,
					nonce,
					access_list,
				}
				.dispatch_bypass_filter(ita_sgx_runtime::RuntimeOrigin::signed(
					from.to_account_id().ok_or(Self::Error::InvalidAccount)?,
				))
				.map_err(|e| Self::Error::Dispatch(format!("Evm Create2 error: {:?}", e.error)))?;
				let contract_address = evm_create2_address(source, salt, code_hash);
				info!("Trying to create evm contract with address {:?}", contract_address);
				Ok(TrustedCallResult::Empty)
			},
			// Litentry trusted calls
			// the reason that most calls have an internal handling fn is that we want to capture the error and
			// handle it here to be able to send error events to the parachain
			TrustedCall::link_identity(
				signer,
				who,
				identity,
				validation_data,
				web3networks,
				maybe_key,
				req_ext_hash,
			) => {
				debug!("link_identity, who: {}", account_id_to_string(&who));
				let account = SgxParentchainTypeConverter::convert(
					who.to_account_id().ok_or(Self::Error::InvalidAccount)?,
				);
				let verification_done = Self::link_identity_internal(
					shard,
					signer.to_account_id().ok_or(Self::Error::InvalidAccount)?,
					who.clone(),
					identity.clone(),
					validation_data,
					web3networks.clone(),
					top_hash,
					maybe_key,
					req_ext_hash,
				)
				.map_err(|e| {
					push_call_imp_some_error(
						calls,
						node_metadata_repo.clone(),
						Some(account),
						e.to_imp_error(),
						req_ext_hash,
					);
					e
				})?;

				if verification_done {
					Self::handle_link_identity_callback(
						calls,
						node_metadata_repo,
						enclave_signer_account::<AccountId>().into(),
						who,
						identity,
						web3networks,
						maybe_key,
						req_ext_hash,
					)
				} else {
					Ok(TrustedCallResult::Streamed)
				}
			},
<<<<<<< HEAD
			TrustedCall::remove_identity(signer, who, identities) => {
				debug!("remove_identity, who: {}", account_id_to_string(&who));
				if_production_or!(
					{
						log::error!("Removing identity in production mode is forbidden");
					},
					{
						let account = signer.to_account_id().ok_or(Self::Error::InvalidAccount)?;
						ensure!(
							ensure_enclave_signer_or_alice(&account),
							StfError::RemoveIdentityFailed(ErrorDetail::UnauthorizedSigner)
						);

						IMTCall::remove_identity { who, identities }
							.dispatch_bypass_filter(ita_sgx_runtime::RuntimeOrigin::root())
							.map_err(|e| StfError::RemoveIdentityFailed(e.into()))?;
					}
				);

				Ok(TrustedCallResult::Empty)
			},
			TrustedCall::deactivate_identity(signer, who, identity, hash) => {
=======
			TrustedCall::deactivate_identity(signer, who, identity, req_ext_hash) => {
>>>>>>> 1dcba3e8
				debug!("deactivate_identity, who: {}", account_id_to_string(&who));
				let account = SgxParentchainTypeConverter::convert(
					who.to_account_id().ok_or(Self::Error::InvalidAccount)?,
				);
				let call_index = node_metadata_repo
					.get_from_metadata(|m| m.identity_deactivated_call_indexes())??;

				Self::deactivate_identity_internal(
					signer.to_account_id().ok_or(Self::Error::InvalidAccount)?,
					who.clone(),
					identity,
				)
				.map_err(|e| {
					debug!("pushing error event ... error: {}", e);
					push_call_imp_some_error(
						calls,
						node_metadata_repo.clone(),
						Some(account.clone()),
						e.to_imp_error(),
						req_ext_hash,
					);
					e
				})?;

				debug!("pushing identity_deactivated event ...");
				let id_graph_hash: H256 = blake2_256(&IMT::get_id_graph(&who).encode()).into();
				calls.push(OpaqueCall::from_tuple(&(
					call_index,
					account,
					id_graph_hash,
					req_ext_hash,
				)));
				Ok(TrustedCallResult::Empty)
			},
			TrustedCall::activate_identity(signer, who, identity, req_ext_hash) => {
				debug!("activate_identity, who: {}", account_id_to_string(&who));
				let account = SgxParentchainTypeConverter::convert(
					who.to_account_id().ok_or(Self::Error::InvalidAccount)?,
				);
				let call_index = node_metadata_repo
					.get_from_metadata(|m| m.identity_activated_call_indexes())??;

				Self::activate_identity_internal(
					signer.to_account_id().ok_or(Self::Error::InvalidAccount)?,
					who.clone(),
					identity,
				)
				.map_err(|e| {
					debug!("pushing error event ... error: {}", e);
					push_call_imp_some_error(
						calls,
						node_metadata_repo.clone(),
						Some(account.clone()),
						e.to_imp_error(),
						req_ext_hash,
					);
					e
				})?;

				debug!("pushing identity_activated event ...");
				let id_graph_hash: H256 = blake2_256(&IMT::get_id_graph(&who).encode()).into();
				calls.push(OpaqueCall::from_tuple(&(
					call_index,
					account,
					id_graph_hash,
					req_ext_hash,
				)));
				Ok(TrustedCallResult::Empty)
			},
			TrustedCall::link_identity_callback(
				signer,
				who,
				identity,
				web3networks,
				maybe_key,
				req_ext_hash,
			) => Self::handle_link_identity_callback(
				calls,
				node_metadata_repo,
				signer,
				who,
				identity,
				web3networks,
				maybe_key,
				req_ext_hash,
			),
			TrustedCall::request_vc(signer, who, assertion, maybe_key, req_ext_hash) => {
				debug!(
					"request_vc, who: {}, assertion: {:?}",
					account_id_to_string(&who),
					assertion
				);

				let account = SgxParentchainTypeConverter::convert(
					who.to_account_id().ok_or(Self::Error::InvalidAccount)?,
				);
				Self::request_vc_internal(
					signer.to_account_id().ok_or(Self::Error::InvalidAccount)?,
					who,
					assertion,
					top_hash,
					req_ext_hash,
					maybe_key,
					shard,
				)
				.map_err(|e| {
					debug!("pushing error event ... error: {}", e);
					push_call_vcmp_some_error(
						calls,
						node_metadata_repo,
						Some(account),
						e.to_vcmp_error(),
						req_ext_hash,
					);
					e
				})?;
				Ok(TrustedCallResult::Streamed)
			},
			TrustedCall::request_vc_callback(
				signer,
				who,
				assertion,
				vc_index,
				vc_hash,
				vc_payload,
				maybe_key,
				req_ext_hash,
			) => {
				debug!(
					"request_vc_callback, who: {}, assertion: {:?}",
					account_id_to_string(&who),
					assertion
				);
				let account = SgxParentchainTypeConverter::convert(
					who.to_account_id().ok_or(Self::Error::InvalidAccount)?,
				);

				Self::request_vc_callback_internal(
					signer.to_account_id().ok_or(Self::Error::InvalidAccount)?,
					assertion.clone(),
				)
				.map_err(|e| {
					debug!("pushing error event ... error: {}", e);
					push_call_vcmp_some_error(
						calls,
						node_metadata_repo.clone(),
						Some(account.clone()),
						e.to_vcmp_error(),
						req_ext_hash,
					);
					e
				})?;

				debug!("pushing vc_issued event ...");
				let call_index =
					node_metadata_repo.get_from_metadata(|m| m.vc_issued_call_indexes())??;

				calls.push(OpaqueCall::from_tuple(&(
					call_index,
					account,
					assertion,
					vc_index,
					vc_hash,
					req_ext_hash,
				)));

				if let Some(key) = maybe_key {
					Ok(TrustedCallResult::RequestVC(RequestVCResult {
						vc_index,
						vc_hash,
						vc_payload: aes_encrypt_default(&key, &vc_payload),
					}))
				} else {
					Ok(TrustedCallResult::Empty)
				}
			},
			TrustedCall::set_identity_networks(
				signer,
				who,
				identity,
				web3networks,
				req_ext_hash,
			) => {
				debug!("set_identity_networks, networks: {:?}", web3networks);
				// only support DI requests from the signer but we leave the room for changes
				ensure!(
					ensure_self(&signer, &who),
					Self::Error::Dispatch("Unauthorized signer".to_string())
				);
				let account = SgxParentchainTypeConverter::convert(
					who.to_account_id().ok_or(Self::Error::InvalidAccount)?,
				);
				let call_index = node_metadata_repo
					.get_from_metadata(|m| m.identity_networks_set_call_indexes())??;

				IMTCall::set_identity_networks { who: who.clone(), identity, web3networks }
					.dispatch_bypass_filter(ita_sgx_runtime::RuntimeOrigin::root())
					.map_err(|e| Self::Error::Dispatch(format!(" error: {:?}", e.error)))?;

				debug!("pushing identity_networks_set event ...");
				let id_graph_hash: H256 = blake2_256(&IMT::get_id_graph(&who).encode()).into();
				calls.push(OpaqueCall::from_tuple(&(
					call_index,
					account,
					id_graph_hash,
					req_ext_hash,
				)));

				Ok(TrustedCallResult::Empty)
			},
			TrustedCall::handle_imp_error(_enclave_account, account, e, req_ext_hash) => {
				// checking of `_enclave_account` is not strictly needed, as this trusted call can
				// only be constructed internally
				push_call_imp_some_error(
					calls,
					node_metadata_repo,
					account.and_then(|g| g.to_account_id()),
					e.clone(),
					req_ext_hash,
				);
				Err(e.into())
			},
			TrustedCall::handle_vcmp_error(_enclave_account, account, e, req_ext_hash) => {
				// checking of `_enclave_account` is not strictly needed, as this trusted call can
				// only be constructed internally
				push_call_vcmp_some_error(
					calls,
					node_metadata_repo,
					account.and_then(|g| g.to_account_id()),
					e.clone(),
					req_ext_hash,
				);
				Err(e.into())
			},
			TrustedCall::send_erroneous_parentchain_call(account) => {
				// intentionally send wrong parameters, only used in testing
				calls.push(OpaqueCall::from_tuple(&(
					node_metadata_repo.get_from_metadata(|m| m.imp_some_error_call_indexes())??,
					"wrong_param".as_bytes(),
					account.encode(),
				)));
				Ok(TrustedCallResult::Empty)
			},
		}
	}

	fn get_storage_hashes_to_update(self) -> Vec<Vec<u8>> {
		let key_hashes = Vec::new();
		match self.call {
			TrustedCall::noop(_) => debug!("No storage updates needed..."),
			TrustedCall::balance_set_balance(..) => debug!("No storage updates needed..."),
			TrustedCall::balance_transfer(..) => debug!("No storage updates needed..."),
			TrustedCall::balance_unshield(..) => debug!("No storage updates needed..."),
			TrustedCall::balance_shield(..) => debug!("No storage updates needed..."),
			// litentry
			TrustedCall::link_identity(..) => debug!("No storage updates needed..."),
			#[cfg(not(feature = "production"))]
			TrustedCall::remove_identity(..) => debug!("No storage updates needed..."),
			TrustedCall::deactivate_identity(..) => debug!("No storage updates needed..."),
			TrustedCall::activate_identity(..) => debug!("No storage updates needed..."),
			TrustedCall::request_vc(..) => debug!("No storage updates needed..."),
			TrustedCall::link_identity_callback(..) => debug!("No storage updates needed..."),
			TrustedCall::request_vc_callback(..) => debug!("No storage updates needed..."),
			TrustedCall::set_identity_networks(..) => debug!("No storage updates needed..."),
			TrustedCall::handle_imp_error(..) => debug!("No storage updates needed..."),
			TrustedCall::handle_vcmp_error(..) => debug!("No storage updates needed..."),
			TrustedCall::send_erroneous_parentchain_call(..) =>
				debug!("No storage updates needed..."),
			#[cfg(feature = "evm")]
			_ => debug!("No storage updates needed..."),
		};
		key_hashes
	}
}

fn unshield_funds(account: AccountId, amount: u128) -> Result<(), StfError> {
	let account_info = System::account(&account);
	if account_info.data.free < amount {
		return Err(StfError::MissingFunds)
	}

	ita_sgx_runtime::BalancesCall::<Runtime>::force_set_balance {
		who: MultiAddress::Id(account),
		new_free: account_info.data.free - amount,
	}
	.dispatch_bypass_filter(ita_sgx_runtime::RuntimeOrigin::root())
	.map_err(|e| StfError::Dispatch(format!("Unshield funds error: {:?}", e.error)))?;
	Ok(())
}

fn shield_funds(account: AccountId, amount: u128) -> Result<(), StfError> {
	let account_info = System::account(&account);
	ita_sgx_runtime::BalancesCall::<Runtime>::force_set_balance {
		who: MultiAddress::Id(account),
		new_free: account_info.data.free + amount,
	}
	.dispatch_bypass_filter(ita_sgx_runtime::RuntimeOrigin::root())
	.map_err(|e| StfError::Dispatch(format!("Shield funds error: {:?}", e.error)))?;

	Ok(())
}

pub(crate) fn is_root<Runtime, AccountId>(account: &AccountId) -> bool
where
	Runtime: frame_system::Config<AccountId = AccountId> + pallet_sudo::Config,
	AccountId: PartialEq,
{
	pallet_sudo::Pallet::<Runtime>::key().map_or(false, |k| account == &k)
}

pub fn push_call_imp_some_error<NodeMetadataRepository>(
	calls: &mut Vec<OpaqueCall>,
	node_metadata_repo: Arc<NodeMetadataRepository>,
	account: Option<ParentchainAccountId>,
	e: IMPError,
	req_ext_hash: H256,
) where
	NodeMetadataRepository: AccessNodeMetadata,
	NodeMetadataRepository::MetadataType: NodeMetadataTrait,
{
	debug!("pushing IMP::some_error call ...");
	// TODO: anyway to simplify this? `and_then` won't be applicable here
	match node_metadata_repo.get_from_metadata(|m| m.imp_some_error_call_indexes()) {
		Ok(Ok(call_index)) =>
			calls.push(OpaqueCall::from_tuple(&(call_index, account, e, req_ext_hash))),
		Ok(e) => warn!("error getting IMP::some_error call indexes: {:?}", e),
		Err(e) => warn!("error getting IMP::some_error call indexes: {:?}", e),
	}
}

pub fn push_call_vcmp_some_error<NodeMetadataRepository>(
	calls: &mut Vec<OpaqueCall>,
	node_metadata_repo: Arc<NodeMetadataRepository>,
	account: Option<ParentchainAccountId>,
	e: VCMPError,
	req_ext_hash: H256,
) where
	NodeMetadataRepository: AccessNodeMetadata,
	NodeMetadataRepository::MetadataType: NodeMetadataTrait,
{
	debug!("pushing VCMP::some_error call ...");
	match node_metadata_repo.get_from_metadata(|m| m.vcmp_some_error_call_indexes()) {
		Ok(Ok(call_index)) =>
			calls.push(OpaqueCall::from_tuple(&(call_index, account, e, req_ext_hash))),
		Ok(e) => warn!("error getting VCMP::some_error call indexes: {:?}", e),
		Err(e) => warn!("error getting VCMP::some_error call indexes: {:?}", e),
	}
}

pub fn push_call_imp_update_id_graph_hash<NodeMetadataRepository>(
	calls: &mut Vec<OpaqueCall>,
	node_metadata_repo: Arc<NodeMetadataRepository>,
	account: ParentchainAccountId,
	id_graph_hash: H256,
	req_ext_hash: H256,
) where
	NodeMetadataRepository: AccessNodeMetadata,
	NodeMetadataRepository::MetadataType: NodeMetadataTrait,
{
	debug!("pushing IMP::update_id_graph_hash call ...");
	match node_metadata_repo.get_from_metadata(|m| m.update_id_graph_hash_call_indexes()) {
		Ok(Ok(call_index)) =>
			calls.push(OpaqueCall::from_tuple(&(call_index, account, id_graph_hash, req_ext_hash))),
		Ok(e) => warn!("error getting IMP::update_id_graph_hash call indexes: {:?}", e),
		Err(e) => warn!("error getting IMP::update_id_graph_hash call indexes: {:?}", e),
	}
}

#[cfg(test)]
mod tests {
	use super::*;
	use itp_stf_primitives::types::KeyPair;
	use sp_keyring::AccountKeyring;

	#[test]
	fn verify_signature_works() {
		let nonce = 21;
		let mrenclave = [0u8; 32];
		let shard = ShardIdentifier::default();

		let call = TrustedCall::balance_set_balance(
			AccountKeyring::Alice.public().into(),
			AccountKeyring::Alice.public().into(),
			42,
			42,
		);
		let signed_call = call.sign(
			&KeyPair::Sr25519(Box::new(AccountKeyring::Alice.pair())),
			nonce,
			&mrenclave,
			&shard,
		);

		assert!(signed_call.verify_signature(&mrenclave, &shard));
	}
}<|MERGE_RESOLUTION|>--- conflicted
+++ resolved
@@ -682,7 +682,6 @@
 					Ok(TrustedCallResult::Streamed)
 				}
 			},
-<<<<<<< HEAD
 			TrustedCall::remove_identity(signer, who, identities) => {
 				debug!("remove_identity, who: {}", account_id_to_string(&who));
 				if_production_or!(
@@ -704,10 +703,7 @@
 
 				Ok(TrustedCallResult::Empty)
 			},
-			TrustedCall::deactivate_identity(signer, who, identity, hash) => {
-=======
 			TrustedCall::deactivate_identity(signer, who, identity, req_ext_hash) => {
->>>>>>> 1dcba3e8
 				debug!("deactivate_identity, who: {}", account_id_to_string(&who));
 				let account = SgxParentchainTypeConverter::convert(
 					who.to_account_id().ok_or(Self::Error::InvalidAccount)?,
