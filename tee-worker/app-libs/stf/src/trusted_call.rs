/*
	Copyright 2021 Integritee AG and Supercomputing Systems AG

	Licensed under the Apache License, Version 2.0 (the "License");
	you may not use this file except in compliance with the License.
	You may obtain a copy of the License at

		http://www.apache.org/licenses/LICENSE-2.0

	Unless required by applicable law or agreed to in writing, software
	distributed under the License is distributed on an "AS IS" BASIS,
	WITHOUT WARRANTIES OR CONDITIONS OF ANY KIND, either express or implied.
	See the License for the specific language governing permissions and
	limitations under the License.

*/

#[cfg(feature = "evm")]
use sp_core::{H160, U256};

#[cfg(feature = "evm")]
use std::vec::Vec;

use crate::{
	helpers::{enclave_signer_account, ensure_enclave_signer_account, ensure_self},
	trusted_call_result::*,
	Runtime, StfError, System, TrustedOperation,
};
use codec::{Decode, Encode};
use frame_support::{ensure, traits::UnfilteredDispatchable};
pub use ita_sgx_runtime::{Balance, ConvertAccountId, Index, SgxParentchainTypeConverter};
pub use itp_node_api::metadata::{
	pallet_imp::IMPCallIndexes, pallet_system::SystemSs58Prefix, pallet_teerex::TeerexCallIndexes,
	pallet_vcmp::VCMPCallIndexes, provider::AccessNodeMetadata,
};
use itp_stf_interface::ExecuteCall;
use itp_stf_primitives::types::{AccountId, KeyPair, ShardIdentifier};
pub use itp_types::{OpaqueCall, H256};
use itp_utils::stringify::account_id_to_string;
pub use litentry_primitives::{
	aes_encrypt_default, all_evm_web3networks, all_substrate_web3networks, AesOutput, Assertion,
	ErrorDetail, IMPError, Identity, LitentryMultiSignature, ParentchainAccountId,
	ParentchainBlockNumber, RequestAesKey, RequestAesKeyNonce, VCMPError, ValidationData,
	Web3Network,
};
use log::*;
use sp_core::crypto::AccountId32;
use sp_io::hashing::blake2_256;
use sp_runtime::MultiAddress;
use std::{format, prelude::v1::*, sync::Arc};

#[cfg(feature = "evm")]
use ita_sgx_runtime::{AddressMapping, HashedAddressMapping};
use itp_node_api::metadata::NodeMetadataTrait;

#[cfg(feature = "evm")]
use crate::evm_helpers::{create_code_hash, evm_create2_address, evm_create_address};

pub type IMTCall = ita_sgx_runtime::IdentityManagementCall<Runtime>;
pub type IMT = ita_sgx_runtime::pallet_imt::Pallet<Runtime>;

#[derive(Encode, Decode, Clone, Debug, PartialEq, Eq)]
#[allow(non_camel_case_types)]
pub enum TrustedCall {
	#[codec(index = 0)]
	balance_set_balance(Identity, AccountId, Balance, Balance),
	#[codec(index = 1)]
	balance_transfer(Identity, AccountId, Balance),
	#[codec(index = 2)]
	balance_unshield(Identity, AccountId, Balance, ShardIdentifier), // (AccountIncognito, BeneficiaryPublicAccount, Amount, Shard)
	#[codec(index = 3)]
	balance_shield(Identity, AccountId, Balance), // (Root, AccountIncognito, Amount)
	#[cfg(feature = "evm")]
	#[codec(index = 4)]
	evm_withdraw(Identity, H160, Balance), // (Origin, Address EVM Account, Value)
	// (Origin, Source, Target, Input, Value, Gas limit, Max fee per gas, Max priority fee per gas, Nonce, Access list)
	#[cfg(feature = "evm")]
	#[codec(index = 5)]
	evm_call(
		Identity,
		H160,
		H160,
		Vec<u8>,
		U256,
		u64,
		U256,
		Option<U256>,
		Option<U256>,
		Vec<(H160, Vec<H256>)>,
	),
	// (Origin, Source, Init, Value, Gas limit, Max fee per gas, Max priority fee per gas, Nonce, Access list)
	#[cfg(feature = "evm")]
	#[codec(index = 6)]
	evm_create(
		Identity,
		H160,
		Vec<u8>,
		U256,
		u64,
		U256,
		Option<U256>,
		Option<U256>,
		Vec<(H160, Vec<H256>)>,
	),
	// (Origin, Source, Init, Salt, Value, Gas limit, Max fee per gas, Max priority fee per gas, Nonce, Access list)
	#[cfg(feature = "evm")]
	#[codec(index = 7)]
	evm_create2(
		Identity,
		H160,
		Vec<u8>,
		H256,
		U256,
		u64,
		U256,
		Option<U256>,
		Option<U256>,
		Vec<(H160, Vec<H256>)>,
	),
	/// litentry trusted calls
	/// the calls that should deliver a result other than `Empty` will need to include the parameter: `Option<RequestAesKey>`,
	/// it's a 32-byte AES key defined by the client. This key will be used to encrypt the user-sensitive result in the DI response,
	/// see `trusted_call_result.rs`.
	///
	/// It's an Option because for II call there's no need to define such a key.
	///
	/// Theoretically, this key **could** be different from what is used to encrypt the `AesRequest` payload, but in practice it's fine
	/// to simply use the same key.
	///
	/// Please note this key needs to be embeded in the trusted call itself because:
	/// - it needs to be passed around in async handling of trusted call
	/// - for multi-worker setup, the worker that processes the request can be differnet from the worker that receives the request, so
	///   we can't maintain something like a global mapping between trusted call and aes-key, which only resides in the memory of one worker.
<<<<<<< HEAD
	#[codec(index = 8)]
	set_user_shielding_key(Identity, Identity, UserShieldingKeyType, H256),
	#[codec(index = 9)]
=======
>>>>>>> e6262775
	link_identity(
		Identity,
		Identity,
		Identity,
		ValidationData,
		Vec<Web3Network>,
		Option<RequestAesKey>,
		H256,
	),
	#[codec(index = 10)]
	deactivate_identity(Identity, Identity, Identity, H256),
	#[codec(index = 11)]
	activate_identity(Identity, Identity, Identity, H256),
<<<<<<< HEAD
	#[codec(index = 12)]
	request_vc(Identity, Identity, Assertion, Option<UserShieldingKeyType>, H256),
	#[codec(index = 13)]
	set_identity_networks(Identity, Identity, Identity, Vec<Web3Network>, H256),
	#[codec(index = 14)]
	set_user_shielding_key_with_networks(
		Identity,
		Identity,
		UserShieldingKeyType,
		Vec<Web3Network>,
		H256,
	),
=======
	request_vc(Identity, Identity, Assertion, Option<RequestAesKey>, H256),
	set_identity_networks(Identity, Identity, Identity, Vec<Web3Network>, H256),
>>>>>>> e6262775

	// the following trusted calls should not be requested directly from external
	// they are guarded by the signature check (either root or enclave_signer_account)
	#[codec(index = 15)]
	link_identity_callback(
		Identity,
		Identity,
		Identity,
		Vec<Web3Network>,
		Option<RequestAesKey>,
		H256,
	),
	#[codec(index = 16)]
	request_vc_callback(
		Identity,
		Identity,
		Assertion,
		H256,
		H256,
		Vec<u8>,
		Option<RequestAesKey>,
		H256,
	),
	#[codec(index = 17)]
	handle_imp_error(Identity, Option<Identity>, IMPError, H256),
	#[codec(index = 18)]
	handle_vcmp_error(Identity, Option<Identity>, VCMPError, H256),
	#[codec(index = 19)]
	send_erroneous_parentchain_call(Identity),
}

impl TrustedCall {
	pub fn sender_identity(&self) -> &Identity {
		match self {
			TrustedCall::balance_set_balance(sender_identity, ..) => sender_identity,
			TrustedCall::balance_transfer(sender_identity, ..) => sender_identity,
			TrustedCall::balance_unshield(sender_identity, ..) => sender_identity,
			TrustedCall::balance_shield(sender_identity, ..) => sender_identity,
			#[cfg(feature = "evm")]
			TrustedCall::evm_withdraw(sender_identity, ..) => sender_identity,
			#[cfg(feature = "evm")]
			TrustedCall::evm_call(sender_identity, ..) => sender_identity,
			#[cfg(feature = "evm")]
			TrustedCall::evm_create(sender_identity, ..) => sender_identity,
			#[cfg(feature = "evm")]
			TrustedCall::evm_create2(sender_identity, ..) => sender_identity,
			// litentry
			TrustedCall::link_identity(sender_identity, ..) => sender_identity,
			TrustedCall::deactivate_identity(sender_identity, ..) => sender_identity,
			TrustedCall::activate_identity(sender_identity, ..) => sender_identity,
			TrustedCall::request_vc(sender_identity, ..) => sender_identity,
			TrustedCall::set_identity_networks(sender_identity, ..) => sender_identity,
			TrustedCall::link_identity_callback(sender_identity, ..) => sender_identity,
			TrustedCall::request_vc_callback(sender_identity, ..) => sender_identity,
			TrustedCall::handle_imp_error(sender_identity, ..) => sender_identity,
			TrustedCall::handle_vcmp_error(sender_identity, ..) => sender_identity,
			TrustedCall::send_erroneous_parentchain_call(sender_identity) => sender_identity,
		}
	}

	pub fn sign(
		&self,
		pair: &KeyPair,
		nonce: Index,
		mrenclave: &[u8; 32],
		shard: &ShardIdentifier,
	) -> TrustedCallSigned {
		let mut payload = self.encode();
		payload.append(&mut nonce.encode());
		payload.append(&mut mrenclave.encode());
		payload.append(&mut shard.encode());

		TrustedCallSigned { call: self.clone(), nonce, signature: pair.sign(payload.as_slice()) }
	}
}

#[derive(Encode, Decode, Clone, Debug, PartialEq, Eq)]
pub struct TrustedCallSigned {
	pub call: TrustedCall,
	pub nonce: Index,
	pub signature: LitentryMultiSignature,
}

impl TrustedCallSigned {
	pub fn new(call: TrustedCall, nonce: Index, signature: LitentryMultiSignature) -> Self {
		TrustedCallSigned { call, nonce, signature }
	}

	pub fn verify_signature(&self, mrenclave: &[u8; 32], shard: &ShardIdentifier) -> bool {
		let mut payload = self.call.encode();
		payload.append(&mut self.nonce.encode());
		payload.append(&mut mrenclave.encode());
		payload.append(&mut shard.encode());

		self.signature.verify(payload.as_slice(), self.call.sender_identity())
	}

	pub fn into_trusted_operation(self, direct: bool) -> TrustedOperation {
		match direct {
			true => TrustedOperation::direct_call(self),
			false => TrustedOperation::indirect_call(self),
		}
	}
}

impl<NodeMetadataRepository> ExecuteCall<NodeMetadataRepository> for TrustedCallSigned
where
	NodeMetadataRepository: AccessNodeMetadata,
	NodeMetadataRepository::MetadataType: NodeMetadataTrait,
{
	type Error = StfError;
	type Result = TrustedCallResult;

	// TODO(Kai@litentry):
	// If this function returns Err(), it will feed the executor with Ok(ExecutedOperation::failed()),
	// which will remove the failed op from its **own** top pool while preventing it from being included
	// in a sidechain block - see `execute_trusted_call_on_stf`.
	//
	// As a result, when other workers import sidechain blocks, they will treat the op as
	// "not yet executed" (before it's not recorded in the sidechain block) and try to execute it again from
	// its own top pool (if the op is added to the top pool upon e.g. parentchain block import).
	//
	// The execution will most likely fail again. However, the state could have been changed already by applying
	// the state diff from the imported sidechain block. This could cause an inconsistent/mismatching state,
	// for example, the nonce. See the nonce handling below: we increased the nonce no matter the STF is executed
	// successfully or not.
	//
	// This is probably the reason why the nonce-handling test in `demo_shielding_unshielding.sh` sometimes fails.
	//
	// Update:
	// see discussion in https://github.com/integritee-network/worker/issues/1232
	// my current thoughts are:
	// - we should return Err() if the STF execution fails, the parentchain effect will get applied regardless
	// - the failed top should be removed from the pool
	// - however, the failed top hash needs to be included in the sidechain block (still TODO)
	//
	// Almost every (Litentry) trusted call has a `H256` as parameter, this is used as the request identifier.
	// It should be generated by the client (requester), and checked against when getting the response.
	// It might seem redundant for direct invocation (DI) as the response is synchronous, however, we do need it
	// when the request is handled asynchronously interanlly, which leads to streamed responses. Without it, it's
	// impossible to pair the request and response. `top_hash` won't suffice as you can't know all hashes from
	// client side beforehand (e.g. those trusted calls signed by enclave signer).
	//
	// TODO:
	// - shall we add `req_ext_hash` in RpcReturnValue and use it to find streamed trustedCalls?
	// - show error details for "Invalid" synchronous responses
	fn execute(
		self,
		shard: &ShardIdentifier,
		top_hash: H256,
		calls: &mut Vec<OpaqueCall>,
		node_metadata_repo: Arc<NodeMetadataRepository>,
	) -> Result<Self::Result, Self::Error> {
		let sender = self.call.sender_identity().clone();
		let call_hash = blake2_256(&self.call.encode());
		let account_id: AccountId = sender.to_account_id().ok_or(Self::Error::InvalidAccount)?;
		let system_nonce = System::account_nonce(&account_id);
		ensure!(self.nonce == system_nonce, Self::Error::InvalidNonce(self.nonce, system_nonce));

		// Increment the nonce no matter if the call succeeds or fails.
		// We consider the call "valid" once it reaches here (= it entered the tx pool)
		System::inc_account_nonce(&account_id);

		// TODO: maybe we can further simplify this by effacing the duplicate code
		match self.call {
			TrustedCall::balance_set_balance(root, who, free_balance, reserved_balance) => {
				let root_account_id: AccountId =
					root.to_account_id().ok_or(Self::Error::InvalidAccount)?;
				ensure!(
					is_root::<Runtime, AccountId>(&root_account_id),
					Self::Error::MissingPrivileges(root)
				);
				debug!(
					"balance_set_balance({}, {}, {})",
					account_id_to_string(&who),
					free_balance,
					reserved_balance
				);
				ita_sgx_runtime::BalancesCall::<Runtime>::force_set_balance {
					who: MultiAddress::Id(who),
					new_free: free_balance,
				}
				.dispatch_bypass_filter(ita_sgx_runtime::RuntimeOrigin::root())
				.map_err(|e| {
					Self::Error::Dispatch(format!("Balance Set Balance error: {:?}", e.error))
				})?;
				// This explicit Error type is somehow still needed, otherwise the compiler complains
				// 	multiple `impl`s satisfying `StfError: std::convert::From<_>`
				// 		note: and another `impl` found in the `core` crate: `impl<T> std::convert::From<T> for T;`
				// the impl From<..> for StfError conflicts with the standard convert
				//
				// Alternatively, removing the customised "impl From<..> for StfError" and use map_err directly
				// would also work
				Ok::<Self::Result, Self::Error>(TrustedCallResult::Empty)
			},
			TrustedCall::balance_transfer(from, to, value) => {
				let origin = ita_sgx_runtime::RuntimeOrigin::signed(
					from.to_account_id().ok_or(Self::Error::InvalidAccount)?,
				);
				debug!(
					"balance_transfer({}, {}, {})",
					account_id_to_string(&from),
					account_id_to_string(&to),
					value
				);
				ita_sgx_runtime::BalancesCall::<Runtime>::transfer {
					dest: MultiAddress::Id(to),
					value,
				}
				.dispatch_bypass_filter(origin)
				.map_err(|e| {
					Self::Error::Dispatch(format!("Balance Transfer error: {:?}", e.error))
				})?;
				Ok(TrustedCallResult::Empty)
			},
			TrustedCall::balance_unshield(account_incognito, beneficiary, value, shard) => {
				debug!(
					"balance_unshield({}, {}, {}, {})",
					account_id_to_string(&account_incognito),
					account_id_to_string(&beneficiary),
					value,
					shard
				);
				unshield_funds(
					account_incognito.to_account_id().ok_or(Self::Error::InvalidAccount)?,
					value,
				)?;
				calls.push(OpaqueCall::from_tuple(&(
					node_metadata_repo.get_from_metadata(|m| m.unshield_funds_call_indexes())??,
					beneficiary,
					value,
					shard,
					call_hash,
				)));
				Ok(TrustedCallResult::Empty)
			},
			TrustedCall::balance_shield(enclave_account, who, value) => {
				let account_id: AccountId32 =
					enclave_account.to_account_id().ok_or(Self::Error::InvalidAccount)?;
				ensure_enclave_signer_account(&account_id)?;
				debug!("balance_shield({}, {})", account_id_to_string(&who), value);
				shield_funds(who, value)?;

				// Send proof of execution on chain.
				calls.push(OpaqueCall::from_tuple(&(
					node_metadata_repo.get_from_metadata(|m| m.publish_hash_call_indexes())??,
					call_hash,
					Vec::<itp_types::H256>::new(),
					b"shielded some funds!".to_vec(),
				)));
				Ok(TrustedCallResult::Empty)
			},
			#[cfg(feature = "evm")]
			TrustedCall::evm_withdraw(from, address, value) => {
				debug!("evm_withdraw({}, {}, {})", account_id_to_string(&from), address, value);
				ita_sgx_runtime::EvmCall::<Runtime>::withdraw { address, value }
					.dispatch_bypass_filter(ita_sgx_runtime::RuntimeOrigin::signed(
						from.to_account_id().ok_or(Self::Error::InvalidAccount)?,
					))
					.map_err(|e| {
						Self::Error::Dispatch(format!("Evm Withdraw error: {:?}", e.error))
					})?;
				Ok(TrustedCallResult::Empty)
			},
			#[cfg(feature = "evm")]
			TrustedCall::evm_call(
				from,
				source,
				target,
				input,
				value,
				gas_limit,
				max_fee_per_gas,
				max_priority_fee_per_gas,
				nonce,
				access_list,
			) => {
				debug!(
					"evm_call(from: {}, source: {}, target: {})",
					account_id_to_string(&from),
					source,
					target
				);
				ita_sgx_runtime::EvmCall::<Runtime>::call {
					source,
					target,
					input,
					value,
					gas_limit,
					max_fee_per_gas,
					max_priority_fee_per_gas,
					nonce,
					access_list,
				}
				.dispatch_bypass_filter(ita_sgx_runtime::RuntimeOrigin::signed(
					from.to_account_id().ok_or(Self::Error::InvalidAccount)?,
				))
				.map_err(|e| Self::Error::Dispatch(format!("Evm Call error: {:?}", e.error)))?;
				Ok(TrustedCallResult::Empty)
			},
			#[cfg(feature = "evm")]
			TrustedCall::evm_create(
				from,
				source,
				init,
				value,
				gas_limit,
				max_fee_per_gas,
				max_priority_fee_per_gas,
				nonce,
				access_list,
			) => {
				debug!(
					"evm_create(from: {}, source: {}, value: {})",
					account_id_to_string(&from),
					source,
					value
				);
				let nonce_evm_account =
					System::account_nonce(&HashedAddressMapping::into_account_id(source));
				ita_sgx_runtime::EvmCall::<Runtime>::create {
					source,
					init,
					value,
					gas_limit,
					max_fee_per_gas,
					max_priority_fee_per_gas,
					nonce,
					access_list,
				}
				.dispatch_bypass_filter(ita_sgx_runtime::RuntimeOrigin::signed(
					from.to_account_id().ok_or(Self::Error::InvalidAccount)?,
				))
				.map_err(|e| Self::Error::Dispatch(format!("Evm Create error: {:?}", e.error)))?;
				let contract_address = evm_create_address(source, nonce_evm_account);
				info!("Trying to create evm contract with address {:?}", contract_address);
				Ok(TrustedCallResult::Empty)
			},
			#[cfg(feature = "evm")]
			TrustedCall::evm_create2(
				from,
				source,
				init,
				salt,
				value,
				gas_limit,
				max_fee_per_gas,
				max_priority_fee_per_gas,
				nonce,
				access_list,
			) => {
				debug!(
					"evm_create2(from: {}, source: {}, value: {})",
					account_id_to_string(&from),
					source,
					value
				);
				let code_hash = create_code_hash(&init);
				ita_sgx_runtime::EvmCall::<Runtime>::create2 {
					source,
					init,
					salt,
					value,
					gas_limit,
					max_fee_per_gas,
					max_priority_fee_per_gas,
					nonce,
					access_list,
				}
				.dispatch_bypass_filter(ita_sgx_runtime::RuntimeOrigin::signed(
					from.to_account_id().ok_or(Self::Error::InvalidAccount)?,
				))
				.map_err(|e| Self::Error::Dispatch(format!("Evm Create2 error: {:?}", e.error)))?;
				let contract_address = evm_create2_address(source, salt, code_hash);
				info!("Trying to create evm contract with address {:?}", contract_address);
				Ok(TrustedCallResult::Empty)
			},
			// Litentry trusted calls
			// the reason that most calls have an internal handling fn is that we want to capture the error and
			// handle it here to be able to send error events to the parachain
			TrustedCall::link_identity(
				signer,
				who,
				identity,
				validation_data,
				web3networks,
				maybe_key,
				hash,
			) => {
				debug!("link_identity, who: {}", account_id_to_string(&who));
				let account = SgxParentchainTypeConverter::convert(
					who.to_account_id().ok_or(Self::Error::InvalidAccount)?,
				);
				let verification_done = Self::link_identity_internal(
					shard,
					signer.to_account_id().ok_or(Self::Error::InvalidAccount)?,
					who.clone(),
					identity.clone(),
					validation_data,
					web3networks.clone(),
					top_hash,
					maybe_key,
					hash,
				)
				.map_err(|e| {
					add_call_from_imp_error(
						calls,
						node_metadata_repo.clone(),
						Some(account),
						e.to_imp_error(),
						hash,
					);
					e
				})?;

				if verification_done {
					Self::handle_link_identity_callback(
						calls,
						node_metadata_repo,
						enclave_signer_account::<AccountId>().into(),
						who,
						identity,
						web3networks,
						maybe_key,
						hash,
					)
				} else {
					Ok(TrustedCallResult::Streamed)
				}
			},
			TrustedCall::deactivate_identity(signer, who, identity, hash) => {
				debug!("deactivate_identity, who: {}", account_id_to_string(&who));
				let account = SgxParentchainTypeConverter::convert(
					who.to_account_id().ok_or(Self::Error::InvalidAccount)?,
				);
				let call_index = node_metadata_repo
					.get_from_metadata(|m| m.identity_deactivated_call_indexes())??;

				Self::deactivate_identity_internal(
					signer.to_account_id().ok_or(Self::Error::InvalidAccount)?,
					who,
					identity,
				)
				.map_err(|e| {
					debug!("pushing error event ... error: {}", e);
					add_call_from_imp_error(
						calls,
						node_metadata_repo,
						Some(account.clone()),
						e.to_imp_error(),
						hash,
					);
					e
				})?;

				debug!("pushing identity_deactivated event ...");
				calls.push(OpaqueCall::from_tuple(&(call_index, account, hash)));
				Ok(TrustedCallResult::Empty)
			},
			TrustedCall::activate_identity(signer, who, identity, hash) => {
				debug!("activate_identity, who: {}", account_id_to_string(&who));
				let account = SgxParentchainTypeConverter::convert(
					who.to_account_id().ok_or(Self::Error::InvalidAccount)?,
				);
				let call_index = node_metadata_repo
					.get_from_metadata(|m| m.identity_activated_call_indexes())??;

				Self::activate_identity_internal(
					signer.to_account_id().ok_or(Self::Error::InvalidAccount)?,
					who,
					identity,
				)
				.map_err(|e| {
					debug!("pushing error event ... error: {}", e);
					add_call_from_imp_error(
						calls,
						node_metadata_repo,
						Some(account.clone()),
						e.to_imp_error(),
						hash,
					);
					e
				})?;

				debug!("pushing identity_activated event ...");
				calls.push(OpaqueCall::from_tuple(&(call_index, account, hash)));
				Ok(TrustedCallResult::Empty)
			},
			TrustedCall::link_identity_callback(
				signer,
				who,
				identity,
				web3networks,
				maybe_key,
				hash,
			) => Self::handle_link_identity_callback(
				calls,
				node_metadata_repo,
				signer,
				who,
				identity,
				web3networks,
				maybe_key,
				hash,
			),
			TrustedCall::request_vc(signer, who, assertion, maybe_key, hash) => {
				debug!(
					"request_vc, who: {}, assertion: {:?}",
					account_id_to_string(&who),
					assertion
				);

				let account = SgxParentchainTypeConverter::convert(
					who.to_account_id().ok_or(Self::Error::InvalidAccount)?,
				);
				Self::request_vc_internal(
					signer.to_account_id().ok_or(Self::Error::InvalidAccount)?,
					who,
					assertion,
					top_hash,
					hash,
					maybe_key,
					shard,
				)
				.map_err(|e| {
					debug!("pushing error event ... error: {}", e);
					add_call_from_vcmp_error(
						calls,
						node_metadata_repo,
						Some(account),
						e.to_vcmp_error(),
						hash,
					);
					e
				})?;
				Ok(TrustedCallResult::Streamed)
			},
			TrustedCall::request_vc_callback(
				signer,
				who,
				assertion,
				vc_index,
				vc_hash,
				vc_payload,
				maybe_key,
				hash,
			) => {
				debug!(
					"request_vc_callback, who: {}, assertion: {:?}",
					account_id_to_string(&who),
					assertion
				);
				let account = SgxParentchainTypeConverter::convert(
					who.to_account_id().ok_or(Self::Error::InvalidAccount)?,
				);

				Self::request_vc_callback_internal(
					signer.to_account_id().ok_or(Self::Error::InvalidAccount)?,
					assertion.clone(),
				)
				.map_err(|e| {
					debug!("pushing error event ... error: {}", e);
					add_call_from_vcmp_error(
						calls,
						node_metadata_repo.clone(),
						Some(account.clone()),
						e.to_vcmp_error(),
						hash,
					);
					e
				})?;

				debug!("pushing vc_issued event ...");
				let call_index =
					node_metadata_repo.get_from_metadata(|m| m.vc_issued_call_indexes())??;

				calls.push(OpaqueCall::from_tuple(&(
					call_index, account, assertion, vc_index, vc_hash, hash,
				)));

				if let Some(key) = maybe_key {
					Ok(TrustedCallResult::RequestVC(RequestVCResult {
						vc_index,
						vc_hash,
						vc_payload: aes_encrypt_default(&key, &vc_payload),
					}))
				} else {
					Ok(TrustedCallResult::Empty)
				}
			},
			TrustedCall::set_identity_networks(signer, who, identity, web3networks, _) => {
				debug!("set_identity_networks, networks: {:?}", web3networks);
				// only support DI requests from the signer but we leave the room for changes
				ensure!(
					ensure_self(&signer, &who),
					Self::Error::Dispatch("Unauthorized signer".to_string())
				);
				IMTCall::set_identity_networks { who, identity, web3networks }
					.dispatch_bypass_filter(ita_sgx_runtime::RuntimeOrigin::root())
					.map_err(|e| Self::Error::Dispatch(format!(" error: {:?}", e.error)))?;
				Ok(TrustedCallResult::Empty)
			},
			TrustedCall::handle_imp_error(_enclave_account, account, e, hash) => {
				// checking of `_enclave_account` is not strictly needed, as this trusted call can
				// only be constructed internally
				add_call_from_imp_error(
					calls,
					node_metadata_repo,
					account.and_then(|g| g.to_account_id()),
					e.clone(),
					hash,
				);
				Err(e.into())
			},
			TrustedCall::handle_vcmp_error(_enclave_account, account, e, hash) => {
				// checking of `_enclave_account` is not strictly needed, as this trusted call can
				// only be constructed internally
				add_call_from_vcmp_error(
					calls,
					node_metadata_repo,
					account.and_then(|g| g.to_account_id()),
					e.clone(),
					hash,
				);
				Err(e.into())
			},
			TrustedCall::send_erroneous_parentchain_call(account) => {
				// intentionally send wrong parameters, only used in testing
				calls.push(OpaqueCall::from_tuple(&(
					node_metadata_repo.get_from_metadata(|m| m.imp_some_error_call_indexes())??,
					"wrong_param".as_bytes(),
					account.encode(),
				)));
				Ok(TrustedCallResult::Empty)
			},
		}
	}

	fn get_storage_hashes_to_update(self) -> Vec<Vec<u8>> {
		let key_hashes = Vec::new();
		match self.call {
			TrustedCall::balance_set_balance(..) => debug!("No storage updates needed..."),
			TrustedCall::balance_transfer(..) => debug!("No storage updates needed..."),
			TrustedCall::balance_unshield(..) => debug!("No storage updates needed..."),
			TrustedCall::balance_shield(..) => debug!("No storage updates needed..."),
			// litentry
			TrustedCall::link_identity(..) => debug!("No storage updates needed..."),
			TrustedCall::deactivate_identity(..) => debug!("No storage updates needed..."),
			TrustedCall::activate_identity(..) => debug!("No storage updates needed..."),
			TrustedCall::request_vc(..) => debug!("No storage updates needed..."),
			TrustedCall::link_identity_callback(..) => debug!("No storage updates needed..."),
			TrustedCall::request_vc_callback(..) => debug!("No storage updates needed..."),
			TrustedCall::set_identity_networks(..) => debug!("No storage updates needed..."),
			TrustedCall::handle_imp_error(..) => debug!("No storage updates needed..."),
			TrustedCall::handle_vcmp_error(..) => debug!("No storage updates needed..."),
			TrustedCall::send_erroneous_parentchain_call(..) =>
				debug!("No storage updates needed..."),
			#[cfg(feature = "evm")]
			_ => debug!("No storage updates needed..."),
		};
		key_hashes
	}
}

fn unshield_funds(account: AccountId, amount: u128) -> Result<(), StfError> {
	let account_info = System::account(&account);
	if account_info.data.free < amount {
		return Err(StfError::MissingFunds)
	}

	ita_sgx_runtime::BalancesCall::<Runtime>::force_set_balance {
		who: MultiAddress::Id(account),
		new_free: account_info.data.free - amount,
	}
	.dispatch_bypass_filter(ita_sgx_runtime::RuntimeOrigin::root())
	.map_err(|e| StfError::Dispatch(format!("Unshield funds error: {:?}", e.error)))?;
	Ok(())
}

fn shield_funds(account: AccountId, amount: u128) -> Result<(), StfError> {
	let account_info = System::account(&account);
	ita_sgx_runtime::BalancesCall::<Runtime>::force_set_balance {
		who: MultiAddress::Id(account),
		new_free: account_info.data.free + amount,
	}
	.dispatch_bypass_filter(ita_sgx_runtime::RuntimeOrigin::root())
	.map_err(|e| StfError::Dispatch(format!("Shield funds error: {:?}", e.error)))?;

	Ok(())
}

pub(crate) fn is_root<Runtime, AccountId>(account: &AccountId) -> bool
where
	Runtime: frame_system::Config<AccountId = AccountId> + pallet_sudo::Config,
	AccountId: PartialEq,
{
	pallet_sudo::Pallet::<Runtime>::key().map_or(false, |k| account == &k)
}

// helper method to create and push an `OpaqueCall` from a IMPError, this function always succeeds
pub fn add_call_from_imp_error<NodeMetadataRepository>(
	calls: &mut Vec<OpaqueCall>,
	node_metadata_repo: Arc<NodeMetadataRepository>,
	account: Option<ParentchainAccountId>,
	e: IMPError,
	hash: H256,
) where
	NodeMetadataRepository: AccessNodeMetadata,
	NodeMetadataRepository::MetadataType: NodeMetadataTrait,
{
	debug!("pushing imp_some_error event ...");
	// TODO: anyway to simplify this? `and_then` won't be applicable here
	match node_metadata_repo.get_from_metadata(|m| m.imp_some_error_call_indexes()) {
		Ok(Ok(call_index)) => calls.push(OpaqueCall::from_tuple(&(call_index, account, e, hash))),
		Ok(e) => warn!("error getting IMP call indexes: {:?}", e),
		Err(e) => warn!("error getting IMP call indexes: {:?}", e),
	}
}

// helper method to create and push an `OpaqueCall` from a VCMPError, this function always succeeds
pub fn add_call_from_vcmp_error<NodeMetadataRepository>(
	calls: &mut Vec<OpaqueCall>,
	node_metadata_repo: Arc<NodeMetadataRepository>,
	account: Option<ParentchainAccountId>,
	e: VCMPError,
	hash: H256,
) where
	NodeMetadataRepository: AccessNodeMetadata,
	NodeMetadataRepository::MetadataType: NodeMetadataTrait,
{
	debug!("pushing vcmp_some_error event ...");
	match node_metadata_repo.get_from_metadata(|m| m.vcmp_some_error_call_indexes()) {
		Ok(Ok(call_index)) => calls.push(OpaqueCall::from_tuple(&(call_index, account, e, hash))),
		Ok(e) => warn!("error getting VCMP call indexes: {:?}", e),
		Err(e) => warn!("error getting VCMP call indexes: {:?}", e),
	}
}

#[cfg(test)]
mod tests {
	use super::*;
	use itp_stf_primitives::types::KeyPair;
	use sp_keyring::AccountKeyring;

	#[test]
	fn verify_signature_works() {
		let nonce = 21;
		let mrenclave = [0u8; 32];
		let shard = ShardIdentifier::default();

		let call = TrustedCall::balance_set_balance(
			AccountKeyring::Alice.public().into(),
			AccountKeyring::Alice.public().into(),
			42,
			42,
		);
		let signed_call = call.sign(
			&KeyPair::Sr25519(Box::new(AccountKeyring::Alice.pair())),
			nonce,
			&mrenclave,
			&shard,
		);

		assert!(signed_call.verify_signature(&mrenclave, &shard));
	}
}<|MERGE_RESOLUTION|>--- conflicted
+++ resolved
@@ -131,12 +131,7 @@
 	/// - it needs to be passed around in async handling of trusted call
 	/// - for multi-worker setup, the worker that processes the request can be differnet from the worker that receives the request, so
 	///   we can't maintain something like a global mapping between trusted call and aes-key, which only resides in the memory of one worker.
-<<<<<<< HEAD
 	#[codec(index = 8)]
-	set_user_shielding_key(Identity, Identity, UserShieldingKeyType, H256),
-	#[codec(index = 9)]
-=======
->>>>>>> e6262775
 	link_identity(
 		Identity,
 		Identity,
@@ -146,31 +141,18 @@
 		Option<RequestAesKey>,
 		H256,
 	),
+	#[codec(index = 9)]
+	deactivate_identity(Identity, Identity, Identity, H256),
 	#[codec(index = 10)]
-	deactivate_identity(Identity, Identity, Identity, H256),
+	activate_identity(Identity, Identity, Identity, H256),
 	#[codec(index = 11)]
-	activate_identity(Identity, Identity, Identity, H256),
-<<<<<<< HEAD
+	request_vc(Identity, Identity, Assertion, Option<RequestAesKey>, H256),
 	#[codec(index = 12)]
-	request_vc(Identity, Identity, Assertion, Option<UserShieldingKeyType>, H256),
-	#[codec(index = 13)]
 	set_identity_networks(Identity, Identity, Identity, Vec<Web3Network>, H256),
-	#[codec(index = 14)]
-	set_user_shielding_key_with_networks(
-		Identity,
-		Identity,
-		UserShieldingKeyType,
-		Vec<Web3Network>,
-		H256,
-	),
-=======
-	request_vc(Identity, Identity, Assertion, Option<RequestAesKey>, H256),
-	set_identity_networks(Identity, Identity, Identity, Vec<Web3Network>, H256),
->>>>>>> e6262775
 
 	// the following trusted calls should not be requested directly from external
 	// they are guarded by the signature check (either root or enclave_signer_account)
-	#[codec(index = 15)]
+	#[codec(index = 13)]
 	link_identity_callback(
 		Identity,
 		Identity,
@@ -179,7 +161,7 @@
 		Option<RequestAesKey>,
 		H256,
 	),
-	#[codec(index = 16)]
+	#[codec(index = 14)]
 	request_vc_callback(
 		Identity,
 		Identity,
@@ -190,11 +172,11 @@
 		Option<RequestAesKey>,
 		H256,
 	),
+	#[codec(index = 15)]
+	handle_imp_error(Identity, Option<Identity>, IMPError, H256),
+	#[codec(index = 16)]
+	handle_vcmp_error(Identity, Option<Identity>, VCMPError, H256),
 	#[codec(index = 17)]
-	handle_imp_error(Identity, Option<Identity>, IMPError, H256),
-	#[codec(index = 18)]
-	handle_vcmp_error(Identity, Option<Identity>, VCMPError, H256),
-	#[codec(index = 19)]
 	send_erroneous_parentchain_call(Identity),
 }
 
