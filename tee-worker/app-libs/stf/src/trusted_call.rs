--- conflicted
+++ resolved
@@ -131,21 +131,7 @@
 		H256,
 	),
 	#[codec(index = 21)]
-<<<<<<< HEAD
-	request_vc_callback(
-		Identity,
-		Identity,
-		Assertion,
-		H256,
-		H256,
-		Vec<u8>,
-		Option<RequestAesKey>,
-		bool,
-		H256,
-	),
-=======
-	request_vc_callback(Identity, Identity, Assertion, Vec<u8>, Option<RequestAesKey>, H256),
->>>>>>> b27c8640
+	request_vc_callback(Identity, Identity, Assertion, Vec<u8>, Option<RequestAesKey>, bool, H256),
 	#[codec(index = 22)]
 	handle_imp_error(Identity, Option<Identity>, IMPError, H256),
 	#[codec(index = 23)]
@@ -920,12 +906,7 @@
 					call_index,
 					who,
 					assertion,
-<<<<<<< HEAD
-					vc_index,
-					vc_hash,
 					id_graph_hash,
-=======
->>>>>>> b27c8640
 					req_ext_hash,
 				))));
 
