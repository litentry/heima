/*
	Copyright 2021 Integritee AG and Supercomputing Systems AG

	Licensed under the Apache License, Version 2.0 (the "License");
	you may not use this file except in compliance with the License.
	You may obtain a copy of the License at

		http://www.apache.org/licenses/LICENSE-2.0

	Unless required by applicable law or agreed to in writing, software
	distributed under the License is distributed on an "AS IS" BASIS,
	WITHOUT WARRANTIES OR CONDITIONS OF ANY KIND, either express or implied.
	See the License for the specific language governing permissions and
	limitations under the License.

*/

#[cfg(feature = "evm")]
use sp_core::{H160, U256};

#[cfg(feature = "evm")]
use std::vec::Vec;

use crate::{
<<<<<<< HEAD
	helpers::{ensure_enclave_signer, ensure_self},
	trusted_call_result::*,
=======
	helpers::{enclave_signer_account, ensure_enclave_signer, ensure_self},
	trusted_call_rpc_response::*,
>>>>>>> 3bf7d653
	Runtime, StfError, System, TrustedOperation,
};
use codec::{Decode, Encode};
use frame_support::{ensure, traits::UnfilteredDispatchable};
pub use ita_sgx_runtime::{Balance, ConvertAccountId, Index, SgxParentchainTypeConverter};
pub use itp_node_api::metadata::{
	pallet_imp::IMPCallIndexes, pallet_system::SystemSs58Prefix, pallet_teerex::TeerexCallIndexes,
	pallet_vcmp::VCMPCallIndexes, provider::AccessNodeMetadata,
};
use itp_stf_interface::ExecuteCall;
use itp_stf_primitives::types::{AccountId, KeyPair, ShardIdentifier};
pub use itp_types::{OpaqueCall, H256};
use itp_utils::stringify::account_id_to_string;
pub use litentry_primitives::{
	aes_encrypt_default, all_evm_web3networks, all_substrate_web3networks, AesOutput, Assertion,
	ErrorDetail, IMPError, Identity, LitentryMultiSignature, ParentchainAccountId,
	ParentchainBlockNumber, UserShieldingKeyNonceType, UserShieldingKeyType, VCMPError,
	ValidationData, Web3Network,
};
use log::*;
use sp_core::crypto::AccountId32;
use sp_io::hashing::blake2_256;
use sp_runtime::MultiAddress;
use std::{format, prelude::v1::*, sync::Arc, vec};

#[cfg(feature = "evm")]
use ita_sgx_runtime::{AddressMapping, HashedAddressMapping};
use itp_node_api::metadata::NodeMetadataTrait;

#[cfg(feature = "evm")]
use crate::evm_helpers::{create_code_hash, evm_create2_address, evm_create_address};

// max number of identities in an id_graph that will be returned as the extrinsic parameter
// this has no effect on the stored id_graph, but only the returned id_graph
pub const RETURNED_IDGRAPH_MAX_LEN: usize = 20;

pub type IMTCall = ita_sgx_runtime::IdentityManagementCall<Runtime>;
pub type IMT = ita_sgx_runtime::pallet_imt::Pallet<Runtime>;

#[derive(Encode, Decode, Clone, Debug, PartialEq, Eq)]
#[allow(non_camel_case_types)]
pub enum TrustedCall {
	balance_set_balance(Identity, AccountId, Balance, Balance),
	balance_transfer(Identity, AccountId, Balance),
	balance_unshield(Identity, AccountId, Balance, ShardIdentifier), // (AccountIncognito, BeneficiaryPublicAccount, Amount, Shard)
	balance_shield(Identity, AccountId, Balance),                    // (Root, AccountIncognito, Amount)
	#[cfg(feature = "evm")]
	evm_withdraw(Identity, H160, Balance),  // (Origin, Address EVM Account, Value)
	// (Origin, Source, Target, Input, Value, Gas limit, Max fee per gas, Max priority fee per gas, Nonce, Access list)
	#[cfg(feature = "evm")]
	evm_call(
		Identity,
		H160,
		H160,
		Vec<u8>,
		U256,
		u64,
		U256,
		Option<U256>,
		Option<U256>,
		Vec<(H160, Vec<H256>)>,
	),
	// (Origin, Source, Init, Value, Gas limit, Max fee per gas, Max priority fee per gas, Nonce, Access list)
	#[cfg(feature = "evm")]
	evm_create(
		Identity,
		H160,
		Vec<u8>,
		U256,
		u64,
		U256,
		Option<U256>,
		Option<U256>,
		Vec<(H160, Vec<H256>)>,
	),
	// (Origin, Source, Init, Salt, Value, Gas limit, Max fee per gas, Max priority fee per gas, Nonce, Access list)
	#[cfg(feature = "evm")]
	evm_create2(
		Identity,
		H160,
		Vec<u8>,
		H256,
		U256,
		u64,
		U256,
		Option<U256>,
		Option<U256>,
		Vec<(H160, Vec<H256>)>,
	),
	// litentry
	set_user_shielding_key(Identity, Identity, UserShieldingKeyType, H256),
	link_identity(
		Identity,
		Identity,
		Identity,
		ValidationData,
		Vec<Web3Network>,
		UserShieldingKeyNonceType,
		H256,
	),
	deactivate_identity(Identity, Identity, Identity, H256),
	activate_identity(Identity, Identity, Identity, H256),
	request_vc(Identity, Identity, Assertion, H256),
	set_identity_networks(Identity, Identity, Identity, Vec<Web3Network>, H256),
	set_user_shielding_key_with_networks(
		Identity,
		Identity,
		UserShieldingKeyType,
		Vec<Web3Network>,
		H256,
	),

	// the following trusted calls should not be requested directly from external
	// they are guarded by the signature check (either root or enclave_signer_account)
	link_identity_callback(Identity, Identity, Identity, Vec<Web3Network>, H256),
	request_vc_callback(Identity, Identity, Assertion, H256, H256, Vec<u8>, H256),
	handle_imp_error(Identity, Option<Identity>, IMPError, H256),
	handle_vcmp_error(Identity, Option<Identity>, VCMPError, H256),
	send_erroneous_parentchain_call(Identity),
}

impl TrustedCall {
	pub fn sender_identity(&self) -> &Identity {
		match self {
			TrustedCall::balance_set_balance(sender_identity, ..) => sender_identity,
			TrustedCall::balance_transfer(sender_identity, ..) => sender_identity,
			TrustedCall::balance_unshield(sender_identity, ..) => sender_identity,
			TrustedCall::balance_shield(sender_identity, ..) => sender_identity,
			#[cfg(feature = "evm")]
			TrustedCall::evm_withdraw(sender_identity, ..) => sender_identity,
			#[cfg(feature = "evm")]
			TrustedCall::evm_call(sender_identity, ..) => sender_identity,
			#[cfg(feature = "evm")]
			TrustedCall::evm_create(sender_identity, ..) => sender_identity,
			#[cfg(feature = "evm")]
			TrustedCall::evm_create2(sender_identity, ..) => sender_identity,
			// litentry
			TrustedCall::set_user_shielding_key(sender_identity, ..) => sender_identity,
			TrustedCall::link_identity(sender_identity, ..) => sender_identity,
			TrustedCall::deactivate_identity(sender_identity, ..) => sender_identity,
			TrustedCall::activate_identity(sender_identity, ..) => sender_identity,
			TrustedCall::request_vc(sender_identity, ..) => sender_identity,
			TrustedCall::set_identity_networks(sender_identity, ..) => sender_identity,
			TrustedCall::set_user_shielding_key_with_networks(sender_identity, ..) =>
				sender_identity,
			TrustedCall::link_identity_callback(sender_identity, ..) => sender_identity,
			TrustedCall::request_vc_callback(sender_identity, ..) => sender_identity,
			TrustedCall::handle_imp_error(sender_identity, ..) => sender_identity,
			TrustedCall::handle_vcmp_error(sender_identity, ..) => sender_identity,
			TrustedCall::send_erroneous_parentchain_call(sender_identity) => sender_identity,
		}
	}

	pub fn identifier(&self) -> Option<&H256> {
		match self {
			TrustedCall::balance_set_balance(..) => None,
			TrustedCall::balance_transfer(..) => None,
			TrustedCall::balance_unshield(..) => None,
			TrustedCall::balance_shield(..) => None,
			#[cfg(feature = "evm")]
			TrustedCall::evm_withdraw(..) => None,
			#[cfg(feature = "evm")]
			TrustedCall::evm_call(..) => None,
			#[cfg(feature = "evm")]
			TrustedCall::evm_create(..) => None,
			#[cfg(feature = "evm")]
			TrustedCall::evm_create2(..) => None,
			// litentry
			TrustedCall::set_user_shielding_key(_, _, _, hash) => Some(hash),
			TrustedCall::set_user_shielding_key_with_networks(_, _, _, _, hash) => Some(hash),
			TrustedCall::link_identity(_, _, _, _, _, _, hash) => Some(hash),
			TrustedCall::deactivate_identity(_, _, _, hash) => Some(hash),
			TrustedCall::activate_identity(_, _, _, hash) => Some(hash),
			TrustedCall::request_vc(_, _, _, hash) => Some(hash),
			TrustedCall::set_identity_networks(_, _, _, _, hash) => Some(hash),
			TrustedCall::link_identity_callback(_, _, _, _, hash) => Some(hash),
			TrustedCall::request_vc_callback(_, _, _, _, _, _, hash) => Some(hash),
			TrustedCall::handle_imp_error(_, _, _, hash) => Some(hash),
			TrustedCall::handle_vcmp_error(_, _, _, hash) => Some(hash),
			TrustedCall::send_erroneous_parentchain_call(_) => None,
		}
	}

	pub fn sign(
		&self,
		pair: &KeyPair,
		nonce: Index,
		mrenclave: &[u8; 32],
		shard: &ShardIdentifier,
	) -> TrustedCallSigned {
		let mut payload = self.encode();
		payload.append(&mut nonce.encode());
		payload.append(&mut mrenclave.encode());
		payload.append(&mut shard.encode());

		TrustedCallSigned { call: self.clone(), nonce, signature: pair.sign(payload.as_slice()) }
	}
}

#[derive(Encode, Decode, Clone, Debug, PartialEq, Eq)]
pub struct TrustedCallSigned {
	pub call: TrustedCall,
	pub nonce: Index,
	pub signature: LitentryMultiSignature,
}

impl TrustedCallSigned {
	pub fn new(call: TrustedCall, nonce: Index, signature: LitentryMultiSignature) -> Self {
		TrustedCallSigned { call, nonce, signature }
	}

	pub fn verify_signature(&self, mrenclave: &[u8; 32], shard: &ShardIdentifier) -> bool {
		let mut payload = self.call.encode();
		payload.append(&mut self.nonce.encode());
		payload.append(&mut mrenclave.encode());
		payload.append(&mut shard.encode());

		self.signature.verify(payload.as_slice(), self.call.sender_identity())
	}

	pub fn into_trusted_operation(self, direct: bool) -> TrustedOperation {
		match direct {
			true => TrustedOperation::direct_call(self),
			false => TrustedOperation::indirect_call(self),
		}
	}
}

// TODO: #91 signed return value
/*
pub struct TrustedReturnValue<T> {
	pub value: T,
	pub signer: AccountId
}

impl TrustedReturnValue
*/

impl<NodeMetadataRepository> ExecuteCall<NodeMetadataRepository> for TrustedCallSigned
where
	NodeMetadataRepository: AccessNodeMetadata,
	NodeMetadataRepository::MetadataType: NodeMetadataTrait,
{
	type Error = StfError;
	type Result = TrustedCallResult;

	// TODO(Kai@litentry):
	// If this function returns Err(), it will feed the executor with Ok(ExecutedOperation::failed()),
	// which will remove the failed op from its **own** top pool while preventing it from being included
	// in a sidechain block - see `execute_trusted_call_on_stf`.
	//
	// As a result, when other workers import sidechain blocks, they will treat the op as
	// "not yet executed" (before it's not recorded in the sidechain block) and try to execute it again from
	// its own top pool (if the op is added to the top pool upon e.g. parentchain block import).
	//
	// The execution will most likely fail again. However, the state could have been changed already by applying
	// the state diff from the imported sidechain block. This could cause an inconsistent/mismatching state,
	// for example, the nonce. See the nonce handling below: we increased the nonce no matter the STF is executed
	// successfully or not.
	//
	// This is probably the reason why the nonce-handling test in `demo_shielding_unshielding.sh` sometimes fails.
	//
	// Update:
	// see discussion in https://github.com/integritee-network/worker/issues/1232
	// my current thoughts are:
	// - we should return Err() if the STF execution fails, the parentchain effect will get applied regardless
	// - the failed top should be removed from the pool
	// - however, the failed top hash needs to be included in the sidechain block (still TODO)
	//
	// Almost every (Litentry) trusted call has a `H256` as parameter, this is used as the request identifier.
	// It should be generated by the client (requester), and checked against when getting the response.
	// It might seem redundant for direct invocation (DI) as the response is synchronous, however, we do need it
	// when the request is handled asynchronously interanlly, which leads to streamed responses. Without it, it's
	// impossible to pair the request and response. `top_hash` won't suffice as you can't know all hashes from
	// client side beforehand (e.g. those trusted calls signed by enclave signer).
	//
	// TODO:
	// - shall we add `req_ext_hash` in RpcReturnValue and use it to find streamed trustedCalls?
	// - show error details for "Invalid" synchronous responses
	fn execute(
		self,
		shard: &ShardIdentifier,
		top_hash: H256,
		calls: &mut Vec<OpaqueCall>,
		node_metadata_repo: Arc<NodeMetadataRepository>,
	) -> Result<Self::Result, Self::Error> {
		let sender = self.call.sender_identity().clone();
<<<<<<< HEAD
=======
		let mut rpc_response_value: Vec<u8> = vec![];
>>>>>>> 3bf7d653
		let call_hash = blake2_256(&self.call.encode());
		let account_id: AccountId = sender.to_account_id().ok_or(Self::Error::InvalidAccount)?;
		let system_nonce = System::account_nonce(&account_id);
		ensure!(self.nonce == system_nonce, Self::Error::InvalidNonce(self.nonce, system_nonce));

		// Increment the nonce no matter if the call succeeds or fails.
		// We consider the call "valid" once it reaches here (= it entered the tx pool)
		System::inc_account_nonce(&account_id);

		// TODO: maybe we can further simplify this by effacing the duplicate code
		match self.call {
			TrustedCall::balance_set_balance(root, who, free_balance, reserved_balance) => {
				let root_account_id: AccountId =
					root.to_account_id().ok_or(Self::Error::InvalidAccount)?;
				ensure!(
					is_root::<Runtime, AccountId>(&root_account_id),
					Self::Error::MissingPrivileges(root)
				);
				debug!(
					"balance_set_balance({}, {}, {})",
					account_id_to_string(&who),
					free_balance,
					reserved_balance
				);
				ita_sgx_runtime::BalancesCall::<Runtime>::set_balance {
					who: MultiAddress::Id(who),
					new_free: free_balance,
					new_reserved: reserved_balance,
				}
				.dispatch_bypass_filter(ita_sgx_runtime::RuntimeOrigin::root())
				.map_err(|e| {
					Self::Error::Dispatch(format!("Balance Set Balance error: {:?}", e.error))
				})?;
				// This explicit Error type is somehow still needed, otherwise the compiler complains
				// 	multiple `impl`s satisfying `StfError: std::convert::From<_>`
				// 		note: and another `impl` found in the `core` crate: `impl<T> std::convert::From<T> for T;`
				// the impl From<..> for StfError conflicts with the standard convert
				//
				// Alternatively, removing the customised "impl From<..> for StfError" and use map_err directly
				// would also work
				Ok::<Self::Result, Self::Error>(TrustedCallResult::Empty)
			},
			TrustedCall::balance_transfer(from, to, value) => {
				let origin = ita_sgx_runtime::RuntimeOrigin::signed(
					from.to_account_id().ok_or(Self::Error::InvalidAccount)?,
				);
				debug!(
					"balance_transfer({}, {}, {})",
					account_id_to_string(&from),
					account_id_to_string(&to),
					value
				);
				ita_sgx_runtime::BalancesCall::<Runtime>::transfer {
					dest: MultiAddress::Id(to),
					value,
				}
				.dispatch_bypass_filter(origin)
				.map_err(|e| {
					Self::Error::Dispatch(format!("Balance Transfer error: {:?}", e.error))
				})?;
				Ok(TrustedCallResult::Empty)
			},
			TrustedCall::balance_unshield(account_incognito, beneficiary, value, shard) => {
				debug!(
					"balance_unshield({}, {}, {}, {})",
					account_id_to_string(&account_incognito),
					account_id_to_string(&beneficiary),
					value,
					shard
				);
				unshield_funds(
					account_incognito.to_account_id().ok_or(Self::Error::InvalidAccount)?,
					value,
				)?;
				calls.push(OpaqueCall::from_tuple(&(
					node_metadata_repo.get_from_metadata(|m| m.unshield_funds_call_indexes())??,
					beneficiary,
					value,
					shard,
					call_hash,
				)));
				Ok(TrustedCallResult::Empty)
			},
			TrustedCall::balance_shield(enclave_account, who, value) => {
				let account_id: AccountId32 =
					enclave_account.to_account_id().ok_or(Self::Error::InvalidAccount)?;
				ensure_enclave_signer(&account_id)?;
				debug!("balance_shield({}, {})", account_id_to_string(&who), value);
				shield_funds(who, value)?;

				// Send proof of execution on chain.
				calls.push(OpaqueCall::from_tuple(&(
					node_metadata_repo.get_from_metadata(|m| m.publish_hash_call_indexes())??,
					call_hash,
					Vec::<itp_types::H256>::new(),
					b"shielded some funds!".to_vec(),
				)));
				Ok(TrustedCallResult::Empty)
			},
			#[cfg(feature = "evm")]
			TrustedCall::evm_withdraw(from, address, value) => {
				debug!("evm_withdraw({}, {}, {})", account_id_to_string(&from), address, value);
				ita_sgx_runtime::EvmCall::<Runtime>::withdraw { address, value }
					.dispatch_bypass_filter(ita_sgx_runtime::RuntimeOrigin::signed(
						from.to_account_id().ok_or(Self::Error::InvalidAccount)?,
					))
					.map_err(|e| {
						Self::Error::Dispatch(format!("Evm Withdraw error: {:?}", e.error))
					})?;
				Ok(TrustedCallResult::Empty)
			},
			#[cfg(feature = "evm")]
			TrustedCall::evm_call(
				from,
				source,
				target,
				input,
				value,
				gas_limit,
				max_fee_per_gas,
				max_priority_fee_per_gas,
				nonce,
				access_list,
			) => {
				debug!(
					"evm_call(from: {}, source: {}, target: {})",
					account_id_to_string(&from),
					source,
					target
				);
				ita_sgx_runtime::EvmCall::<Runtime>::call {
					source,
					target,
					input,
					value,
					gas_limit,
					max_fee_per_gas,
					max_priority_fee_per_gas,
					nonce,
					access_list,
				}
				.dispatch_bypass_filter(ita_sgx_runtime::RuntimeOrigin::signed(
					from.to_account_id().ok_or(Self::Error::InvalidAccount)?,
				))
				.map_err(|e| Self::Error::Dispatch(format!("Evm Call error: {:?}", e.error)))?;
				Ok(TrustedCallResult::Empty)
			},
			#[cfg(feature = "evm")]
			TrustedCall::evm_create(
				from,
				source,
				init,
				value,
				gas_limit,
				max_fee_per_gas,
				max_priority_fee_per_gas,
				nonce,
				access_list,
			) => {
				debug!(
					"evm_create(from: {}, source: {}, value: {})",
					account_id_to_string(&from),
					source,
					value
				);
				let nonce_evm_account =
					System::account_nonce(&HashedAddressMapping::into_account_id(source));
				ita_sgx_runtime::EvmCall::<Runtime>::create {
					source,
					init,
					value,
					gas_limit,
					max_fee_per_gas,
					max_priority_fee_per_gas,
					nonce,
					access_list,
				}
				.dispatch_bypass_filter(ita_sgx_runtime::RuntimeOrigin::signed(
					from.to_account_id().ok_or(Self::Error::InvalidAccount)?,
				))
				.map_err(|e| Self::Error::Dispatch(format!("Evm Create error: {:?}", e.error)))?;
				let contract_address = evm_create_address(source, nonce_evm_account);
				info!("Trying to create evm contract with address {:?}", contract_address);
				Ok(TrustedCallResult::Empty)
			},
			#[cfg(feature = "evm")]
			TrustedCall::evm_create2(
				from,
				source,
				init,
				salt,
				value,
				gas_limit,
				max_fee_per_gas,
				max_priority_fee_per_gas,
				nonce,
				access_list,
			) => {
				debug!(
					"evm_create2(from: {}, source: {}, value: {})",
					account_id_to_string(&from),
					source,
					value
				);
				let code_hash = create_code_hash(&init);
				ita_sgx_runtime::EvmCall::<Runtime>::create2 {
					source,
					init,
					salt,
					value,
					gas_limit,
					max_fee_per_gas,
					max_priority_fee_per_gas,
					nonce,
					access_list,
				}
				.dispatch_bypass_filter(ita_sgx_runtime::RuntimeOrigin::signed(
					from.to_account_id().ok_or(Self::Error::InvalidAccount)?,
				))
				.map_err(|e| Self::Error::Dispatch(format!("Evm Create2 error: {:?}", e.error)))?;
				let contract_address = evm_create2_address(source, salt, code_hash);
				info!("Trying to create evm contract with address {:?}", contract_address);
				Ok(TrustedCallResult::Empty)
			},
			// Litentry trusted calls
			// the reason that most calls have an internal handling fn is that we want to capture the error and
			// handle it here to be able to send error events to the parachain
			TrustedCall::set_user_shielding_key(signer, who, key, hash) => {
				let web3networks = match who {
					Identity::Substrate(..) => all_substrate_web3networks(),
					Identity::Evm(..) => all_evm_web3networks(),
					_ => vec![],
				};
				Self::handle_set_user_shielding_key(
					calls,
					node_metadata_repo,
					signer,
					who,
					key,
					web3networks,
					hash,
				)
			},
			TrustedCall::set_user_shielding_key_with_networks(
				signer,
				who,
				key,
				web3networks,
				hash,
			) => Self::handle_set_user_shielding_key(
				calls,
				node_metadata_repo,
				signer,
				who,
				key,
				web3networks,
				hash,
			),
			TrustedCall::link_identity(
				signer,
				who,
				identity,
				validation_data,
				web3networks,
				nonce,
				hash,
			) => {
				debug!("link_identity, who: {}", account_id_to_string(&who));
				let account = SgxParentchainTypeConverter::convert(
					who.to_account_id().ok_or(Self::Error::InvalidAccount)?,
				);
				let verification_done = Self::link_identity_internal(
					signer.to_account_id().ok_or(Self::Error::InvalidAccount)?,
					who.clone(),
					identity.clone(),
					validation_data,
					web3networks.clone(),
					nonce,
					top_hash,
					hash,
					shard,
				)
				.map_err(|e| {
					add_call_from_imp_error(
						calls,
						node_metadata_repo.clone(),
						Some(account),
						e.to_imp_error(),
						hash,
					);
					e
				})?;
<<<<<<< HEAD
				Ok(TrustedCallResult::Streamed)
=======

				if verification_done {
					Self::handle_link_identity_callback(
						calls,
						node_metadata_repo,
						enclave_signer_account::<AccountId>().into(),
						who,
						identity,
						web3networks,
						hash,
						&mut rpc_response_value,
					)
				} else {
					// see `RpcResponder::update_status_event` why it's set to `true.encode()` here
					rpc_response_value = true.encode();
					Ok(())
				}
>>>>>>> 3bf7d653
			},
			TrustedCall::deactivate_identity(signer, who, identity, hash) => {
				debug!("deactivate_identity, who: {}", account_id_to_string(&who));
				let account = SgxParentchainTypeConverter::convert(
					who.to_account_id().ok_or(Self::Error::InvalidAccount)?,
				);
				let call_index = node_metadata_repo
					.get_from_metadata(|m| m.identity_deactivated_call_indexes())??;

				let key = Self::deactivate_identity_internal(
					signer.to_account_id().ok_or(Self::Error::InvalidAccount)?,
					who,
					identity.clone(),
				)
				.map_err(|e| {
					debug!("pushing error event ... error: {}", e);
					add_call_from_imp_error(
						calls,
						node_metadata_repo,
						Some(account.clone()),
						e.to_imp_error(),
						hash,
					);
					e
				})?;

				debug!("pushing identity_deactivated event ...");
				calls.push(OpaqueCall::from_tuple(&(
					call_index,
					account.clone(),
					aes_encrypt_default(&key, &identity.encode()),
					hash,
				)));

				debug!("populating identity_deactivated rpc reponse ...");
				let res = DeactivateIdentityResult {
					account,
					identity: aes_encrypt_default(&key, &identity.encode()),
				};
				Ok(TrustedCallResult::DeactivateIdentity(res))
			},
			TrustedCall::activate_identity(signer, who, identity, hash) => {
				debug!("activate_identity, who: {}", account_id_to_string(&who));
				let account = SgxParentchainTypeConverter::convert(
					who.to_account_id().ok_or(Self::Error::InvalidAccount)?,
				);
				let call_index = node_metadata_repo
					.get_from_metadata(|m| m.identity_activated_call_indexes())??;

				let key = Self::activate_identity_internal(
					signer.to_account_id().ok_or(Self::Error::InvalidAccount)?,
					who,
					identity.clone(),
				)
				.map_err(|e| {
					debug!("pushing error event ... error: {}", e);
					add_call_from_imp_error(
						calls,
						node_metadata_repo,
						Some(account.clone()),
						e.to_imp_error(),
						hash,
					);
					e
				})?;

				debug!("pushing identity_activated event ...");
				calls.push(OpaqueCall::from_tuple(&(
					call_index,
					account.clone(),
					aes_encrypt_default(&key, &identity.encode()),
					hash,
				)));

				debug!("populating identity_activated rpc reponse ...");
				let res = ActivateIdentityResult {
					account,
					identity: aes_encrypt_default(&key, &identity.encode()),
				};
				Ok(TrustedCallResult::ActivateIdentity(res))
			},
			TrustedCall::link_identity_callback(signer, who, identity, web3networks, hash) =>
				Self::handle_link_identity_callback(
					calls,
					node_metadata_repo,
					signer,
					who,
					identity,
					web3networks,
					hash,
<<<<<<< HEAD
				)));

				let res = LinkIdentityResult {
					account,
					identity: aes_encrypt_default(&key, &identity.encode()),
					id_graph: aes_encrypt_default(&key, &id_graph.encode()),
				};
				Ok(TrustedCallResult::LinkIdentity(res))
			},
=======
					&mut rpc_response_value,
				),
>>>>>>> 3bf7d653
			TrustedCall::request_vc(signer, who, assertion, hash) => {
				debug!(
					"request_vc, who: {}, assertion: {:?}",
					account_id_to_string(&who),
					assertion
				);

				let account = SgxParentchainTypeConverter::convert(
					who.to_account_id().ok_or(Self::Error::InvalidAccount)?,
				);
				Self::request_vc_internal(
					signer.to_account_id().ok_or(Self::Error::InvalidAccount)?,
					who,
					assertion,
					top_hash,
					hash,
					shard,
				)
				.map_err(|e| {
					debug!("pushing error event ... error: {}", e);
					add_call_from_vcmp_error(
						calls,
						node_metadata_repo,
						Some(account),
						e.to_vcmp_error(),
						hash,
					);
					e
				})?;
				Ok(TrustedCallResult::Streamed)
			},
			TrustedCall::request_vc_callback(
				signer,
				who,
				assertion,
				vc_index,
				vc_hash,
				vc_payload,
				hash,
			) => {
				debug!(
					"request_vc_callback, who: {}, assertion: {:?}",
					account_id_to_string(&who),
					assertion
				);
				let account = SgxParentchainTypeConverter::convert(
					who.to_account_id().ok_or(Self::Error::InvalidAccount)?,
				);
				let call_index =
					node_metadata_repo.get_from_metadata(|m| m.vc_issued_call_indexes())??;

				let key = Self::request_vc_callback_internal(
					signer.to_account_id().ok_or(Self::Error::InvalidAccount)?,
					who,
					assertion.clone(),
				)
				.map_err(|e| {
					debug!("pushing error event ... error: {}", e);
					add_call_from_vcmp_error(
						calls,
						node_metadata_repo,
						Some(account.clone()),
						e.to_vcmp_error(),
						hash,
					);
					e
				})?;

				calls.push(OpaqueCall::from_tuple(&(
					call_index,
					account.clone(),
					assertion.clone(),
					vc_index,
					vc_hash,
					aes_encrypt_default(&key, &vc_payload),
					hash,
				)));
				let res = RequestVCResult {
					account,
					assertion,
					vc_index,
					vc_hash,
					vc_payload: aes_encrypt_default(&key, &vc_payload),
				};
				Ok(TrustedCallResult::RequestVC(res))
			},
			TrustedCall::set_identity_networks(signer, who, identity, web3networks, _) => {
				debug!("set_identity_networks, networks: {:?}", web3networks);
				// only support DI requests from the signer but we leave the room for changes
				ensure!(
					ensure_self(&signer, &who),
					Self::Error::Dispatch("Unauthorized signer".to_string())
				);
				IMTCall::set_identity_networks { who, identity, web3networks }
					.dispatch_bypass_filter(ita_sgx_runtime::RuntimeOrigin::root())
					.map_err(|e| Self::Error::Dispatch(format!(" error: {:?}", e.error)))?;
				Ok(TrustedCallResult::Empty)
			},
			TrustedCall::handle_imp_error(_enclave_account, account, e, hash) => {
				// checking of `_enclave_account` is not strictly needed, as this trusted call can
				// only be constructed internally
				add_call_from_imp_error(
					calls,
					node_metadata_repo,
					account.and_then(|g| g.to_account_id()),
					e.clone(),
					hash,
				);
				Err(e.into())
			},
			TrustedCall::handle_vcmp_error(_enclave_account, account, e, hash) => {
				// checking of `_enclave_account` is not strictly needed, as this trusted call can
				// only be constructed internally
				add_call_from_vcmp_error(
					calls,
					node_metadata_repo,
					account.and_then(|g| g.to_account_id()),
					e.clone(),
					hash,
				);
				Err(e.into())
			},
			TrustedCall::send_erroneous_parentchain_call(account) => {
				// intentionally send wrong parameters, only used in testing
				calls.push(OpaqueCall::from_tuple(&(
					node_metadata_repo.get_from_metadata(|m| m.imp_some_error_call_indexes())??,
					"set_user_shielding_key".as_bytes(),
					account.encode(),
				)));
				Ok(TrustedCallResult::Empty)
			},
		}
	}

	fn get_storage_hashes_to_update(self) -> Vec<Vec<u8>> {
		let key_hashes = Vec::new();
		match self.call {
			TrustedCall::balance_set_balance(..) => debug!("No storage updates needed..."),
			TrustedCall::balance_transfer(..) => debug!("No storage updates needed..."),
			TrustedCall::balance_unshield(..) => debug!("No storage updates needed..."),
			TrustedCall::balance_shield(..) => debug!("No storage updates needed..."),
			// litentry
			TrustedCall::set_user_shielding_key(..) => debug!("No storage updates needed..."),
			TrustedCall::link_identity(..) => debug!("No storage updates needed..."),
			TrustedCall::deactivate_identity(..) => debug!("No storage updates needed..."),
			TrustedCall::activate_identity(..) => debug!("No storage updates needed..."),
			TrustedCall::request_vc(..) => debug!("No storage updates needed..."),
			TrustedCall::link_identity_callback(..) => debug!("No storage updates needed..."),
			TrustedCall::request_vc_callback(..) => debug!("No storage updates needed..."),
			TrustedCall::set_identity_networks(..) => debug!("No storage updates needed..."),
			TrustedCall::set_user_shielding_key_with_networks(..) =>
				debug!("No storage updates needed..."),
			TrustedCall::handle_imp_error(..) => debug!("No storage updates needed..."),
			TrustedCall::handle_vcmp_error(..) => debug!("No storage updates needed..."),
			TrustedCall::send_erroneous_parentchain_call(..) =>
				debug!("No storage updates needed..."),
			#[cfg(feature = "evm")]
			_ => debug!("No storage updates needed..."),
		};
		key_hashes
	}
}

fn unshield_funds(account: AccountId, amount: u128) -> Result<(), StfError> {
	let account_info = System::account(&account);
	if account_info.data.free < amount {
		return Err(StfError::MissingFunds)
	}

	ita_sgx_runtime::BalancesCall::<Runtime>::set_balance {
		who: MultiAddress::Id(account),
		new_free: account_info.data.free - amount,
		new_reserved: account_info.data.reserved,
	}
	.dispatch_bypass_filter(ita_sgx_runtime::RuntimeOrigin::root())
	.map_err(|e| StfError::Dispatch(format!("Unshield funds error: {:?}", e.error)))?;
	Ok(())
}

fn shield_funds(account: AccountId, amount: u128) -> Result<(), StfError> {
	let account_info = System::account(&account);
	ita_sgx_runtime::BalancesCall::<Runtime>::set_balance {
		who: MultiAddress::Id(account),
		new_free: account_info.data.free + amount,
		new_reserved: account_info.data.reserved,
	}
	.dispatch_bypass_filter(ita_sgx_runtime::RuntimeOrigin::root())
	.map_err(|e| StfError::Dispatch(format!("Shield funds error: {:?}", e.error)))?;

	Ok(())
}

pub(crate) fn is_root<Runtime, AccountId>(account: &AccountId) -> bool
where
	Runtime: frame_system::Config<AccountId = AccountId> + pallet_sudo::Config,
	AccountId: PartialEq,
{
	pallet_sudo::Pallet::<Runtime>::key().map_or(false, |k| account == &k)
}

// helper method to create and push an `OpaqueCall` from a IMPError, this function always succeeds
pub fn add_call_from_imp_error<NodeMetadataRepository>(
	calls: &mut Vec<OpaqueCall>,
	node_metadata_repo: Arc<NodeMetadataRepository>,
	account: Option<ParentchainAccountId>,
	e: IMPError,
	hash: H256,
) where
	NodeMetadataRepository: AccessNodeMetadata,
	NodeMetadataRepository::MetadataType: NodeMetadataTrait,
{
	debug!("pushing imp_some_error event ...");
	// TODO: anyway to simplify this? `and_then` won't be applicable here
	match node_metadata_repo.get_from_metadata(|m| m.imp_some_error_call_indexes()) {
		Ok(Ok(call_index)) => calls.push(OpaqueCall::from_tuple(&(call_index, account, e, hash))),
		Ok(e) => warn!("error getting IMP call indexes: {:?}", e),
		Err(e) => warn!("error getting IMP call indexes: {:?}", e),
	}
}

// helper method to create and push an `OpaqueCall` from a VCMPError, this function always succeeds
pub fn add_call_from_vcmp_error<NodeMetadataRepository>(
	calls: &mut Vec<OpaqueCall>,
	node_metadata_repo: Arc<NodeMetadataRepository>,
	account: Option<ParentchainAccountId>,
	e: VCMPError,
	hash: H256,
) where
	NodeMetadataRepository: AccessNodeMetadata,
	NodeMetadataRepository::MetadataType: NodeMetadataTrait,
{
	debug!("pushing vcmp_some_error event ...");
	match node_metadata_repo.get_from_metadata(|m| m.vcmp_some_error_call_indexes()) {
		Ok(Ok(call_index)) => calls.push(OpaqueCall::from_tuple(&(call_index, account, e, hash))),
		Ok(e) => warn!("error getting VCMP call indexes: {:?}", e),
		Err(e) => warn!("error getting VCMP call indexes: {:?}", e),
	}
}

#[cfg(test)]
mod tests {
	use super::*;
	use itp_stf_primitives::types::KeyPair;
	use sp_keyring::AccountKeyring;

	#[test]
	fn verify_signature_works() {
		let nonce = 21;
		let mrenclave = [0u8; 32];
		let shard = ShardIdentifier::default();

		let call = TrustedCall::balance_set_balance(
			AccountKeyring::Alice.public().into(),
			AccountKeyring::Alice.public().into(),
			42,
			42,
		);
		let signed_call = call.sign(
			&KeyPair::Sr25519(Box::new(AccountKeyring::Alice.pair())),
			nonce,
			&mrenclave,
			&shard,
		);

		assert!(signed_call.verify_signature(&mrenclave, &shard));
	}
}<|MERGE_RESOLUTION|>--- conflicted
+++ resolved
@@ -22,13 +22,8 @@
 use std::vec::Vec;
 
 use crate::{
-<<<<<<< HEAD
-	helpers::{ensure_enclave_signer, ensure_self},
+	helpers::{enclave_signer_account, ensure_enclave_signer, ensure_self},
 	trusted_call_result::*,
-=======
-	helpers::{enclave_signer_account, ensure_enclave_signer, ensure_self},
-	trusted_call_rpc_response::*,
->>>>>>> 3bf7d653
 	Runtime, StfError, System, TrustedOperation,
 };
 use codec::{Decode, Encode};
@@ -316,10 +311,6 @@
 		node_metadata_repo: Arc<NodeMetadataRepository>,
 	) -> Result<Self::Result, Self::Error> {
 		let sender = self.call.sender_identity().clone();
-<<<<<<< HEAD
-=======
-		let mut rpc_response_value: Vec<u8> = vec![];
->>>>>>> 3bf7d653
 		let call_hash = blake2_256(&self.call.encode());
 		let account_id: AccountId = sender.to_account_id().ok_or(Self::Error::InvalidAccount)?;
 		let system_nonce = System::account_nonce(&account_id);
@@ -612,9 +603,6 @@
 					);
 					e
 				})?;
-<<<<<<< HEAD
-				Ok(TrustedCallResult::Streamed)
-=======
 
 				if verification_done {
 					Self::handle_link_identity_callback(
@@ -625,14 +613,10 @@
 						identity,
 						web3networks,
 						hash,
-						&mut rpc_response_value,
 					)
 				} else {
-					// see `RpcResponder::update_status_event` why it's set to `true.encode()` here
-					rpc_response_value = true.encode();
-					Ok(())
+					Ok(TrustedCallResult::Streamed)
 				}
->>>>>>> 3bf7d653
 			},
 			TrustedCall::deactivate_identity(signer, who, identity, hash) => {
 				debug!("deactivate_identity, who: {}", account_id_to_string(&who));
@@ -723,20 +707,7 @@
 					identity,
 					web3networks,
 					hash,
-<<<<<<< HEAD
-				)));
-
-				let res = LinkIdentityResult {
-					account,
-					identity: aes_encrypt_default(&key, &identity.encode()),
-					id_graph: aes_encrypt_default(&key, &id_graph.encode()),
-				};
-				Ok(TrustedCallResult::LinkIdentity(res))
-			},
-=======
-					&mut rpc_response_value,
 				),
->>>>>>> 3bf7d653
 			TrustedCall::request_vc(signer, who, assertion, hash) => {
 				debug!(
 					"request_vc, who: {}, assertion: {:?}",
