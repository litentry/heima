// Copyright 2020-2023 Trust Computing GmbH.
// This file is part of Litentry.
//
// Litentry is free software: you can redistribute it and/or modify
// it under the terms of the GNU General Public License as published by
// the Free Software Foundation, either version 3 of the License, or
// (at your option) any later version.
//
// Litentry is distributed in the hope that it will be useful,
// but WITHOUT ANY WARRANTY; without even the implied warranty of
// MERCHANTABILITY or FITNESS FOR A PARTICULAR PURPOSE.  See the
// GNU General Public License for more details.
//
// You should have received a copy of the GNU General Public License
// along with Litentry.  If not, see <https://www.gnu.org/licenses/>.

// This file contain the RPC response struct which will be encoded and
// passed back to the requester of trustedCall direct invocation (DI).
// They are mostly translated from the callback extrinsics in IMP.

use codec::{Decode, Encode};
use itp_stf_interface::StfExecutionResult;
use itp_types::H256;
use litentry_primitives::AesOutput;
use std::vec::Vec;

#[derive(Encode, Decode)]
pub enum TrustedCallResult {
	#[codec(index = 0)]
	Empty,
	#[codec(index = 1)]
	Streamed,
<<<<<<< HEAD
	#[codec(index = 2)]
	SetUserShieldingKey(SetUserShieldingKeyResult),
	#[codec(index = 3)]
=======
>>>>>>> e6262775
	LinkIdentity(LinkIdentityResult),
	#[codec(index = 4)]
	RequestVC(RequestVCResult),
}

impl StfExecutionResult for TrustedCallResult {
	fn get_encoded_result(self) -> Vec<u8> {
		match self {
			Self::Empty => Vec::default(),
			Self::Streamed => Vec::default(),
			Self::LinkIdentity(result) => result.encode(),
			Self::RequestVC(result) => result.encode(),
		}
	}

	fn force_connection_wait(&self) -> bool {
		matches!(self, Self::Streamed)
	}
}

#[derive(Encode, Decode, Clone, Debug, PartialEq, Eq)]
pub struct LinkIdentityResult {
	pub id_graph: AesOutput,
}

#[derive(Encode, Decode, Clone, Debug, PartialEq, Eq)]
pub struct RequestVCResult {
	pub vc_index: H256,
	pub vc_hash: H256,
	pub vc_payload: AesOutput,
}<|MERGE_RESOLUTION|>--- conflicted
+++ resolved
@@ -30,14 +30,9 @@
 	Empty,
 	#[codec(index = 1)]
 	Streamed,
-<<<<<<< HEAD
 	#[codec(index = 2)]
-	SetUserShieldingKey(SetUserShieldingKeyResult),
+	LinkIdentity(LinkIdentityResult),
 	#[codec(index = 3)]
-=======
->>>>>>> e6262775
-	LinkIdentity(LinkIdentityResult),
-	#[codec(index = 4)]
 	RequestVC(RequestVCResult),
 }
 
