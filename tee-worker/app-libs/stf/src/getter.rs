/*
	Copyright 2021 Integritee AG and Supercomputing Systems AG

	Licensed under the Apache License, Version 2.0 (the "License");
	you may not use this file except in compliance with the License.
	You may obtain a copy of the License at

		http://www.apache.org/licenses/LICENSE-2.0

	Unless required by applicable law or agreed to in writing, software
	distributed under the License is distributed on an "AS IS" BASIS,
	WITHOUT WARRANTIES OR CONDITIONS OF ANY KIND, either express or implied.
	See the License for the specific language governing permissions and
	limitations under the License.

*/

use crate::IdentityManagement;
use codec::{Decode, Encode};
use ita_sgx_runtime::System;
use itp_stf_interface::ExecuteGetter;
use itp_stf_primitives::types::KeyPair;
use itp_utils::{if_production_or, stringify::account_id_to_string};
use litentry_primitives::{Identity, LitentryMultiSignature};
use log::*;
use std::prelude::v1::*;

#[cfg(feature = "evm")]
use ita_sgx_runtime::{AddressMapping, HashedAddressMapping};

#[cfg(feature = "evm")]
use crate::evm_helpers::{get_evm_account, get_evm_account_codes, get_evm_account_storages};

#[cfg(feature = "evm")]
use sp_core::{H160, H256};

#[cfg(not(feature = "production"))]
use crate::helpers::ALICE_ACCOUNTID32;

#[derive(Encode, Decode, Clone, Debug, PartialEq, Eq)]
#[allow(non_camel_case_types)]
pub enum Getter {
	#[codec(index = 0)]
	public(PublicGetter),
	#[codec(index = 1)]
	trusted(TrustedGetterSigned),
}

impl From<PublicGetter> for Getter {
	fn from(item: PublicGetter) -> Self {
		Getter::public(item)
	}
}

impl From<TrustedGetterSigned> for Getter {
	fn from(item: TrustedGetterSigned) -> Self {
		Getter::trusted(item)
	}
}

#[derive(Encode, Decode, Clone, Debug, PartialEq, Eq)]
#[allow(non_camel_case_types)]
pub enum PublicGetter {
	#[codec(index = 0)]
	some_value,
	#[codec(index = 1)]
	nonce(Identity),
}

#[derive(Encode, Decode, Clone, Debug, PartialEq, Eq)]
#[allow(non_camel_case_types)]
pub enum TrustedGetter {
	#[codec(index = 0)]
	free_balance(Identity),
	#[codec(index = 1)]
	reserved_balance(Identity),
	#[cfg(feature = "evm")]
	#[codec(index = 2)]
	evm_nonce(Identity),
	#[cfg(feature = "evm")]
	#[codec(index = 3)]
	evm_account_codes(Identity, H160),
	#[cfg(feature = "evm")]
	#[codec(index = 4)]
	evm_account_storages(Identity, H160, H256),
	// litentry
<<<<<<< HEAD
	#[codec(index = 5)]
	user_shielding_key(Identity),
	#[codec(index = 6)]
=======
>>>>>>> e6262775
	id_graph(Identity),
	#[codec(index = 7)]
	id_graph_stats(Identity),
}

impl TrustedGetter {
	pub fn sender_identity(&self) -> &Identity {
		match self {
			TrustedGetter::free_balance(sender_identity) => sender_identity,
			TrustedGetter::reserved_balance(sender_identity) => sender_identity,
			#[cfg(feature = "evm")]
			TrustedGetter::evm_nonce(sender_identity) => sender_identity,
			#[cfg(feature = "evm")]
			TrustedGetter::evm_account_codes(sender_identity, _) => sender_identity,
			#[cfg(feature = "evm")]
			TrustedGetter::evm_account_storages(sender_identity, ..) => sender_identity,
			// litentry
			TrustedGetter::id_graph(sender_identity) => sender_identity,
			TrustedGetter::id_graph_stats(sender_identity) => sender_identity,
		}
	}

	pub fn sign(&self, pair: &KeyPair) -> TrustedGetterSigned {
		let signature = pair.sign(self.encode().as_slice());
		TrustedGetterSigned { getter: self.clone(), signature }
	}
}

#[derive(Encode, Decode, Clone, Debug, PartialEq, Eq)]
pub struct TrustedGetterSigned {
	pub getter: TrustedGetter,
	pub signature: LitentryMultiSignature,
}

impl TrustedGetterSigned {
	pub fn new(getter: TrustedGetter, signature: LitentryMultiSignature) -> Self {
		TrustedGetterSigned { getter, signature }
	}

	pub fn verify_signature(&self) -> bool {
		// in non-prod, we accept signature from Alice too
		if_production_or!(
			{
				self.signature
					.verify(self.getter.encode().as_slice(), self.getter.sender_identity())
			},
			{
				self.signature
					.verify(self.getter.encode().as_slice(), self.getter.sender_identity())
					|| self
						.signature
						.verify(self.getter.encode().as_slice(), &ALICE_ACCOUNTID32.into())
			}
		)
	}
}

impl ExecuteGetter for Getter {
	fn execute(self) -> Option<Vec<u8>> {
		match self {
			Getter::trusted(g) => g.execute(),
			Getter::public(g) => g.execute(),
		}
	}

	fn get_storage_hashes_to_update(self) -> Vec<Vec<u8>> {
		match self {
			Getter::trusted(g) => g.get_storage_hashes_to_update(),
			Getter::public(g) => g.get_storage_hashes_to_update(),
		}
	}
}

impl ExecuteGetter for TrustedGetterSigned {
	fn execute(self) -> Option<Vec<u8>> {
		match self.getter {
			TrustedGetter::free_balance(who) =>
				if let Some(account_id) = who.to_account_id() {
					let info = System::account(&account_id);
					debug!("TrustedGetter free_balance");
					debug!("AccountInfo for {} is {:?}", account_id_to_string(&account_id), info);
					debug!("Account free balance is {}", info.data.free);
					Some(info.data.free.encode())
				} else {
					None
				},
			TrustedGetter::reserved_balance(who) =>
				if let Some(account_id) = who.to_account_id() {
					let info = System::account(&account_id);
					debug!("TrustedGetter reserved_balance");
					debug!("AccountInfo for {} is {:?}", account_id_to_string(&account_id), info);
					debug!("Account reserved balance is {}", info.data.reserved);
					Some(info.data.reserved.encode())
				} else {
					None
				},
			#[cfg(feature = "evm")]
			TrustedGetter::evm_nonce(who) =>
				if let Some(account_id) = who.to_account_id() {
					let evm_account = get_evm_account(&account_id);
					let evm_account = HashedAddressMapping::into_account_id(evm_account);
					let nonce = System::account_nonce(&evm_account);
					debug!("TrustedGetter evm_nonce");
					debug!("Account nonce is {}", nonce);
					Some(nonce.encode())
				} else {
					None
				},
			#[cfg(feature = "evm")]
			TrustedGetter::evm_account_codes(_who, evm_account) =>
			// TODO: This probably needs some security check if who == evm_account (or assosciated)
				if let Some(info) = get_evm_account_codes(&evm_account) {
					debug!("TrustedGetter Evm Account Codes");
					debug!("AccountCodes for {} is {:?}", evm_account, info);
					Some(info) // TOOD: encoded?
				} else {
					None
				},
			#[cfg(feature = "evm")]
			TrustedGetter::evm_account_storages(_who, evm_account, index) =>
			// TODO: This probably needs some security check if who == evm_account (or assosciated)
				if let Some(value) = get_evm_account_storages(&evm_account, &index) {
					debug!("TrustedGetter Evm Account Storages");
					debug!("AccountStorages for {} is {:?}", evm_account, value);
					Some(value.encode())
				} else {
					None
				},
			// litentry
			TrustedGetter::id_graph(who) => Some(IdentityManagement::get_id_graph(&who).encode()),

			// TODO: we need to re-think it
			//       currently, _who is ignored meaning it's actually not a "trusted" getter.
			//       In fact, in the production no one should have access to the concrete identities
			//       but maybe it makes sense to get some statistic information
			// Disabled until it's resolved
			// Disabled the test `lit-id-graph-stats` too
			TrustedGetter::id_graph_stats(_who) => None,
		}
	}

	fn get_storage_hashes_to_update(self) -> Vec<Vec<u8>> {
		Vec::new()
	}
}

impl ExecuteGetter for PublicGetter {
	fn execute(self) -> Option<Vec<u8>> {
		match self {
			PublicGetter::some_value => Some(42u32.encode()),
			PublicGetter::nonce(identity) =>
				if let Some(account_id) = identity.to_account_id() {
					let nonce = System::account_nonce(&account_id);
					debug!("PublicGetter nonce");
					debug!("Account nonce is {}", nonce);
					Some(nonce.encode())
				} else {
					None
				},
		}
	}

	fn get_storage_hashes_to_update(self) -> Vec<Vec<u8>> {
		Vec::new()
	}
}<|MERGE_RESOLUTION|>--- conflicted
+++ resolved
@@ -84,14 +84,9 @@
 	#[codec(index = 4)]
 	evm_account_storages(Identity, H160, H256),
 	// litentry
-<<<<<<< HEAD
 	#[codec(index = 5)]
-	user_shielding_key(Identity),
+	id_graph(Identity),
 	#[codec(index = 6)]
-=======
->>>>>>> e6262775
-	id_graph(Identity),
-	#[codec(index = 7)]
 	id_graph_stats(Identity),
 }
 
