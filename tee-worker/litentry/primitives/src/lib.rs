--- conflicted
+++ resolved
@@ -18,11 +18,6 @@
 #[cfg(all(not(feature = "std"), feature = "sgx"))]
 extern crate sgx_tstd as std;
 
-<<<<<<< HEAD
-mod assertion;
-=======
-mod enclave_quote;
->>>>>>> 19951d38
 mod ethereum_signature;
 mod identity;
 mod validation_data;
@@ -55,11 +50,6 @@
 
 use rand::Rng;
 
-<<<<<<< HEAD
-pub use assertion::*;
-=======
-pub use enclave_quote::*;
->>>>>>> 19951d38
 pub use validation_data::*;
 
 pub const CHALLENGE_CODE_SIZE: usize = 16;
