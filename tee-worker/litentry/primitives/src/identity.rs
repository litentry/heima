--- conflicted
+++ resolved
@@ -62,7 +62,6 @@
 	}
 }
 
-<<<<<<< HEAD
 impl From<AccountId32> for Address32 {
 	fn from(value: AccountId32) -> Self {
 		let raw: [u8; 32] = value.as_slice().try_into().unwrap();
@@ -95,13 +94,10 @@
 	}
 }
 
-#[derive(Encode, Decode, Copy, Clone, Debug, PartialEq, Eq, Hash, TypeInfo, MaxEncodedLen)]
-=======
 /// Web2 and Web3 Identity based on handle/public key
 /// We only include the network categories (substrate/evm) without concrete types
 /// see https://github.com/litentry/litentry-parachain/issues/1841
 #[derive(Encode, Decode, Clone, Debug, PartialEq, Eq, TypeInfo, MaxEncodedLen, EnumIter)]
->>>>>>> 501c8d6d
 #[cfg_attr(feature = "std", derive(Serialize, Deserialize))]
 pub enum Identity {
 	// web2
