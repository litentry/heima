--- conflicted
+++ resolved
@@ -25,11 +25,8 @@
 
 # internal dependencies
 itp-sgx-crypto = { path = "../../core-primitives/sgx/crypto", default-features = false }
-<<<<<<< HEAD
 itp-utils = { path = "../../core-primitives/utils", default-features = false }
 pallet-parachain-staking = { path = "../../../pallets/parachain-staking", default-features = false }
-=======
->>>>>>> 22fbfc34
 pallet-teebag = { path = "../../../pallets/teebag", default-features = false }
 parentchain-primitives = { package = "core-primitives", path = "../../../primitives/core", default-features = false }
 
