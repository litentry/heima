--- conflicted
+++ resolved
@@ -25,14 +25,8 @@
 
 # internal dependencies
 itp-sgx-crypto = { path = "../../core-primitives/sgx/crypto", default-features = false }
-<<<<<<< HEAD
-itp-utils = { path = "../../core-primitives/utils", default-features = false }
-pallet-teebag = { git = "https://github.com/litentry/litentry-parachain", branch = "release-v0.9.18", default-features = false }
-parentchain-primitives = { package = "core-primitives", git = "https://github.com/litentry/litentry-parachain", branch = "release-v0.9.18", default-features = false }
-=======
-pallet-teebag = { path = "../../../pallets/teebag", default-features = false }
-parentchain-primitives = { package = "core-primitives", path = "../../../primitives/core", default-features = false }
->>>>>>> 39267791
+pallet-teebag = { git = "https://github.com/litentry/litentry-parachain", branch = "release-v0.9.19", default-features = false }
+parentchain-primitives = { package = "core-primitives", git = "https://github.com/litentry/litentry-parachain", branch = "release-v0.9.19", default-features = false }
 
 [dev-dependencies]
 base64 = { version = "0.13", features = ["alloc"] }
