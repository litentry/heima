--- conflicted
+++ resolved
@@ -135,15 +135,8 @@
 
 			let prime_id = Self::build_prime_identity(&who)?;
 			if IDGraphs::<T>::get(&who, &prime_id).is_none() {
-<<<<<<< HEAD
 				// For the moment, we activate all available (matching) networks for the prime id
-				let web3networks = all_substrate_web3networks()
-					.try_into()
-					.map_err(|_| Error::<T>::Web3NetworkLenLimitReached)?;
-=======
-				// TODO: shall we activate all available networks for the prime id?
 				let web3networks = all_substrate_web3networks();
->>>>>>> 21c1204c
 				let context = <IdentityContext<T>>::new(
 					<frame_system::Pallet<T>>::block_number(),
 					web3networks,
