--- conflicted
+++ resolved
@@ -14,10 +14,6 @@
 hex-sgx = { package = "hex", git = "https://github.com/mesalock-linux/rust-hex-sgx", tag = "sgx_1.1.3", features = ["sgx_tstd"], optional = true }
 sgx_tstd = { git = "https://github.com/apache/teaclave-sgx-sdk.git", branch = "master", features = ["net", "thread"], optional = true }
 thiserror_sgx = { package = "thiserror", git = "https://github.com/mesalock-linux/thiserror-sgx", tag = "sgx_1.1.3", optional = true }
-<<<<<<< HEAD
-threadpool_sgx = { package = "threadpool", git = "https://github.com/Kailai-Wang/rust-threadpool-sgx", branch = "sgx-sdk-2.0.0", optional = true }
-=======
->>>>>>> a3c80bab
 url_sgx = { package = "url", git = "https://github.com/mesalock-linux/rust-url-sgx", tag = "sgx_1.1.3", optional = true }
 
 # no_std dependencies
