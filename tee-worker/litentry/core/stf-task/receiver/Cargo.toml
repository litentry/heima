--- conflicted
+++ resolved
@@ -10,12 +10,7 @@
 thiserror = { version = "1.0.26", optional = true }
 
 # sgx dependencies
-<<<<<<< HEAD
 futures_sgx = { package = "futures", git = "https://github.com/Kailai-Wang/futures-rs-sgx", branch = "sgx-sdk-2.0.0", optional = true }
-hex-sgx = { package = "hex", git = "https://github.com/mesalock-linux/rust-hex-sgx", tag = "sgx_1.1.3", features = ["sgx_tstd"], optional = true }
-=======
-futures_sgx = { package = "futures", git = "https://github.com/mesalock-linux/futures-rs-sgx", optional = true }
->>>>>>> 03a3e084
 sgx_tstd = { git = "https://github.com/apache/teaclave-sgx-sdk.git", branch = "master", features = ["net", "thread"], optional = true }
 thiserror_sgx = { package = "thiserror", git = "https://github.com/mesalock-linux/thiserror-sgx", tag = "sgx_1.1.3", optional = true }
 
