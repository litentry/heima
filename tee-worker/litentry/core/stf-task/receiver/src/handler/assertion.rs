// Copyright 2020-2024 Trust Computing GmbH.
// This file is part of Litentry.
//
// Litentry is free software: you can redistribute it and/or modify
// it under the terms of the GNU General Public License as published by
// the Free Software Foundation, either version 3 of the License, or
// (at your option) any later version.
//
// Litentry is distributed in the hope that it will be useful,
// but WITHOUT ANY WARRANTY; without even the implied warranty of
// MERCHANTABILITY or FITNESS FOR A PARTICULAR PURPOSE.  See the
// GNU General Public License for more details.
//
// You should have received a copy of the GNU General Public License
// along with Litentry.  If not, see <https://www.gnu.org/licenses/>.

#![allow(clippy::result_large_err)]

use crate::{handler::TaskHandler, EnclaveOnChainOCallApi, StfTaskContext, TrustedCall, H256};
use ita_sgx_runtime::Hash;
use ita_stf::{Getter, TrustedCallSigned};
use itp_sgx_crypto::{key_repository::AccessKey, ShieldingCryptoEncrypt};
use itp_sgx_externalities::SgxExternalitiesTrait;
use itp_stf_executor::traits::StfEnclaveSigning;
use itp_stf_state_handler::handle_state::HandleState;
use itp_top_pool_author::traits::AuthorApi;
use itp_types::ShardIdentifier;
<<<<<<< HEAD
use lc_credentials::jsonschema;
use lc_data_providers::{DataProviderConfigReader, ReadDataProviderConfig};
=======
use lc_data_providers::DataProviderConfig;
>>>>>>> d275492d
use lc_stf_task_sender::AssertionBuildRequest;
use litentry_primitives::{
	AmountHoldingTimeType, Assertion, ErrorDetail, ErrorString, Identity, ParameterString,
	VCMPError,
};
use log::*;
use std::{format, string::ToString, sync::Arc, vec::Vec};

pub(crate) struct AssertionHandler<
	ShieldingKeyRepository,
	A: AuthorApi<Hash, Hash, TrustedCallSigned, Getter>,
	S: StfEnclaveSigning<TrustedCallSigned>,
	H: HandleState,
	O: EnclaveOnChainOCallApi,
> where
	ShieldingKeyRepository: AccessKey,
	<ShieldingKeyRepository as AccessKey>::KeyType: ShieldingCryptoEncrypt + 'static,
{
	pub(crate) req: AssertionBuildRequest,
	pub(crate) context: Arc<StfTaskContext<ShieldingKeyRepository, A, S, H, O>>,
}

impl<ShieldingKeyRepository, A, S, H, O> TaskHandler
	for AssertionHandler<ShieldingKeyRepository, A, S, H, O>
where
	ShieldingKeyRepository: AccessKey,
	<ShieldingKeyRepository as AccessKey>::KeyType: ShieldingCryptoEncrypt + 'static,
	A: AuthorApi<Hash, Hash, TrustedCallSigned, Getter>,
	S: StfEnclaveSigning<TrustedCallSigned>,
	H: HandleState,
	H::StateT: SgxExternalitiesTrait,
	O: EnclaveOnChainOCallApi,
{
	type Error = VCMPError;
	type Result = Vec<u8>; // vc_byte_array

	fn on_process(&self) -> Result<Self::Result, Self::Error> {
		// create the initial credential
		// TODO: maybe we can further simplify this
		let mut credential = match self.req.assertion.clone() {
			Assertion::A1 => {
				#[cfg(test)]
				{
					std::thread::sleep(core::time::Duration::from_secs(5));
				}
				lc_assertion_build::a1::build(&self.req)
			},
			Assertion::A2(guild_id) => lc_assertion_build::a2::build(
				&self.req,
				guild_id,
				&self.context.data_provider_config,
			),

			Assertion::A3(guild_id, channel_id, role_id) => lc_assertion_build::a3::build(
				&self.req,
				guild_id,
				channel_id,
				role_id,
				&self.context.data_provider_config,
			),

			Assertion::A4(min_balance) => build_holding_time(
				&self.req,
				AmountHoldingTimeType::LIT,
				min_balance,
				&self.context.data_provider_config,
			),

			Assertion::A6 =>
				lc_assertion_build::a6::build(&self.req, &self.context.data_provider_config),

			Assertion::A7(min_balance) => build_holding_time(
				&self.req,
				AmountHoldingTimeType::DOT,
				min_balance,
				&self.context.data_provider_config,
			),

<<<<<<< HEAD
			// no need to pass `networks` again because it's the same as the
			// `get_supported_web3networks`
			Assertion::A8(_networks) => lc_assertion_build::a8::build(&self.req),

			Assertion::A10(min_balance) =>
				build_holding_time(&self.req, AmountHoldingTimeType::WBTC, min_balance),

			Assertion::A11(min_balance) =>
				build_holding_time(&self.req, AmountHoldingTimeType::ETH, min_balance),
=======
			// no need to pass `networks` again because it's the same as the `get_supported_web3networks`
			Assertion::A8(_networks) =>
				lc_assertion_build::a8::build(&self.req, &self.context.data_provider_config),

			Assertion::A10(min_balance) => build_holding_time(
				&self.req,
				AmountHoldingTimeType::WBTC,
				min_balance,
				&self.context.data_provider_config,
			),

			Assertion::A11(min_balance) => build_holding_time(
				&self.req,
				AmountHoldingTimeType::ETH,
				min_balance,
				&self.context.data_provider_config,
			),
>>>>>>> d275492d

			Assertion::A13(owner) =>
				lc_assertion_build::a13::build(&self.req, self.context.ocall_api.clone(), &owner),

			Assertion::A14 =>
				lc_assertion_build::a14::build(&self.req, &self.context.data_provider_config),

			Assertion::Achainable(param) => lc_assertion_build::achainable::build(
				&self.req,
				param,
				&self.context.data_provider_config,
			),

			Assertion::A20 => lc_assertion_build::a20::build(&self.req),

			Assertion::Oneblock(course_type) => lc_assertion_build::oneblock::course::build(
				&self.req,
				course_type,
				&self.context.data_provider_config,
			),

			Assertion::GenericDiscordRole(role_type) =>
				lc_assertion_build::generic_discord_role::build(
					&self.req,
					role_type,
					&self.context.data_provider_config,
				),

			Assertion::BnbDomainHolding =>
				lc_assertion_build::nodereal::bnb_domain::bnb_domain_holding_amount::build(
					&self.req,
					&self.context.data_provider_config,
				),

			Assertion::BnbDigitDomainClub(digit_domain_type) =>
				lc_assertion_build::nodereal::bnb_domain::bnb_digit_domain_club_amount::build(
					&self.req,
					digit_domain_type,
					&self.context.data_provider_config,
				),

			Assertion::VIP3MembershipCard(level) => lc_assertion_build::vip3::card::build(
				&self.req,
				level,
				&self.context.data_provider_config,
			),

			Assertion::WeirdoGhostGangHolder =>
				lc_assertion_build::nodereal::nft_holder::weirdo_ghost_gang_holder::build(
					&self.req,
					&self.context.data_provider_config,
				),

			Assertion::LITStaking => lc_assertion_build::lit_staking::build(&self.req),

			Assertion::EVMAmountHolding(token_type) =>
				lc_assertion_build::nodereal::amount_holding::evm_amount_holding::build(
					&self.req,
					token_type,
					&self.context.data_provider_config,
				),

			Assertion::BRC20AmountHolder => lc_assertion_build::brc20::amount_holder::build(
				&self.req,
				&self.context.data_provider_config,
			),

			Assertion::CryptoSummary => lc_assertion_build::nodereal::crypto_summary::build(
				&self.req,
				&self.context.data_provider_config,
			),

			Assertion::TokenHoldingAmount(token_type) =>
				lc_assertion_build_v2::token_holding_amount::build(
					&self.req,
					token_type,
					&self.context.data_provider_config,
				),
		}?;

		// post-process the credential
		let signer = self.context.enclave_signer.as_ref();
		let enclave_account = signer.get_enclave_account().map_err(|e| {
			VCMPError::RequestVCFailed(
				self.req.assertion.clone(),
				ErrorDetail::StfError(ErrorString::truncate_from(format!("{e:?}").into())),
			)
		})?;

		credential.parachain_block_number = self.req.parachain_block_number;
		credential.sidechain_block_number = self.req.sidechain_block_number;

		credential.credential_subject.endpoint =
			self.context.data_provider_config.credential_endpoint.to_string();

		credential.credential_subject.assertion_text = format!("{:?}", self.req.assertion);

		credential.jsonschema = jsonschema::get_json_schema_url(
			self.req.assertion.clone(),
			credential.credential_subject.types.clone(),
		);

		credential.issuer.id =
			Identity::Substrate(enclave_account.into()).to_did().map_err(|e| {
				VCMPError::RequestVCFailed(
					self.req.assertion.clone(),
					ErrorDetail::StfError(ErrorString::truncate_from(format!("{e:?}").into())),
				)
			})?;

		let json_string = credential.to_json().map_err(|_| {
			VCMPError::RequestVCFailed(self.req.assertion.clone(), ErrorDetail::ParseError)
		})?;
		let payload = json_string.as_bytes();
		let (enclave_account, sig) = signer.sign(payload).map_err(|e| {
			VCMPError::RequestVCFailed(
				self.req.assertion.clone(),
				ErrorDetail::StfError(ErrorString::truncate_from(format!("{e:?}").into())),
			)
		})?;
		debug!("Credential Payload signature: {:?}", sig);

		credential.add_proof(&sig, &enclave_account);
		credential.validate().map_err(|e| {
			VCMPError::RequestVCFailed(
				self.req.assertion.clone(),
				ErrorDetail::StfError(ErrorString::truncate_from(format!("{e:?}").into())),
			)
		})?;

		let credential_str = credential.to_json().map_err(|_| {
			VCMPError::RequestVCFailed(self.req.assertion.clone(), ErrorDetail::ParseError)
		})?;
		debug!("Credential: {}, length: {}", credential_str, credential_str.len());
		Ok(credential_str.as_bytes().to_vec())
	}

	fn on_success(
		&self,
		result: Self::Result,
		sender: std::sync::mpsc::Sender<(ShardIdentifier, H256, TrustedCall)>,
	) {
		debug!("Assertion build OK");
		// we shouldn't have the maximum text length limit in normal RSA3072 encryption, as the payload
		// using enclave's shielding key is encrypted in chunks
		let vc_payload = result;
		if let Ok(enclave_signer) = self.context.enclave_signer.get_enclave_account() {
			let c = TrustedCall::request_vc_callback(
				enclave_signer.into(),
				self.req.who.clone(),
				self.req.assertion.clone(),
				vc_payload,
				self.req.maybe_key,
				self.req.should_create_id_graph,
				self.req.req_ext_hash,
			);
			if let Err(e) = sender.send((self.req.shard, self.req.top_hash, c)) {
				error!("Unable to send message to the trusted_call_receiver: {:?}", e);
			}
		} else {
			error!("can't get enclave signer");
		}
	}

	fn on_failure(
		&self,
		error: Self::Error,
		sender: std::sync::mpsc::Sender<(ShardIdentifier, H256, TrustedCall)>,
	) {
		error!("Assertion build error: {error:?}");
		if let Ok(enclave_signer) = self.context.enclave_signer.get_enclave_account() {
			let c = TrustedCall::handle_vcmp_error(
				enclave_signer.into(),
				Some(self.req.who.clone()),
				error,
				self.req.req_ext_hash,
			);
			if let Err(e) = sender.send((self.req.shard, self.req.top_hash, c)) {
				error!("Unable to send message to the trusted_call_receiver: {:?}", e);
			}
		} else {
			error!("can't get enclave signer");
		}
	}
}

fn build_holding_time(
	req: &AssertionBuildRequest,
	htype: AmountHoldingTimeType,
	min_balance: ParameterString,
	data_provider_config: &DataProviderConfig,
) -> Result<lc_credentials::Credential, VCMPError> {
	lc_assertion_build::holding_time::build(req, htype, min_balance, data_provider_config)
}<|MERGE_RESOLUTION|>--- conflicted
+++ resolved
@@ -25,12 +25,8 @@
 use itp_stf_state_handler::handle_state::HandleState;
 use itp_top_pool_author::traits::AuthorApi;
 use itp_types::ShardIdentifier;
-<<<<<<< HEAD
 use lc_credentials::jsonschema;
-use lc_data_providers::{DataProviderConfigReader, ReadDataProviderConfig};
-=======
 use lc_data_providers::DataProviderConfig;
->>>>>>> d275492d
 use lc_stf_task_sender::AssertionBuildRequest;
 use litentry_primitives::{
 	AmountHoldingTimeType, Assertion, ErrorDetail, ErrorString, Identity, ParameterString,
@@ -109,17 +105,6 @@
 				&self.context.data_provider_config,
 			),
 
-<<<<<<< HEAD
-			// no need to pass `networks` again because it's the same as the
-			// `get_supported_web3networks`
-			Assertion::A8(_networks) => lc_assertion_build::a8::build(&self.req),
-
-			Assertion::A10(min_balance) =>
-				build_holding_time(&self.req, AmountHoldingTimeType::WBTC, min_balance),
-
-			Assertion::A11(min_balance) =>
-				build_holding_time(&self.req, AmountHoldingTimeType::ETH, min_balance),
-=======
 			// no need to pass `networks` again because it's the same as the `get_supported_web3networks`
 			Assertion::A8(_networks) =>
 				lc_assertion_build::a8::build(&self.req, &self.context.data_provider_config),
@@ -137,7 +122,6 @@
 				min_balance,
 				&self.context.data_provider_config,
 			),
->>>>>>> d275492d
 
 			Assertion::A13(owner) =>
 				lc_assertion_build::a13::build(&self.req, self.context.ocall_api.clone(), &owner),
