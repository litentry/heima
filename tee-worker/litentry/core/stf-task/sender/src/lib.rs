--- conflicted
+++ resolved
@@ -59,30 +59,9 @@
 		Arc::new(Mutex::new(Default::default()));
 }
 
-<<<<<<< HEAD
-pub type MaxIdentityLength = ConstU32<64>;
-
-/// TODO: adapt struct fields later
-#[derive(Encode, Decode, Clone, Debug, PartialEq, Eq)]
-pub struct AssertionBuildRequest {
-	pub shard: ShardIdentifier,
-	pub signer: AccountId,
-	pub who: Identity,
-	pub assertion: Assertion,
-	pub identities: Vec<IdentityNetworkTuple>,
-	pub top_hash: H256,
-	pub parachain_block_number: ParentchainBlockNumber,
-	pub sidechain_block_number: SidechainBlockNumber,
-	pub parachain_runtime_version: u32,
-	pub sidechain_runtime_version: u32,
-	pub maybe_key: Option<RequestAesKey>,
-	pub should_create_id_graph: bool,
-	pub req_ext_hash: H256,
-=======
 /// Trait to send an stf request to the stf request thread.
 pub trait SendStfRequest {
 	fn send_stf_request(&self, request: RequestType) -> Result<()>;
->>>>>>> 194edbf4
 }
 
 /// Struct to access the `send_stf_request` function.
