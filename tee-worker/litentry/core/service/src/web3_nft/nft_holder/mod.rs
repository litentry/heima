--- conflicted
+++ resolved
@@ -31,17 +31,9 @@
 	addresses: Vec<(Web3Network, String)>,
 	data_provider_config: &DataProviderConfig,
 ) -> Result<bool, Error> {
-<<<<<<< HEAD
-	match nft_type {
-		Web3NftType::WeirdoGhostGang =>
-			common::has_nft_721(addresses, nft_type, data_provider_config),
-		Web3NftType::Club3Sbt => common::has_nft_1155(addresses, nft_type, data_provider_config),
-		Web3NftType::MFan => common::has_nft_721(addresses, nft_type, data_provider_config),
-=======
 	if nft_type == Web3NftType::Club3Sbt {
 		common::has_nft_1155(addresses, nft_type, data_provider_config)
 	} else {
 		common::has_nft_721(addresses, nft_type, data_provider_config)
->>>>>>> a7540f84
 	}
 }