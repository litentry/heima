--- conflicted
+++ resolved
@@ -25,14 +25,8 @@
 pub use futures;
 use ita_sgx_runtime::{pallet_imt::get_eligible_identities, BlockNumber, Hash, Runtime};
 use ita_stf::{
-<<<<<<< HEAD
-	aes_encrypt_default, trusted_call_result::RequestVCResult, ConvertAccountId, Getter,
-	OpaqueCall, SgxParentchainTypeConverter, TrustedCall, TrustedCallSigned, TrustedOperation,
-	H256,
-=======
-	aes_encrypt_default, helpers::enclave_signer_account, trusted_call_result::RequestVCResult,
-	Getter, OpaqueCall, TrustedCall, TrustedCallSigned, TrustedOperation, H256,
->>>>>>> 533a6e10
+	aes_encrypt_default, trusted_call_result::RequestVCResult, Getter, OpaqueCall, TrustedCall,
+	TrustedCallSigned, TrustedOperation, H256,
 };
 use itp_extrinsics_factory::CreateExtrinsics;
 use itp_node_api::metadata::{
@@ -171,18 +165,6 @@
 					));
 				}
 
-				let assertion_networks = assertion.clone().get_supported_web3networks();
-<<<<<<< HEAD
-				let identities: Vec<IdentityNetworkTuple> = id_graph
-					.into_iter()
-					.filter(|item| item.1.is_active())
-					.map(|item| {
-						let mut networks = item.1.web3networks.to_vec();
-						networks.retain(|n| assertion_networks.contains(n));
-						(item.0, networks)
-					})
-					.collect();
-
 				// should never be `None`, but use `unwrap_or_default` to not panic
 				let parachain_block_number = state
 					.get(&storage_value_key("Parentchain", "Number"))
@@ -193,10 +175,12 @@
 					.and_then(|v| SidechainBlockNumber::decode(&mut v.as_slice()).ok())
 					.unwrap_or_default();
 
-				(identities, parachain_block_number, sidechain_block_number)
-=======
-				get_eligible_identities(id_graph, assertion_networks)
->>>>>>> 533a6e10
+				let assertion_networks = assertion.clone().get_supported_web3networks();
+				(
+					get_eligible_identities(id_graph, assertion_networks),
+					parachain_block_number,
+					sidechain_block_number,
+				)
 			})
 			.map_err(|e| format!("Failed to fetch sidechain data due to: {:?}", e))?;
 
@@ -225,27 +209,6 @@
 			.map_err(|e| format!("Failed to build assertion due to: {:?}", e))?;
 
 		let result = aes_encrypt_default(&key, &response.vc_payload);
-<<<<<<< HEAD
-		let account = SgxParentchainTypeConverter::convert(
-			match response.assertion_request.who.to_account_id() {
-				Some(s) => s,
-				None => return Err("Failed to convert account".to_string()),
-			},
-		);
-
-		let res = RequestVCResult {
-			vc_index: response.vc_index,
-			vc_hash: response.vc_hash,
-			vc_payload: result,
-		};
-
-		let call_index = node_metadata_repo
-			.get_from_metadata(|m| m.vc_issued_call_indexes())
-			.unwrap()
-			.unwrap();
-
-=======
->>>>>>> 533a6e10
 		let call = OpaqueCall::from_tuple(&(
 			call_index,
 			response.assertion_request.who,
