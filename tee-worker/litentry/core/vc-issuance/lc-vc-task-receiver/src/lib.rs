--- conflicted
+++ resolved
@@ -31,13 +31,8 @@
 use itp_node_api::metadata::{
 	pallet_vcmp::VCMPCallIndexes, provider::AccessNodeMetadata, NodeMetadataTrait,
 };
-<<<<<<< HEAD
 use itp_ocall_api::{EnclaveAttestationOCallApi, EnclaveMetricsOCallApi, EnclaveOnChainOCallApi};
-use itp_sgx_crypto::{ShieldingCryptoDecrypt, ShieldingCryptoEncrypt};
-=======
-use itp_ocall_api::{EnclaveMetricsOCallApi, EnclaveOnChainOCallApi};
 use itp_sgx_crypto::{key_repository::AccessKey, ShieldingCryptoDecrypt, ShieldingCryptoEncrypt};
->>>>>>> ff22b32b
 use itp_sgx_externalities::SgxExternalitiesTrait;
 use itp_stf_executor::traits::StfEnclaveSigning;
 use itp_stf_state_handler::handle_state::HandleState;
@@ -129,17 +124,9 @@
 	warn!("vc_task_receiver loop terminated");
 }
 
-<<<<<<< HEAD
-pub fn handle_request<K, A, S, H, O, Z, N>(
+pub fn handle_request<ShieldingKeyRepository, A, S, H, O, Z, N>(
 	request: &mut AesRequest,
-	context: Arc<StfTaskContext<K, A, S, H, O>>,
-=======
-pub fn handle_request<ShieldingKeyRepository, A, S, H, O, Z, N>(
-	key: Vec<u8>,
-	mut encrypted_trusted_call: AesOutput,
-	shard: ShardIdentifier,
 	context: Arc<StfTaskContext<ShieldingKeyRepository, A, S, H, O>>,
->>>>>>> ff22b32b
 	extrinsic_factory: Arc<Z>,
 	node_metadata_repo: Arc<N>,
 	sender: Sender<(ShardIdentifier, TrustedCall)>,
@@ -157,9 +144,12 @@
 	N: AccessNodeMetadata + Send + Sync + 'static,
 	N::MetadataType: NodeMetadataTrait,
 {
-<<<<<<< HEAD
+	let enclave_shielding_key = context
+		.shielding_key
+		.retrieve_key()
+		.map_err(|e| format!("Failed to retrieve shielding key: {:?}", e))?;
 	let tcs = request
-		.decrypt(Box::new(context.shielding_key.clone()))
+		.decrypt(Box::new(enclave_shielding_key))
 		.ok()
 		.and_then(|v| TrustedOperation::<TrustedCallSigned, Getter>::decode(&mut v.as_slice()).ok())
 		.and_then(|top| top.to_call().cloned())
@@ -208,79 +198,6 @@
 						.get(&storage_value_key("System", "Number"))
 						.and_then(|v| SidechainBlockNumber::decode(&mut v.as_slice()).ok())
 						.unwrap_or_default();
-=======
-	let shielding_key = context
-		.shielding_key
-		.retrieve_key()
-		.map_err(|e| format!("Failed to retrieve shielding key: {:?}", e))?;
-
-	let aes_key: RequestAesKey = shielding_key
-		.decrypt(&key)
-		.map_err(|e| format!("Failed to decrypted AES Key: {:?}", e))?
-		.try_into()
-		.map_err(|e| format!("Failed to convert to UserShieldingKeyType: {:?}", e))?;
-
-	let decrypted_trusted_operation = aes_decrypt(&aes_key, &mut encrypted_trusted_call)
-		.ok_or_else(|| "Failed to decrypt trusted operation".to_string())?;
-
-	let trusted_operation = TrustedOperation::<TrustedCallSigned, Getter>::decode(
-		&mut decrypted_trusted_operation.as_slice(),
-	)
-	.map_err(|e| format!("Failed to decode trusted operation, {:?}", e))?;
-
-	let trusted_call: &TrustedCallSigned = trusted_operation
-		.to_call()
-		.ok_or_else(|| "Failed to convert trusted operation to trusted call".to_string())?;
-
-	if let TrustedCall::request_vc(signer, who, assertion, maybe_key, req_ext_hash) =
-		trusted_call.call.clone()
-	{
-		let key = maybe_key.ok_or_else(|| "User shielding key not provided".to_string())?;
-		let (identities, parachain_block_number, sidechain_block_number) = context
-			.state_handler
-			.execute_on_current(&shard, |state, _| {
-				let prefix_key = storage_map_key(
-					"IdentityManagement",
-					"IDGraphs",
-					&who,
-					&StorageHasher::Blake2_128Concat,
-				);
-
-				// `None` means empty IDGraph, thus `unwrap_or_default`
-				let mut id_graph = state
-					.iter_prefix::<Identity, IdentityContext<Runtime>>(&prefix_key)
-					.unwrap_or_default();
-
-				// Sorts the IDGraph in place
-				sort_id_graph::<Runtime>(&mut id_graph);
-
-				if id_graph.is_empty() {
-					// we are safe to use `default_web3networks` and `Active` as IDGraph would be non-empty otherwise
-					id_graph.push((
-						who.clone(),
-						IdentityContext::new(BlockNumber::one(), who.default_web3networks()),
-					));
-				}
-
-				// should never be `None`, but use `unwrap_or_default` to not panic
-				let parachain_block_number = state
-					.get(&storage_value_key("Parentchain", "Number"))
-					.and_then(|v| ParentchainBlockNumber::decode(&mut v.as_slice()).ok())
-					.unwrap_or_default();
-				let sidechain_block_number = state
-					.get(&storage_value_key("System", "Number"))
-					.and_then(|v| SidechainBlockNumber::decode(&mut v.as_slice()).ok())
-					.unwrap_or_default();
-
-				let assertion_networks = assertion.clone().get_supported_web3networks();
-				(
-					get_eligible_identities(id_graph, assertion_networks),
-					parachain_block_number,
-					sidechain_block_number,
-				)
-			})
-			.map_err(|e| format!("Failed to fetch sidechain data due to: {:?}", e))?;
->>>>>>> ff22b32b
 
 					(
 						id_graph,
