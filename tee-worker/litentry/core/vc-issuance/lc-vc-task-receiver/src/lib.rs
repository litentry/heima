--- conflicted
+++ resolved
@@ -27,13 +27,8 @@
 use ita_sgx_runtime::{Hash, Runtime};
 use ita_stf::{
 	aes_encrypt_default, helpers::enclave_signer_account, trusted_call_result::RequestVCResult,
-<<<<<<< HEAD
-	ConvertAccountId, Getter, OpaqueCall, SgxParentchainTypeConverter, TrustedCallSigned, H256,
-	IMT,
-=======
-	ConvertAccountId, Getter, OpaqueCall, SgxParentchainTypeConverter, TrustedCall,
-	TrustedCallSigned, TrustedOperation, H256,
->>>>>>> e919d7c8
+	AccountId, ConvertAccountId, Getter, OpaqueCall, SgxParentchainTypeConverter, TrustedCall,
+	TrustedCallSigned, TrustedOperation, ENCLAVE_ACCOUNT_KEY, H256,
 };
 use itp_extrinsics_factory::CreateExtrinsics;
 use itp_node_api::metadata::{
@@ -44,7 +39,7 @@
 use itp_sgx_externalities::SgxExternalitiesTrait;
 use itp_stf_executor::traits::StfEnclaveSigning;
 use itp_stf_state_handler::handle_state::HandleState;
-use itp_storage::{storage_map_key, StorageHasher};
+use itp_storage::{storage_map_key, storage_value_key, StorageHasher};
 use itp_top_pool_author::traits::AuthorApi;
 use itp_types::parentchain::ParentchainId;
 use lc_stf_task_receiver::StfTaskContext;
@@ -165,7 +160,6 @@
 	let decrypted_trusted_operation = aes_decrypt(&aes_key, &mut encrypted_trusted_call)
 		.ok_or_else(|| "Failed to decrypt trusted operation".to_string())?;
 
-<<<<<<< HEAD
 	let signed_request =
 		TrustedVCRequestSigned::decode(&mut decrypted_trusted_operation.as_slice())
 			.map_err(|e| format!("Failed to decode trusted operation, {:?}", e))?;
@@ -175,147 +169,96 @@
 	}
 
 	let vc_request = signed_request.vc_request;
-
 	rate_limiter.should_allow(vc_request.signer.to_did().unwrap())?;
-	let (mut state, _) = context
+	let assertion_build: AssertionBuildRequest = context
 		.state_handler
-		.load_cloned(&shard)
-		.map_err(|e| format!("Received error while trying to obtain sidechain state: {:?}", e))?;
-
-	state.execute_with(|| {
-		let id_graph = IMT::get_id_graph(&vc_request.who);
-		let assertion_networks = vc_request.assertion.clone().get_supported_web3networks();
-		let identities: Vec<IdentityNetworkTuple> = id_graph
-			.into_iter()
-			.filter(|item| item.1.is_active())
-			.map(|item| {
-				let mut networks = item.1.web3networks.to_vec();
-				networks.retain(|n| assertion_networks.contains(n));
-				(item.0, networks)
-			})
-			.collect();
-
-		let signer = match vc_request.signer.to_account_id() {
+		.execute_on_current(&shard, |state, _| -> Result<AssertionBuildRequest, String> {
+			let prefix_key = storage_map_key(
+				"IdentityManagement",
+				"IDGraphs",
+				&vc_request.who,
+				&StorageHasher::Blake2_128Concat,
+			);
+			let mut id_graph = state
+				.iter_prefix::<Identity, IdentityContext<Runtime>>(&prefix_key)
+				.unwrap_or_default();
+
+			// Sorts the IDGraph in place
+			sort_id_graph::<Runtime>(&mut id_graph);
+
+			let assertion_networks = vc_request.assertion.clone().get_supported_web3networks();
+			let identities: Vec<IdentityNetworkTuple> = id_graph
+				.into_iter()
+				.filter(|item| item.1.is_active())
+				.map(|item| {
+					let mut networks = item.1.web3networks.to_vec();
+					networks.retain(|n| assertion_networks.contains(n));
+					(item.0, networks)
+				})
+				.collect();
+
+			let signer = vc_request
+				.signer
+				.to_account_id()
+				.ok_or_else(|| "Invalid signer account, failed to convert".to_string())?;
+
+			let enclave_account_storage_key = storage_value_key("Sudo", ENCLAVE_ACCOUNT_KEY);
+			let enclave_account = state.get(&enclave_account_storage_key).unwrap();
+			let enclave_account = AccountId::decode(&mut enclave_account.as_slice()).unwrap();
+
+			let assertion_build: AssertionBuildRequest = AssertionBuildRequest {
+				shard,
+				signer,
+				enclave_account,
+				who: vc_request.who.clone(),
+				assertion: vc_request.assertion.clone(),
+				identities,
+				maybe_key: Some(aes_key),
+				top_hash: H256::zero(),
+				req_ext_hash: H256::zero(),
+			};
+
+			Ok(assertion_build)
+		})
+		.map_err(|e| format!("Failed to fetch sidechain data due to: {:?}", e))??;
+
+	let vc_request_handler = VCRequestHandler { req: assertion_build, context: context.clone() };
+	let response = vc_request_handler
+		.process()
+		.map_err(|e| format!("Failed to build assertion due to: {:?}", e))?;
+
+	let call_index = node_metadata_repo
+		.get_from_metadata(|m| m.vc_issued_call_indexes())
+		.unwrap()
+		.unwrap();
+	let result = aes_encrypt_default(&vc_request.aes_key, &response.vc_payload);
+	let account = SgxParentchainTypeConverter::convert(
+		match response.assertion_request.who.to_account_id() {
 			Some(s) => s,
-			None => return Err("Invalid signer account, failed to convert".to_string()),
-		};
-=======
-	let trusted_operation = TrustedOperation::<TrustedCallSigned, Getter>::decode(
-		&mut decrypted_trusted_operation.as_slice(),
-	)
-	.map_err(|e| format!("Failed to decode trusted operation, {:?}", e))?;
-
-	let trusted_call: &TrustedCallSigned = trusted_operation
-		.to_call()
-		.ok_or_else(|| "Failed to convert trusted operation to trusted call".to_string())?;
-
-	if let TrustedCall::request_vc(signer, who, assertion, maybe_key, _hash) =
-		trusted_call.call.clone()
-	{
-		let key = maybe_key.ok_or_else(|| "User shielding key not provided".to_string())?;
-		let identities: Vec<IdentityNetworkTuple> = context
-			.state_handler
-			.execute_on_current(&shard, |state, _| {
-				let prefix_key = storage_map_key(
-					"IdentityManagement",
-					"IDGraphs",
-					&who,
-					&StorageHasher::Blake2_128Concat,
-				);
-				let mut id_graph =
-					state.iter_prefix::<Identity, IdentityContext<Runtime>>(&prefix_key).unwrap();
-
-				// Sorts the IDGraph in place
-				sort_id_graph::<Runtime>(&mut id_graph);
-
-				let assertion_networks = assertion.clone().get_supported_web3networks();
-				let identities: Vec<IdentityNetworkTuple> = id_graph
-					.into_iter()
-					.filter(|item| item.1.is_active())
-					.map(|item| {
-						let mut networks = item.1.web3networks.to_vec();
-						networks.retain(|n| assertion_networks.contains(n));
-						(item.0, networks)
-					})
-					.collect();
-
-				identities
-			})
-			.map_err(|e| format!("Failed to fetch sidechain data due to: {:?}", e))?;
-
-		let signer = signer
-			.to_account_id()
-			.ok_or_else(|| "Invalid signer account, failed to convert".to_string())?;
->>>>>>> e919d7c8
-
-		let assertion_build: AssertionBuildRequest = AssertionBuildRequest {
-			shard,
-			signer,
-			enclave_account: enclave_signer_account(),
-<<<<<<< HEAD
-			who: vc_request.who.clone(),
-			assertion: vc_request.assertion.clone(),
-			identities,
-			maybe_key: Some(aes_key),
-=======
-			who,
-			assertion,
-			identities,
-			maybe_key,
->>>>>>> e919d7c8
-			top_hash: H256::zero(),
-			req_ext_hash: H256::zero(),
-		};
-
-		let vc_request_handler =
-			VCRequestHandler { req: assertion_build, context: context.clone() };
-		let response = vc_request_handler
-			.process()
-			.map_err(|e| format!("Failed to build assertion due to: {:?}", e))?;
-
-		let call_index = node_metadata_repo
-			.get_from_metadata(|m| m.vc_issued_call_indexes())
-			.unwrap()
-			.unwrap();
-<<<<<<< HEAD
-		let result = aes_encrypt_default(&aes_key, &response.vc_payload);
-=======
-		let result = aes_encrypt_default(&key, &response.vc_payload);
->>>>>>> e919d7c8
-		let account = SgxParentchainTypeConverter::convert(
-			match response.assertion_request.who.to_account_id() {
-				Some(s) => s,
-				None => return Err("Failed to convert account".to_string()),
-			},
-		);
-		let call = OpaqueCall::from_tuple(&(
-			call_index,
-			account,
-			response.assertion_request.assertion,
-			response.vc_index,
-			response.vc_hash,
-			H256::zero(),
-		));
-		let res = RequestVCResult {
-			vc_index: response.vc_index,
-			vc_hash: response.vc_hash,
-			vc_payload: result,
-		};
-		// This internally fetches nonce from a Mutex and then updates it thereby ensuring ordering
-		let xt = extrinsic_factory
-			.create_extrinsics(&[call], None)
-			.map_err(|e| format!("Failed to construct extrinsic for parentchain: {:?}", e))?;
-		context
-			.ocall_api
-			.send_to_parentchain(xt, &ParentchainId::Litentry, false)
-			.map_err(|e| format!("Unable to send extrinsic to parentchain: {:?}", e))?;
-
-		Ok(res.encode())
-<<<<<<< HEAD
-	})
-=======
-	} else {
-		Err("Invalid Trusted Operation send to VC Request handler".to_string())
-	}
->>>>>>> e919d7c8
+			None => return Err("Failed to convert account".to_string()),
+		},
+	);
+	let call = OpaqueCall::from_tuple(&(
+		call_index,
+		account,
+		response.assertion_request.assertion,
+		response.vc_index,
+		response.vc_hash,
+		H256::zero(),
+	));
+	let res = RequestVCResult {
+		vc_index: response.vc_index,
+		vc_hash: response.vc_hash,
+		vc_payload: result,
+	};
+	// This internally fetches nonce from a Mutex and then updates it thereby ensuring ordering
+	let xt = extrinsic_factory
+		.create_extrinsics(&[call], None)
+		.map_err(|e| format!("Failed to construct extrinsic for parentchain: {:?}", e))?;
+	context
+		.ocall_api
+		.send_to_parentchain(xt, &ParentchainId::Litentry, false)
+		.map_err(|e| format!("Unable to send extrinsic to parentchain: {:?}", e))?;
+
+	Ok(res.encode())
 }