#![allow(clippy::result_large_err)]

use crate::{Getter, TrustedCallSigned};
use ita_sgx_runtime::Hash;
pub use ita_stf::aes_encrypt_default;
use itp_ocall_api::EnclaveOnChainOCallApi;
use itp_sgx_crypto::{ShieldingCryptoDecrypt, ShieldingCryptoEncrypt};
use itp_sgx_externalities::SgxExternalitiesTrait;
use itp_stf_executor::traits::StfEnclaveSigning;
use itp_stf_state_handler::handle_state::HandleState;
use itp_top_pool_author::traits::AuthorApi;
use itp_types::H256;
use lc_data_providers::DataProviderConfig;
use lc_stf_task_receiver::StfTaskContext;
use lc_stf_task_sender::AssertionBuildRequest;
use lc_vc_task_sender::VCResponse;
use litentry_primitives::{
	AmountHoldingTimeType, Assertion, ErrorDetail, ErrorString, Identity, ParameterString,
	VCMPError,
};
use sp_core::hashing::blake2_256;
use std::{format, string::ToString, sync::Arc};

pub(crate) struct VCRequestHandler<
	K: ShieldingCryptoDecrypt + ShieldingCryptoEncrypt + Clone,
	A: AuthorApi<Hash, Hash, TrustedCallSigned, Getter>,
	S: StfEnclaveSigning<TrustedCallSigned>,
	H: HandleState,
	O: EnclaveOnChainOCallApi,
> {
	pub(crate) req: AssertionBuildRequest,
	pub(crate) context: Arc<StfTaskContext<K, A, S, H, O>>,
}

impl<K, A, S, H, O> VCRequestHandler<K, A, S, H, O>
where
	K: ShieldingCryptoDecrypt + ShieldingCryptoEncrypt + Clone,
	A: AuthorApi<Hash, Hash, TrustedCallSigned, Getter>,
	S: StfEnclaveSigning<TrustedCallSigned>,
	H: HandleState,
	H::StateT: SgxExternalitiesTrait,
	O: EnclaveOnChainOCallApi,
{
	pub fn process(self) -> Result<VCResponse, VCMPError> {
		let mut credential = match self.req.assertion.clone() {
			Assertion::A1 => lc_assertion_build::a1::build(&self.req),

			Assertion::A2(guild_id) => lc_assertion_build::a2::build(
				&self.req,
				guild_id,
				&self.context.data_provider_config,
			),

			Assertion::A3(guild_id, channel_id, role_id) => lc_assertion_build::a3::build(
				&self.req,
				guild_id,
				channel_id,
				role_id,
				&self.context.data_provider_config,
			),

			Assertion::A4(min_balance) => build_holding_time(
				&self.req,
				AmountHoldingTimeType::LIT,
				min_balance,
				&self.context.data_provider_config,
			),

			Assertion::A6 =>
				lc_assertion_build::a6::build(&self.req, &self.context.data_provider_config),

			Assertion::A7(min_balance) => build_holding_time(
				&self.req,
				AmountHoldingTimeType::DOT,
				min_balance,
				&self.context.data_provider_config,
			),

			// no need to pass `networks` again because it's the same as the `get_supported_web3networks`
			Assertion::A8(_networks) =>
				lc_assertion_build::a8::build(&self.req, &self.context.data_provider_config),

			Assertion::A10(min_balance) => build_holding_time(
				&self.req,
				AmountHoldingTimeType::WBTC,
				min_balance,
				&self.context.data_provider_config,
			),

			Assertion::A11(min_balance) => build_holding_time(
				&self.req,
				AmountHoldingTimeType::ETH,
				min_balance,
				&self.context.data_provider_config,
			),

			Assertion::A13(owner) =>
				lc_assertion_build::a13::build(&self.req, self.context.ocall_api.clone(), &owner),

			Assertion::A14 =>
				lc_assertion_build::a14::build(&self.req, &self.context.data_provider_config),

			Assertion::Achainable(param) => lc_assertion_build::achainable::build(
				&self.req,
				param,
				&self.context.data_provider_config,
			),

			Assertion::A20 => lc_assertion_build::a20::build(&self.req),

			Assertion::Oneblock(course_type) => lc_assertion_build::oneblock::course::build(
				&self.req,
				course_type,
				&self.context.data_provider_config,
			),

			Assertion::GenericDiscordRole(role_type) =>
				lc_assertion_build::generic_discord_role::build(
					&self.req,
					role_type,
					&self.context.data_provider_config,
				),

			Assertion::BnbDomainHolding =>
<<<<<<< HEAD
				lc_assertion_build::nodereal::bnb_domain_holding_amount::build(
					&self.req,
					&self.context.data_provider_config,
=======
				lc_assertion_build::nodereal::bnb_domain::bnb_domain_holding_amount::build(
					&self.req,
>>>>>>> b5c4df29
				),

			Assertion::BnbDigitDomainClub(digit_domain_type) =>
				lc_assertion_build::nodereal::bnb_domain::bnb_digit_domain_club_amount::build(
					&self.req,
					digit_domain_type,
					&self.context.data_provider_config,
				),

			Assertion::VIP3MembershipCard(level) =>
				lc_assertion_build::vip3::card::build(&self.req, level),

			Assertion::WeirdoGhostGangHolder =>
				lc_assertion_build::nodereal::nft_holder::weirdo_ghost_gang_holder::build(&self.req),
		}?;

		// post-process the credential
		let signer = self.context.enclave_signer.as_ref();
		let enclave_account = signer.get_enclave_account().map_err(|e| {
			VCMPError::RequestVCFailed(
				self.req.assertion.clone(),
				ErrorDetail::StfError(ErrorString::truncate_from(format!("{e:?}").into())),
			)
		})?;

		credential
			.credential_subject
			.set_endpoint(self.context.data_provider_config.credential_endpoint.to_string());

		credential.issuer.id =
			Identity::Substrate(enclave_account.into()).to_did().map_err(|e| {
				VCMPError::RequestVCFailed(
					self.req.assertion.clone(),
					ErrorDetail::StfError(ErrorString::truncate_from(format!("{e:?}").into())),
				)
			})?;
		let payload = credential.issuer.mrenclave.clone();
		let (enclave_account, sig) = signer.sign_vc_with_self(payload.as_bytes()).map_err(|e| {
			VCMPError::RequestVCFailed(
				self.req.assertion.clone(),
				ErrorDetail::StfError(ErrorString::truncate_from(format!("{e:?}").into())),
			)
		})?;

		credential.add_proof(&sig, &enclave_account);
		credential.validate().map_err(|e| {
			VCMPError::RequestVCFailed(
				self.req.assertion.clone(),
				ErrorDetail::StfError(ErrorString::truncate_from(format!("{e:?}").into())),
			)
		})?;

		let vc_index: H256 = credential
			.get_index()
			.map_err(|e| {
				VCMPError::RequestVCFailed(
					self.req.assertion.clone(),
					ErrorDetail::StfError(ErrorString::truncate_from(format!("{e:?}").into())),
				)
			})?
			.into();
		let credential_str = credential.to_json().map_err(|_| {
			VCMPError::RequestVCFailed(self.req.assertion.clone(), ErrorDetail::ParseError)
		})?;
		let vc_hash: H256 = blake2_256(credential_str.as_bytes()).into();

		let vc_response = VCResponse {
			assertion_request: self.req.clone(),
			vc_hash,
			vc_payload: credential_str.as_bytes().to_vec(),
			vc_index,
		};

		Ok(vc_response)
	}
}

fn build_holding_time(
	req: &AssertionBuildRequest,
	htype: AmountHoldingTimeType,
	min_balance: ParameterString,
	data_provider_config: &DataProviderConfig,
) -> Result<lc_credentials::Credential, VCMPError> {
	lc_assertion_build::holding_time::build(req, htype, min_balance, data_provider_config)
}<|MERGE_RESOLUTION|>--- conflicted
+++ resolved
@@ -122,14 +122,9 @@
 				),
 
 			Assertion::BnbDomainHolding =>
-<<<<<<< HEAD
-				lc_assertion_build::nodereal::bnb_domain_holding_amount::build(
-					&self.req,
-					&self.context.data_provider_config,
-=======
 				lc_assertion_build::nodereal::bnb_domain::bnb_domain_holding_amount::build(
 					&self.req,
->>>>>>> b5c4df29
+					&self.context.data_provider_config,
 				),
 
 			Assertion::BnbDigitDomainClub(digit_domain_type) =>
@@ -139,11 +134,17 @@
 					&self.context.data_provider_config,
 				),
 
-			Assertion::VIP3MembershipCard(level) =>
-				lc_assertion_build::vip3::card::build(&self.req, level),
+			Assertion::VIP3MembershipCard(level) => lc_assertion_build::vip3::card::build(
+				&self.req,
+				level,
+				&self.context.data_provider_config,
+			),
 
 			Assertion::WeirdoGhostGangHolder =>
-				lc_assertion_build::nodereal::nft_holder::weirdo_ghost_gang_holder::build(&self.req),
+				lc_assertion_build::nodereal::nft_holder::weirdo_ghost_gang_holder::build(
+					&self.req,
+					&self.context.data_provider_config,
+				),
 		}?;
 
 		// post-process the credential
