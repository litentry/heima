#![allow(clippy::result_large_err)]

use crate::{Getter, TrustedCallSigned};
use ita_sgx_runtime::Hash;
pub use ita_stf::aes_encrypt_default;
use itp_ocall_api::EnclaveOnChainOCallApi;
use itp_sgx_crypto::{ShieldingCryptoDecrypt, ShieldingCryptoEncrypt};
use itp_sgx_externalities::SgxExternalitiesTrait;
use itp_stf_executor::traits::StfEnclaveSigning;
use itp_stf_state_handler::handle_state::HandleState;
use itp_top_pool_author::traits::AuthorApi;
use lc_data_providers::{DataProviderConfigReader, ReadDataProviderConfig};
use lc_stf_task_receiver::StfTaskContext;
use lc_stf_task_sender::AssertionBuildRequest;
use lc_vc_task_sender::VCResponse;
use litentry_primitives::{
	AmountHoldingTimeType, Assertion, ErrorDetail, ErrorString, Identity, ParameterString,
	VCMPError,
};
use std::{format, sync::Arc};

pub(crate) struct VCRequestHandler<
	K: ShieldingCryptoDecrypt + ShieldingCryptoEncrypt + Clone,
	A: AuthorApi<Hash, Hash, TrustedCallSigned, Getter>,
	S: StfEnclaveSigning<TrustedCallSigned>,
	H: HandleState,
	O: EnclaveOnChainOCallApi,
> {
	pub(crate) req: AssertionBuildRequest,
	pub(crate) context: Arc<StfTaskContext<K, A, S, H, O>>,
}

impl<K, A, S, H, O> VCRequestHandler<K, A, S, H, O>
where
	K: ShieldingCryptoDecrypt + ShieldingCryptoEncrypt + Clone,
	A: AuthorApi<Hash, Hash, TrustedCallSigned, Getter>,
	S: StfEnclaveSigning<TrustedCallSigned>,
	H: HandleState,
	H::StateT: SgxExternalitiesTrait,
	O: EnclaveOnChainOCallApi,
{
	pub fn process(self) -> Result<VCResponse, VCMPError> {
		let mut credential = match self.req.assertion.clone() {
			Assertion::A1 => lc_assertion_build::a1::build(&self.req),

			Assertion::A2(guild_id) => lc_assertion_build::a2::build(&self.req, guild_id),

			Assertion::A3(guild_id, channel_id, role_id) =>
				lc_assertion_build::a3::build(&self.req, guild_id, channel_id, role_id),

			Assertion::A4(min_balance) =>
				build_holding_time(&self.req, AmountHoldingTimeType::LIT, min_balance),

			Assertion::A6 => lc_assertion_build::a6::build(&self.req),

			Assertion::A7(min_balance) =>
				build_holding_time(&self.req, AmountHoldingTimeType::DOT, min_balance),

			// no need to pass `networks` again because it's the same as the `get_supported_web3networks`
			Assertion::A8(_networks) => lc_assertion_build::a8::build(&self.req),

			Assertion::A10(min_balance) =>
				build_holding_time(&self.req, AmountHoldingTimeType::WBTC, min_balance),

			Assertion::A11(min_balance) =>
				build_holding_time(&self.req, AmountHoldingTimeType::ETH, min_balance),

			Assertion::A13(owner) =>
				lc_assertion_build::a13::build(&self.req, self.context.ocall_api.clone(), &owner),

			Assertion::A14 => lc_assertion_build::a14::build(&self.req),

			Assertion::Achainable(param) => lc_assertion_build::achainable::build(&self.req, param),

			Assertion::A20 => lc_assertion_build::a20::build(&self.req),

			Assertion::Oneblock(course_type) =>
				lc_assertion_build::oneblock::course::build(&self.req, course_type),

			Assertion::GenericDiscordRole(role_type) =>
				lc_assertion_build::generic_discord_role::build(&self.req, role_type),

			Assertion::BnbDomainHolding =>
				lc_assertion_build::nodereal::bnb_domain::bnb_domain_holding_amount::build(
					&self.req,
				),

			Assertion::BnbDigitDomainClub(digit_domain_type) =>
				lc_assertion_build::nodereal::bnb_domain::bnb_digit_domain_club_amount::build(
					&self.req,
					digit_domain_type,
				),

			Assertion::VIP3MembershipCard(level) =>
				lc_assertion_build::vip3::card::build(&self.req, level),

			Assertion::WeirdoGhostGangHolder =>
				lc_assertion_build::nodereal::nft_holder::weirdo_ghost_gang_holder::build(&self.req),

			Assertion::LITStaking => lc_assertion_build::lit_staking::build(&self.req),

			Assertion::EVMAmountHolding(token_type) =>
				lc_assertion_build::nodereal::amount_holding::evm_amount_holding::build(
					&self.req, token_type,
				),

			Assertion::BRC20AmountHolder =>
				lc_assertion_build::brc20::amount_holder::build(&self.req),

			Assertion::CryptoSummary =>
				lc_assertion_build::nodereal::crypto_summary::build(&self.req),
		}?;

		// post-process the credential
		let signer = self.context.enclave_signer.as_ref();
		let enclave_account = signer.get_enclave_account().map_err(|e| {
			VCMPError::RequestVCFailed(
				self.req.assertion.clone(),
				ErrorDetail::StfError(ErrorString::truncate_from(format!("{e:?}").into())),
			)
		})?;

		let data_provider_config = DataProviderConfigReader::read()
			.map_err(|e| VCMPError::RequestVCFailed(self.req.assertion.clone(), e))?;
		credential.credential_subject.endpoint = data_provider_config.credential_endpoint;

		credential.issuer.id =
			Identity::Substrate(enclave_account.into()).to_did().map_err(|e| {
				VCMPError::RequestVCFailed(
					self.req.assertion.clone(),
					ErrorDetail::StfError(ErrorString::truncate_from(format!("{e:?}").into())),
				)
			})?;
		let json_string = credential.to_json().map_err(|_| {
			VCMPError::RequestVCFailed(self.req.assertion.clone(), ErrorDetail::ParseError)
		})?;
		let payload = json_string.as_bytes();
		let (enclave_account, sig) = signer.sign(payload).map_err(|e| {
			VCMPError::RequestVCFailed(
				self.req.assertion.clone(),
				ErrorDetail::StfError(ErrorString::truncate_from(format!("{e:?}").into())),
			)
		})?;

		credential.add_proof(&sig, &enclave_account);
		credential.validate().map_err(|e| {
			VCMPError::RequestVCFailed(
				self.req.assertion.clone(),
				ErrorDetail::StfError(ErrorString::truncate_from(format!("{e:?}").into())),
			)
		})?;

		let credential_str = credential.to_json().map_err(|_| {
			VCMPError::RequestVCFailed(self.req.assertion.clone(), ErrorDetail::ParseError)
		})?;

<<<<<<< HEAD
		let vc_response =
			VCResponse { vc_hash, vc_payload: credential_str.as_bytes().to_vec(), vc_index };
=======
		let vc_response = VCResponse {
			assertion_request: self.req.clone(),
			vc_payload: credential_str.as_bytes().to_vec(),
		};
>>>>>>> b27c8640

		Ok(vc_response)
	}
}

fn build_holding_time(
	req: &AssertionBuildRequest,
	htype: AmountHoldingTimeType,
	min_balance: ParameterString,
) -> Result<lc_credentials::Credential, VCMPError> {
	lc_assertion_build::holding_time::build(req, htype, min_balance)
}<|MERGE_RESOLUTION|>--- conflicted
+++ resolved
@@ -154,15 +154,7 @@
 			VCMPError::RequestVCFailed(self.req.assertion.clone(), ErrorDetail::ParseError)
 		})?;
 
-<<<<<<< HEAD
-		let vc_response =
-			VCResponse { vc_hash, vc_payload: credential_str.as_bytes().to_vec(), vc_index };
-=======
-		let vc_response = VCResponse {
-			assertion_request: self.req.clone(),
-			vc_payload: credential_str.as_bytes().to_vec(),
-		};
->>>>>>> b27c8640
+		let vc_response = VCResponse { vc_payload: credential_str.as_bytes().to_vec() };
 
 		Ok(vc_response)
 	}
