[package]
edition = "2021"
name = "lc-mock-server"
version = "0.1.0"

[dependencies]
hex = "0.4.3"
<<<<<<< HEAD
log = "0.4"
httpmock = "0.6"
isahc = "1.7"
=======
#httpmock = "0.6"
#isahc = "1.7"
codec = { package = "parity-scale-codec", version = "3.0.0", features = ["derive"] }
>>>>>>> 89bc60e7
lazy_static = "1.4"
log = "0.4"
serde_json = { version = "1.0", features = ["alloc"] }
tokio = { version = "1.5", features = ["full"] }
warp = "0.3"

# Subtrate
sp-core = { git = "https://github.com/paritytech/substrate", branch = "polkadot-v0.9.36" }

<<<<<<< HEAD
itp-enclave-api = { path = "../../../core-primitives/enclave-api" }
lc-data-providers = { path = "../data-providers" }

[features]
default = []
=======
# Internal dependencies
lc-data-providers = { path = "../data-providers" }
litentry-primitives = { path = "../../primitives" }
>>>>>>> 89bc60e7
<|MERGE_RESOLUTION|>--- conflicted
+++ resolved
@@ -5,15 +5,9 @@
 
 [dependencies]
 hex = "0.4.3"
-<<<<<<< HEAD
-log = "0.4"
-httpmock = "0.6"
-isahc = "1.7"
-=======
 #httpmock = "0.6"
 #isahc = "1.7"
 codec = { package = "parity-scale-codec", version = "3.0.0", features = ["derive"] }
->>>>>>> 89bc60e7
 lazy_static = "1.4"
 log = "0.4"
 serde_json = { version = "1.0", features = ["alloc"] }
@@ -23,14 +17,6 @@
 # Subtrate
 sp-core = { git = "https://github.com/paritytech/substrate", branch = "polkadot-v0.9.36" }
 
-<<<<<<< HEAD
-itp-enclave-api = { path = "../../../core-primitives/enclave-api" }
-lc-data-providers = { path = "../data-providers" }
-
-[features]
-default = []
-=======
 # Internal dependencies
 lc-data-providers = { path = "../data-providers" }
-litentry-primitives = { path = "../../primitives" }
->>>>>>> 89bc60e7
+litentry-primitives = { path = "../../primitives" }