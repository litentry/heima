// Copyright 2020-2024 Trust Computing GmbH.
// This file is part of Litentry.
//
// Litentry is free software: you can redistribute it and/or modify
// it under the terms of the GNU General Public License as published by
// the Free Software Foundation, either version 3 of the License, or
// (at your option) any later version.
//
// Litentry is distributed in the hope that it will be useful,
// but WITHOUT ANY WARRANTY; without even the implied warranty of
// MERCHANTABILITY or FITNESS FOR A PARTICULAR PURPOSE.  See the
// GNU General Public License for more details.
//
// You should have received a copy of the GNU General Public License
// along with Litentry.  If not, see <https://www.gnu.org/licenses/>.

use std::thread;
use tokio::{
	sync::oneshot::{channel, error::RecvError},
	task::LocalSet,
};
use warp::Filter;

pub mod achainable;
pub mod discord_litentry;
pub mod discord_official;
pub mod karat_dao;
pub mod litentry_archive;
pub mod moralis;
pub mod nodereal_jsonrpc;
<<<<<<< HEAD
pub mod oneblock;
pub mod twitter_litentry;
=======
>>>>>>> 655fc190
pub mod twitter_official;
pub mod vip3;

// It should only works on UNIX.
async fn shutdown_signal() {
	let mut hangup_stream = tokio::signal::unix::signal(tokio::signal::unix::SignalKind::hangup())
		.expect("Cannot install SIGINT signal handler");
	let mut sigint_stream =
		tokio::signal::unix::signal(tokio::signal::unix::SignalKind::interrupt())
			.expect("Cannot install SIGINT signal handler");
	let mut sigterm_stream =
		tokio::signal::unix::signal(tokio::signal::unix::SignalKind::terminate())
			.expect("Cannot install SIGINT signal handler");

	tokio::select! {
		_val = hangup_stream.recv() => log::warn!("Received SIGINT"),
		_val = sigint_stream.recv() => log::warn!("Received SIGINT"),
		_val = sigterm_stream.recv() => log::warn!("Received SIGTERM"),
	}
}

pub fn run(port: u16) -> Result<String, RecvError> {
	let (result_in, result_out) = channel();
	thread::spawn(move || {
		let runtime = tokio::runtime::Builder::new_current_thread().enable_all().build().unwrap();
		LocalSet::new().block_on(&runtime, async {
			let (addr, srv) = warp::serve(
				twitter_official::query_tweet()
					.or(twitter_official::query_retweeted_by())
					.or(twitter_official::query_user_by_name())
					.or(twitter_official::query_user_by_id())
					.or(discord_official::query_message())
					.or(discord_litentry::check_id_hubber())
					.or(discord_litentry::check_join())
					.or(discord_litentry::has_role())
					.or(nodereal_jsonrpc::query())
					.or(karat_dao::query())
					.or(moralis::query())
					.or(achainable::query())
					.or(litentry_archive::query_user_joined_evm_campaign())
					.or(vip3::query_user_sbt_level())
					.or(oneblock::query_one_block_course())
					.boxed(),
			)
			.bind_with_graceful_shutdown(([127, 0, 0, 1], port), shutdown_signal());
			log::info!("mock-server listen on addr:{:?}", addr);
			let _ = result_in.send(format!("http://{:?}", addr));
			let join = tokio::task::spawn_local(srv);
			let _ = join.await;
		});
	});
	result_out.blocking_recv()
}<|MERGE_RESOLUTION|>--- conflicted
+++ resolved
@@ -28,11 +28,8 @@
 pub mod litentry_archive;
 pub mod moralis;
 pub mod nodereal_jsonrpc;
-<<<<<<< HEAD
 pub mod oneblock;
 pub mod twitter_litentry;
-=======
->>>>>>> 655fc190
 pub mod twitter_official;
 pub mod vip3;
 
