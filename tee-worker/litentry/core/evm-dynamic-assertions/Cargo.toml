[package]
name = "lc-evm-dynamic-assertions"
version = "0.1.0"
authors = ['Trust Computing GmbH <info@litentry.com>']
edition = "2021"

# See more keys and their definitions at https://doc.rust-lang.org/cargo/reference/manifest.html

[dependencies]
# std dependecies
base58 = { version = "0.2", default-features = false }
blake2-rfc = { version = "0.2.18", default-features = false }
chrono = { version = "0.4.26", default-features = true, optional = true }
codec = { package = "parity-scale-codec", version = "3.0.0", default-features = false, features = ["derive"] }
http = { version = "0.2", optional = true }
rust_decimal = { version = "1.35.0", default-features = false }
ss58-registry = { version = "1.40", default-features = false }
thiserror = { version = "1.0.26", optional = true }

# sgx dependencies
chrono_sgx = { package = "chrono", git = "https://github.com/mesalock-linux/chrono-sgx", optional = true }
http-sgx = { package = "http", git = "https://github.com/integritee-network/http-sgx.git", branch = "sgx-experimental", optional = true }
itp-sgx-temp-dir = { version = "0.1", default-features = false, path = "../../../core-primitives/sgx/temp-dir", optional = true }
sgx_tprotected_fs = { git = "https://github.com/apache/incubator-teaclave-sgx-sdk", branch = "v2.0.0-preview", optional = true }
sgx_tstd = { branch = "master", git = "https://github.com/apache/teaclave-sgx-sdk.git", optional = true }
thiserror-sgx = { package = "thiserror", git = "https://github.com/mesalock-linux/thiserror-sgx", tag = "sgx_1.1.3", optional = true }

# no std
ethabi = { version = "18.0.0", default-features = false }
evm = { version = "0.41.1", default-features = false, features = ["with-codec"] }
hex = { version = "0.4.3", default-features = false }
log = { version = "0.4", default-features = false }
serde_json = { version = "1.0", default-features = false, features = ["alloc"] }

# local
itc-rest-client = { path = "../../../core/rest-client", default-features = false }
itp-settings = { path = "../../../core-primitives/settings" }
itp-sgx-io = { path = "../../../core-primitives/sgx/io", default-features = false }
itp-utils = { path = "../../../core-primitives/utils", default-features = false }
lc-dynamic-assertion = { path = "../dynamic-assertion", default-features = false }
litentry-primitives = { path = "../../primitives", default-features = false }

[dev-dependencies]
http_req = { features = ["rust-tls"], branch = "master", git = "https://github.com/integritee-network/http_req" }
lc-mock-server = { path = "../mock-server" }
litentry-primitives = { path = "../../primitives" }
litentry-hex-utils = { path = "../../../../primitives/hex" }

[features]
default = ["std"]
std = [
    "lc-dynamic-assertion/std",
    "itc-rest-client/std",
    "itp-sgx-io/std",
    "serde_json/std",
    "http",
    "thiserror",
    "chrono",
]
sgx = [
    "sgx_tstd",
    "http-sgx",
    "lc-dynamic-assertion/sgx",
    "itc-rest-client/sgx",
    "itp-sgx-io/sgx",
    "thiserror-sgx",
<<<<<<< HEAD
    "sgx_tprotected_fs",
=======
    "chrono_sgx",
>>>>>>> b3082f70
]
sgx-test = ["itp-sgx-temp-dir/sgx"]<|MERGE_RESOLUTION|>--- conflicted
+++ resolved
@@ -64,10 +64,7 @@
     "itc-rest-client/sgx",
     "itp-sgx-io/sgx",
     "thiserror-sgx",
-<<<<<<< HEAD
     "sgx_tprotected_fs",
-=======
     "chrono_sgx",
->>>>>>> b3082f70
 ]
 sgx-test = ["itp-sgx-temp-dir/sgx"]