--- conflicted
+++ resolved
@@ -91,17 +91,6 @@
 					return Ok(failure_precompile_output(ethabi::Token::$token(Default::default())))
 				},
 			};
-<<<<<<< HEAD
-			// safe to unwrap
-			let url = decoded.first().unwrap().clone().into_string().unwrap();
-			let url = match itc_rest_client::rest_client::Url::parse(&url) {
-				Ok(v) => v,
-				Err(e) => {
-					log::debug!("Could not parse url {:?}, reason: {:?}", url, e);
-					return Ok(failure_precompile_output(ethabi::Token::$token(Default::default())))
-				},
-			};
-=======
 			let value: serde_json::Value =
 				match $crate::precompiles::macros::do_get(client, &decoded, 0, 2) {
 					Ok(v) => v,
@@ -110,7 +99,6 @@
 							Default::default(),
 						))),
 				};
->>>>>>> 11d40f93
 
 			// safe to unwrap
 			let pointer = decoded.get(1).unwrap().clone().into_string().unwrap();
@@ -165,17 +153,6 @@
 					return Ok(failure_precompile_output(ethabi::Token::$token(Default::default())))
 				},
 			};
-<<<<<<< HEAD
-			// safe to unwrap
-			let url = decoded.first().unwrap().clone().into_string().unwrap();
-			let url = match itc_rest_client::rest_client::Url::parse(&url) {
-				Ok(v) => v,
-				Err(e) => {
-					log::debug!("Could not parse url {:?}, reason: {:?}", url, e);
-					return Ok(failure_precompile_output(ethabi::Token::$token(Default::default())))
-				},
-			};
-=======
 			let value: serde_json::Value =
 				match $crate::precompiles::macros::do_post(client, &decoded, 0, 3, 2) {
 					Ok(v) => v,
@@ -184,7 +161,6 @@
 							Default::default(),
 						))),
 				};
->>>>>>> 11d40f93
 
 			// safe to unwrap
 			let pointer = decoded.get(1).unwrap().clone().into_string().unwrap();
