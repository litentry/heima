// Copyright 2020-2024 Trust Computing GmbH.
// This file is part of Litentry.
//
// Litentry is free software: you can redistribute it and/or modify
// it under the terms of the GNU General Public License as published by
// the Free Software Foundation, either version 3 of the License, or
// (at your option) any later version.
//
// Litentry is distributed in the hope that it will be useful,
// but WITHOUT ANY WARRANTY; without even the implied warranty of
// MERCHANTABILITY or FITNESS FOR A PARTICULAR PURPOSE.  See the
// GNU General Public License for more details.
//
// You should have received a copy of the GNU General Public License
// along with Litentry.  If not, see <https://www.gnu.org/licenses/>.

use crate::{
	precompiles::{macros::do_get, PrecompileResult},
	*,
};
use itc_rest_client::http_client::SendHttpRequest;

http_get_precompile_fn!(http_get_bool, Bool, as_bool);
http_get_precompile_fn!(http_get_i64, Uint, as_i64);
http_get_precompile_fn!(http_get_string, String, as_str);

pub fn http_get<T: SendHttpRequest>(input: Vec<u8>, client: T) -> PrecompileResult {
	let decoded = match decode(
		&[
			ParamType::String,
			ParamType::Array(ParamType::Tuple(vec![ParamType::String, ParamType::String]).into()),
		],
		&input,
	) {
		Ok(d) => d,
		Err(e) => {
			log::debug!("Could not decode bytes {:?}, reason: {:?}", input, e);
			return Ok(failure_precompile_output(Token::String(Default::default())))
		},
	};
<<<<<<< HEAD

	let url = decoded.first().unwrap().clone().into_string().unwrap();
	let url = match itc_rest_client::rest_client::Url::parse(&url) {
		Ok(v) => v,
		Err(e) => {
			log::debug!("Could not parse url {:?}, reason: {:?}", url, e);
			return Ok(failure_precompile_output(Token::String(Default::default())))
		},
	};

	let http_headers: Vec<(String, String)> = decoded
		.get(1)
		.unwrap()
		.clone()
		.into_array()
		.unwrap()
		.iter()
		.map(|v| {
			let name =
				v.clone().into_tuple().unwrap().first().unwrap().clone().into_string().unwrap();
			let value =
				v.clone().into_tuple().unwrap().get(1).unwrap().clone().into_string().unwrap();

			(name, value)
		})
		.collect();
	let resp = match client.send_request_raw(
		url,
		itc_rest_client::rest_client::Method::GET,
		None,
		http_headers,
	) {
		Ok(resp) => resp,
		Err(e) => {
			log::debug!("Error while performing http call: {:?}", e);
			return Ok(failure_precompile_output(Token::String(Default::default())))
		},
	};
	let value: serde_json::Value = match serde_json::from_slice(&resp.1) {
		Ok(v) => v,
		Err(e) => {
			log::debug!("Could not parse json {:?}, reason: {:?}", resp.1, e);
			return Ok(failure_precompile_output(Token::String(Default::default())))
		},
=======
	let value: serde_json::Value = match do_get(client, &decoded, 0, 1) {
		Ok(v) => v,
		Err(_) => return Ok(failure_precompile_output(Token::String(Default::default()))),
>>>>>>> 11d40f93
	};
	Ok(success_precompile_output(Token::String(value.to_string())))
}

#[cfg(test)]
pub mod test {
	use crate::{
		failure_precompile_output,
		precompiles::{
			http_get::{http_get, http_get_bool, http_get_i64, http_get_string},
			mocks::MockedHttpClient,
		},
		success_precompile_output,
	};
	use ethabi::{encode, ethereum_types::U256, Token};
	use serde_json::json;

	#[test]
	pub fn test_get_bool() {
		// given
		let client = MockedHttpClient::default();
		let data = prepare_input_data("https://www.litentry.com/", "/bool");

		// when
		let result = http_get_bool(data, client).unwrap();

		// then
		assert_eq!(success_precompile_output(Token::Bool(true)), result)
	}

	#[test]
	pub fn test_get_i64() {
		// given
		let client = MockedHttpClient::default();
		let data = prepare_input_data("https://www.litentry.com/", "/i64");

		// when
		let result = http_get_i64(data, client).unwrap();

		// then
		assert_eq!(success_precompile_output(Token::Uint(U256::try_from(10).unwrap())), result)
	}

	#[test]
	pub fn test_get_string() {
		// given
		let client = MockedHttpClient::default();
		let data = prepare_input_data("https://www.litentry.com/", "/string");

		// when
		let result = http_get_string(data, client).unwrap();

		// then
		assert_eq!(success_precompile_output(Token::String("string".to_string())), result)
	}

	#[test]
	pub fn test_get() {
		// given
		let client = MockedHttpClient::default();
		let data = prepare_raw_input_data("https://www.litentry.com/");

		// when
		let result = http_get(data, client).unwrap();

		// then
		assert_eq!(
			success_precompile_output(Token::String(
				serde_json::to_string(&json!({
					"bool": true,
					"i64": 10,
					"string": "string",
					"not_bool": 10
				}))
				.unwrap()
			)),
			result
		)
	}

	#[test]
	pub fn returns_failure_for_invalid_url() {
		// given
		let client = MockedHttpClient::default();
		let data = prepare_input_data("invalid_url", "/string");

		// when
		let result = http_get_string(data, client).unwrap();

		// then
		assert_eq!(failure_precompile_output(Token::String(Default::default())), result)
	}

	#[test]
	pub fn returns_failure_for_invalid_json_pointer() {
		// given
		let client = MockedHttpClient::default();
		let data = prepare_input_data("https://www.litentry.com/", "invalid_pointer");

		// when
		let result = http_get_string(data, client).unwrap();

		// then
		assert_eq!(failure_precompile_output(Token::String(Default::default())), result)
	}

	#[test]
	pub fn returns_failure_for_malformed_json() {
		// given
		let client = MockedHttpClient::malformed_json();
		let data = prepare_input_data("https://www.litentry.com/", "string");

		// when
		let result = http_get_string(data, client).unwrap();

		// then
		assert_eq!(failure_precompile_output(Token::String(Default::default())), result)
	}

	#[test]
	pub fn returns_failure_for_value_of_type_other_than_expected() {
		// given
		let client = MockedHttpClient::default();
		let data = prepare_input_data("https://www.litentry.com/", "/not_bool");

		// when
		let result = http_get_bool(data, client).unwrap();

		// then
		assert_eq!(failure_precompile_output(Token::Bool(Default::default())), result)
	}

	#[test]
	pub fn returns_failure_for_invalid_input_data() {
		// given
		let client = MockedHttpClient::default();
		let data = [0u8, 11];

		// when
		let result = http_get_bool(data.to_vec(), client).unwrap();

		// then
		assert_eq!(failure_precompile_output(Token::Bool(Default::default())), result)
	}

	#[test]
	pub fn returns_error_for_http_error() {
		// given
		let client = MockedHttpClient::http_error();
		let data = prepare_input_data("https://www.litentry.com/", "string");

		// when
		let result = http_get_string(data, client).unwrap();

		// then
		assert_eq!(failure_precompile_output(Token::String(Default::default())), result)
	}

	fn prepare_input_data(url: &str, pointer: &str) -> Vec<u8> {
		encode(&[
			Token::String(url.to_string()),
			Token::String(pointer.to_string()),
			Token::Array(vec![]),
		])
	}

	fn prepare_raw_input_data(url: &str) -> Vec<u8> {
		encode(&[Token::String(url.to_string()), Token::Array(vec![])])
	}
}

#[cfg(test)]
pub mod integration_test {
	use crate::{execute_smart_contract, prepare_function_call_input};
	use ethabi::{decode, encode, ethereum_types::U256, ParamType, Token};
	use lc_mock_server::run;
	use serde_json::json;

	// tee-worker/litentry/core/assertion-build/src/dynamic/contracts/tests/GetI64.sol
	const GET_I64_FUNCTION_HASH_0: &str = "f5e19bc0"; // callGetI64(string,string)
	const GET_I64_FUNCTION_HASH_1: &str = "ed043e0f"; // callGetI64TwiceAndReturnSecondResult(string,string,string,string)
	const GET_I64_BYTE_CODE: &str = "608060405234801561001057600080fd5b50610783806100206000396000f3fe608060405234801561001057600080fd5b50600436106100365760003560e01c8063ed043e0f1461003b578063f5e19bc01461006c575b600080fd5b6100556004803603810190610050919061037a565b61009d565b604051610063929190610488565b60405180910390f35b610086600480360381019061008191906104b1565b61011e565b604051610094929190610488565b60405180910390f35b60008060008067ffffffffffffffff8111156100bc576100bb61024f565b5b6040519080825280602002602001820160405280156100f557816020015b6100e2610206565b8152602001906001900390816100da5790505b509050610103878783610190565b5050610110858583610190565b925092505094509492505050565b60008060008067ffffffffffffffff81111561013d5761013c61024f565b5b60405190808252806020026020018201604052801561017657816020015b610163610206565b81526020019060019003908161015b5790505b509050610184858583610190565b92509250509250929050565b60008060008060008787876040516020016101ad93929190610701565b6040516020818303038152906040529050600081519050604051604081836020860160006103e8600019f16101e157600080fd5b8051945060208101519350604081016040525083839550955050505050935093915050565b604051806040016040528060608152602001606081525090565b6000604051905090565b600080fd5b600080fd5b600080fd5b600080fd5b6000601f19601f8301169050919050565b7f4e487b7100000000000000000000000000000000000000000000000000000000600052604160045260246000fd5b6102878261023e565b810181811067ffffffffffffffff821117156102a6576102a561024f565b5b80604052505050565b60006102b9610220565b90506102c5828261027e565b919050565b600067ffffffffffffffff8211156102e5576102e461024f565b5b6102ee8261023e565b9050602081019050919050565b82818337600083830152505050565b600061031d610318846102ca565b6102af565b90508281526020810184848401111561033957610338610239565b5b6103448482856102fb565b509392505050565b600082601f83011261036157610360610234565b5b813561037184826020860161030a565b91505092915050565b600080600080608085870312156103945761039361022a565b5b600085013567ffffffffffffffff8111156103b2576103b161022f565b5b6103be8782880161034c565b945050602085013567ffffffffffffffff8111156103df576103de61022f565b5b6103eb8782880161034c565b935050604085013567ffffffffffffffff81111561040c5761040b61022f565b5b6104188782880161034c565b925050606085013567ffffffffffffffff8111156104395761043861022f565b5b6104458782880161034c565b91505092959194509250565b60008115159050919050565b61046681610451565b82525050565b60008160070b9050919050565b6104828161046c565b82525050565b600060408201905061049d600083018561045d565b6104aa6020830184610479565b9392505050565b600080604083850312156104c8576104c761022a565b5b600083013567ffffffffffffffff8111156104e6576104e561022f565b5b6104f28582860161034c565b925050602083013567ffffffffffffffff8111156105135761051261022f565b5b61051f8582860161034c565b9150509250929050565b600081519050919050565b600082825260208201905092915050565b60005b83811015610563578082015181840152602081019050610548565b83811115610572576000848401525b50505050565b600061058382610529565b61058d8185610534565b935061059d818560208601610545565b6105a68161023e565b840191505092915050565b600081519050919050565b600082825260208201905092915050565b6000819050602082019050919050565b600082825260208201905092915050565b60006105f982610529565b61060381856105dd565b9350610613818560208601610545565b61061c8161023e565b840191505092915050565b6000604083016000830151848203600086015261064482826105ee565b9150506020830151848203602086015261065e82826105ee565b9150508091505092915050565b60006106778383610627565b905092915050565b6000602082019050919050565b6000610697826105b1565b6106a181856105bc565b9350836020820285016106b3856105cd565b8060005b858110156106ef57848403895281516106d0858261066b565b94506106db8361067f565b925060208a019950506001810190506106b7565b50829750879550505050505092915050565b6000606082019050818103600083015261071b8186610578565b9050818103602083015261072f8185610578565b90508181036040830152610743818461068c565b905094935050505056fea26469706673582212207c6995442fefa9ad2c5b108cffcea33d88d6360353d695bdc6669f09b1fb3cbb64736f6c634300080b0033";
	// tee-worker/litentry/core/assertion-build/src/dynamic/contracts/tests/GetBool.sol
	const GET_BOOL_FUNCTION_HASH_0: &str = "fe598591"; // callGetBool(string,string)
	const GET_BOOL_FUNCTION_HASH_1: &str = "7083d8ec"; // callGetBoolTwiceAndReturnSecondResult(string,string,string,string)
	const GET_BOOL_BYTE_CODE: &str = "608060405234801561001057600080fd5b50610767806100206000396000f3fe608060405234801561001057600080fd5b50600436106100365760003560e01c80637083d8ec1461003b578063fe5985911461006c575b600080fd5b6100556004803603810190610050919061037a565b61009d565b60405161006392919061046c565b60405180910390f35b61008660048036038101906100819190610495565b61011e565b60405161009492919061046c565b60405180910390f35b60008060008067ffffffffffffffff8111156100bc576100bb61024f565b5b6040519080825280602002602001820160405280156100f557816020015b6100e2610206565b8152602001906001900390816100da5790505b509050610103878783610190565b5050610110858583610190565b925092505094509492505050565b60008060008067ffffffffffffffff81111561013d5761013c61024f565b5b60405190808252806020026020018201604052801561017657816020015b610163610206565b81526020019060019003908161015b5790505b509050610184858583610190565b92509250509250929050565b60008060008060008787876040516020016101ad939291906106e5565b6040516020818303038152906040529050600081519050604051604081836020860160006103e9600019f16101e157600080fd5b8051945060208101519350604081016040525083839550955050505050935093915050565b604051806040016040528060608152602001606081525090565b6000604051905090565b600080fd5b600080fd5b600080fd5b600080fd5b6000601f19601f8301169050919050565b7f4e487b7100000000000000000000000000000000000000000000000000000000600052604160045260246000fd5b6102878261023e565b810181811067ffffffffffffffff821117156102a6576102a561024f565b5b80604052505050565b60006102b9610220565b90506102c5828261027e565b919050565b600067ffffffffffffffff8211156102e5576102e461024f565b5b6102ee8261023e565b9050602081019050919050565b82818337600083830152505050565b600061031d610318846102ca565b6102af565b90508281526020810184848401111561033957610338610239565b5b6103448482856102fb565b509392505050565b600082601f83011261036157610360610234565b5b813561037184826020860161030a565b91505092915050565b600080600080608085870312156103945761039361022a565b5b600085013567ffffffffffffffff8111156103b2576103b161022f565b5b6103be8782880161034c565b945050602085013567ffffffffffffffff8111156103df576103de61022f565b5b6103eb8782880161034c565b935050604085013567ffffffffffffffff81111561040c5761040b61022f565b5b6104188782880161034c565b925050606085013567ffffffffffffffff8111156104395761043861022f565b5b6104458782880161034c565b91505092959194509250565b60008115159050919050565b61046681610451565b82525050565b6000604082019050610481600083018561045d565b61048e602083018461045d565b9392505050565b600080604083850312156104ac576104ab61022a565b5b600083013567ffffffffffffffff8111156104ca576104c961022f565b5b6104d68582860161034c565b925050602083013567ffffffffffffffff8111156104f7576104f661022f565b5b6105038582860161034c565b9150509250929050565b600081519050919050565b600082825260208201905092915050565b60005b8381101561054757808201518184015260208101905061052c565b83811115610556576000848401525b50505050565b60006105678261050d565b6105718185610518565b9350610581818560208601610529565b61058a8161023e565b840191505092915050565b600081519050919050565b600082825260208201905092915050565b6000819050602082019050919050565b600082825260208201905092915050565b60006105dd8261050d565b6105e781856105c1565b93506105f7818560208601610529565b6106008161023e565b840191505092915050565b6000604083016000830151848203600086015261062882826105d2565b9150506020830151848203602086015261064282826105d2565b9150508091505092915050565b600061065b838361060b565b905092915050565b6000602082019050919050565b600061067b82610595565b61068581856105a0565b935083602082028501610697856105b1565b8060005b858110156106d357848403895281516106b4858261064f565b94506106bf83610663565b925060208a0199505060018101905061069b565b50829750879550505050505092915050565b600060608201905081810360008301526106ff818661055c565b90508181036020830152610713818561055c565b905081810360408301526107278184610670565b905094935050505056fea264697066735822122029e9d00dcee526443754516f9675d482d1df8c85c193c0ea11236c4163ca496f64736f6c634300080b0033";
	// tee-worker/litentry/core/assertion-build/src/dynamic/contracts/tests/GetString.sol
	const GET_STRING_FUNCTION_HASH_0: &str = "73260cf2"; // callGetString(string,string)
	const GET_STRING_FUNCTION_HASH_1: &str = "4069716b"; // callGetStringTwiceAndReturnSecondResult(string,string,string,string)
	const GET_STRING_BYTE_CODE: &str = "608060405234801561001057600080fd5b506107e9806100206000396000f3fe608060405234801561001057600080fd5b50600436106100365760003560e01c80634069716b1461003b57806373260cf21461006c575b600080fd5b610055600480360381019061005091906103f5565b61009d565b60405161006392919061056f565b60405180910390f35b6100866004803603810190610081919061059f565b61011f565b60405161009492919061056f565b60405180910390f35b6000606060008067ffffffffffffffff8111156100bd576100bc6102ca565b5b6040519080825280602002602001820160405280156100f657816020015b6100e3610281565b8152602001906001900390816100db5790505b509050610104878783610192565b5050610111858583610208565b925092505094509492505050565b6000606060008067ffffffffffffffff81111561013f5761013e6102ca565b5b60405190808252806020026020018201604052801561017857816020015b610165610281565b81526020019060019003908161015d5790505b509050610186858583610208565b92509250509250929050565b60008060008060008787876040516020016101af93929190610767565b6040516020818303038152906040529050600081519050604051604081836020860160006103e8600019f16101e357600080fd5b8051945060208101519350604081016040525083839550955050505050935093915050565b6000606060006060600087878760405160200161022793929190610767565b604051602081830303815290604052905060008151905060405161100081836020860160006103ea600019f161025c57600080fd5b8051945060408101935061100081016040525083839550955050505050935093915050565b604051806040016040528060608152602001606081525090565b6000604051905090565b600080fd5b600080fd5b600080fd5b600080fd5b6000601f19601f8301169050919050565b7f4e487b7100000000000000000000000000000000000000000000000000000000600052604160045260246000fd5b610302826102b9565b810181811067ffffffffffffffff82111715610321576103206102ca565b5b80604052505050565b600061033461029b565b905061034082826102f9565b919050565b600067ffffffffffffffff8211156103605761035f6102ca565b5b610369826102b9565b9050602081019050919050565b82818337600083830152505050565b600061039861039384610345565b61032a565b9050828152602081018484840111156103b4576103b36102b4565b5b6103bf848285610376565b509392505050565b600082601f8301126103dc576103db6102af565b5b81356103ec848260208601610385565b91505092915050565b6000806000806080858703121561040f5761040e6102a5565b5b600085013567ffffffffffffffff81111561042d5761042c6102aa565b5b610439878288016103c7565b945050602085013567ffffffffffffffff81111561045a576104596102aa565b5b610466878288016103c7565b935050604085013567ffffffffffffffff811115610487576104866102aa565b5b610493878288016103c7565b925050606085013567ffffffffffffffff8111156104b4576104b36102aa565b5b6104c0878288016103c7565b91505092959194509250565b60008115159050919050565b6104e1816104cc565b82525050565b600081519050919050565b600082825260208201905092915050565b60005b83811015610521578082015181840152602081019050610506565b83811115610530576000848401525b50505050565b6000610541826104e7565b61054b81856104f2565b935061055b818560208601610503565b610564816102b9565b840191505092915050565b600060408201905061058460008301856104d8565b81810360208301526105968184610536565b90509392505050565b600080604083850312156105b6576105b56102a5565b5b600083013567ffffffffffffffff8111156105d4576105d36102aa565b5b6105e0858286016103c7565b925050602083013567ffffffffffffffff811115610601576106006102aa565b5b61060d858286016103c7565b9150509250929050565b600081519050919050565b600082825260208201905092915050565b6000819050602082019050919050565b600082825260208201905092915050565b600061065f826104e7565b6106698185610643565b9350610679818560208601610503565b610682816102b9565b840191505092915050565b600060408301600083015184820360008601526106aa8282610654565b915050602083015184820360208601526106c48282610654565b9150508091505092915050565b60006106dd838361068d565b905092915050565b6000602082019050919050565b60006106fd82610617565b6107078185610622565b93508360208202850161071985610633565b8060005b85811015610755578484038952815161073685826106d1565b9450610741836106e5565b925060208a0199505060018101905061071d565b50829750879550505050505092915050565b600060608201905081810360008301526107818186610536565b905081810360208301526107958185610536565b905081810360408301526107a981846106f2565b905094935050505056fea264697066735822122068d3d33b54fcdaec5e45509b8b96565a9f8246b11e88a0b6037d878ac7dd6f2a64736f6c634300080b0033";
	// tee-worker/litentry/core/assertion-build/src/dynamic/contracts/tests/Get.sol
	const GET_FUNCTION_HASH_0: &str = "5294dd5d"; // callGet(string)
	const GET_FUNCTION_HASH_1: &str = "7e2b1ce8"; // callGetTwiceAndReturnSecondResult(string,string)
	const GET_BYTE_CODE: &str = "608060405234801561001057600080fd5b5061041a806100206000396000f3fe608060405234801561001057600080fd5b50600436106100365760003560e01c80635294dd5d1461003b5780637e2b1ce814610065575b600080fd5b61004e610049366004610246565b610078565b60405161005c9291906102d0565b60405180910390f35b61004e6100733660046102eb565b6100d1565b604080516000808252602082019092526060908290816100ba565b60408051808201909152606080825260208201528152602001906001900390816100935790505b5090506100c78482610138565b9250925050915091565b60408051600080825260208201909252606090829081610113565b60408051808201909152606080825260208201528152602001906001900390816100ec5790505b5090506101208582610138565b505061012c8482610138565b92509250509250929050565b60006060600060606000868660405160200161015592919061034f565b60408051601f198184030181529082905280519092509061100081836020860160006103ee600019f161018757600080fd5b805161100082016040908152909a910198509650505050505050565b634e487b7160e01b600052604160045260246000fd5b600082601f8301126101ca57600080fd5b813567ffffffffffffffff808211156101e5576101e56101a3565b604051601f8301601f19908116603f0116810190828211818310171561020d5761020d6101a3565b8160405283815286602085880101111561022657600080fd5b836020870160208301376000602085830101528094505050505092915050565b60006020828403121561025857600080fd5b813567ffffffffffffffff81111561026f57600080fd5b61027b848285016101b9565b949350505050565b6000815180845260005b818110156102a95760208185018101518683018201520161028d565b818111156102bb576000602083870101525b50601f01601f19169290920160200192915050565b821515815260406020820152600061027b6040830184610283565b600080604083850312156102fe57600080fd5b823567ffffffffffffffff8082111561031657600080fd5b610322868387016101b9565b9350602085013591508082111561033857600080fd5b50610345858286016101b9565b9150509250929050565b6000604080835261036281840186610283565b6020848203818601528186518084528284019150828160051b85010183890160005b838110156103d457868303601f19018552815180518985526103a88a860182610283565b91880151858303868a01529190506103c08183610283565b968801969450505090850190600101610384565b50909a995050505050505050505056fea264697066735822122035dbbcf3e25e708cb011c7fe03f8b7ab6899cdaffb90b289835803b82fc4940764736f6c634300080b0033";

	#[test]
	pub fn test_get_i64() {
		let url = run(0).unwrap();
		let byte_code = hex::decode(GET_I64_BYTE_CODE).unwrap();
		let return_types = vec![ParamType::Bool, ParamType::Int(2)];

		// given
		let input_data = prepare_function_call_input(
			GET_I64_FUNCTION_HASH_0,
			encode(&[
				Token::String(format!(
					"{}/2/users/by/username/twitterdev?user.fields=public_metrics",
					url
				)),
				Token::String("/data/public_metrics/followers_count".to_string()),
			]),
		)
		.unwrap();

		// when
		let (_, return_data) = execute_smart_contract(byte_code, input_data);

		// then
		let decoded = decode(&return_types, &return_data).unwrap();
		assert_eq!(true, decoded[0].clone().into_bool().unwrap());
		assert_eq!(U256::from(100), decoded[1].clone().into_int().unwrap());
	}

	#[test]
	pub fn test_get_i64_fail() {
		let byte_code = hex::decode(GET_I64_BYTE_CODE).unwrap();
		let return_types = vec![ParamType::Bool, ParamType::Int(2)];

		// given
		let input_data = prepare_function_call_input(
			GET_I64_FUNCTION_HASH_0,
			encode(&[
				Token::String(
					"http://localhost:1/2/users/by/username/twitterdev?user.fields=public_metrics"
						.into(),
				),
				Token::String("/data/public_metrics/followers_count".to_string()),
			]),
		)
		.unwrap();

		// when
		let (_, return_data) = execute_smart_contract(byte_code, input_data);

		// then
		let decoded = decode(&return_types, &return_data).unwrap();
		assert_eq!(false, decoded[0].clone().into_bool().unwrap());
		assert_eq!(U256::from(0), decoded[1].clone().into_int().unwrap());
	}

	// we want to check here that execution is not interrupted by http error
	#[test]
	pub fn test_get_i64_returns_second_result_in_case_of_first_request_failure() {
		let url = run(0).unwrap();
		let byte_code = hex::decode(GET_I64_BYTE_CODE).unwrap();
		let return_types = vec![ParamType::Bool, ParamType::Int(2)];

		// given
		let input_data = prepare_function_call_input(
			GET_I64_FUNCTION_HASH_1,
			encode(&[
				// this one uses different port so service is unavailable
				Token::String(
					"http://localhost:1/2/users/by/username/twitterdev?user.fields=public_metrics"
						.to_string(),
				),
				Token::String("/data/public_metrics/followers_count".to_string()),
				Token::String(format!(
					"{}/2/users/by/username/twitterdev?user.fields=public_metrics",
					url
				)),
				Token::String("/data/public_metrics/followers_count".to_string()),
			]),
		)
		.unwrap();

		// when
		let (_, return_data) = execute_smart_contract(byte_code, input_data);

		// then
		let decoded = decode(&return_types, &return_data).unwrap();
		assert_eq!(true, decoded[0].clone().into_bool().unwrap());
		assert_eq!(U256::from(100), decoded[1].clone().into_int().unwrap());
	}

	#[test]
	pub fn test_get_bool() {
		let url = run(0).unwrap();
		let byte_code = hex::decode(GET_BOOL_BYTE_CODE).unwrap();
		let return_types = vec![ParamType::Bool, ParamType::Bool];

		// given
		let input_data = prepare_function_call_input(GET_BOOL_FUNCTION_HASH_0, encode(&[
			Token::String(format!("{}/events/does-user-joined-evm-campaign?account=0xd43593c715fdd31c61141abd04a99fd6822c8558854ccde39a5684e7a56da27d", url)),
			Token::String("/hasJoined".to_string())])).unwrap();

		// when
		let (_, return_data) = execute_smart_contract(byte_code, input_data);

		// then
		let decoded = decode(&return_types, &return_data).unwrap();
		assert_eq!(true, decoded[0].clone().into_bool().unwrap());
		assert_eq!(true, decoded[1].clone().into_bool().unwrap());
	}

	#[test]
	pub fn test_get_bool_fail() {
		let byte_code = hex::decode(GET_BOOL_BYTE_CODE).unwrap();
		let return_types = vec![ParamType::Bool, ParamType::Bool];

		// given
		let input_data = prepare_function_call_input(GET_BOOL_FUNCTION_HASH_0, encode(&[
			Token::String("http://localhost:1/events/does-user-joined-evm-campaign?account=0xd43593c715fdd31c61141abd04a99fd6822c8558854ccde39a5684e7a56da27d".into()),
			 Token::String("/hasJoined".to_string())])).unwrap();

		// when
		let (_, return_data) = execute_smart_contract(byte_code, input_data);

		// then
		let decoded = decode(&return_types, &return_data).unwrap();
		assert_eq!(false, decoded[0].clone().into_bool().unwrap());
		assert_eq!(false, decoded[1].clone().into_bool().unwrap());
	}

	// we want to check here that execution is not interrupted by http error
	#[test]
	pub fn test_get_bool_returns_second_result_in_case_of_first_request_failure() {
		let url = run(0).unwrap();
		let byte_code = hex::decode(GET_BOOL_BYTE_CODE).unwrap();
		let return_types = vec![ParamType::Bool, ParamType::Bool];

		// given
		let input_data = prepare_function_call_input(
			GET_BOOL_FUNCTION_HASH_1,
				encode(
				&[
					// this one uses different port so service is unavailable
					Token::String("http://localhost:1/events/does-user-joined-evm-campaign?account=0xd43593c715fdd31c61141abd04a99fd6822c8558854ccde39a5684e7a56da27d".to_string()),
					Token::String("/hasJoined".to_string()),
					Token::String(format!("{}/events/does-user-joined-evm-campaign?account=0xd43593c715fdd31c61141abd04a99fd6822c8558854ccde39a5684e7a56da27d", url)),
					Token::String("/hasJoined".to_string())
				]
			)
		).unwrap();

		// when
		let (_, return_data) = execute_smart_contract(byte_code, input_data);

		// then
		let decoded = decode(&return_types, &return_data).unwrap();
		assert_eq!(true, decoded[0].clone().into_bool().unwrap());
		assert_eq!(true, decoded[1].clone().into_bool().unwrap());
	}

	#[test]
	pub fn test_get_string() {
		let url = run(0).unwrap();
		let byte_code = hex::decode(GET_STRING_BYTE_CODE).unwrap();
		let return_types = vec![ParamType::Bool, ParamType::String];

		// given
		let input_data = prepare_function_call_input(
			GET_STRING_FUNCTION_HASH_0,
			encode(&[
				Token::String(format!(
					"{}/v1/blocks/e4068e6a326243468f35dcdc0c43f686/children",
					url
				)),
				Token::String("/object".to_string()),
			]),
		)
		.unwrap();

		// when
		let (_, return_data) = execute_smart_contract(byte_code, input_data);

		// then
		let decoded = decode(&return_types, &return_data).unwrap();
		assert_eq!(true, decoded[0].clone().into_bool().unwrap());
		assert_eq!("list", decoded[1].clone().into_string().unwrap());
	}

	#[test]
	pub fn test_get_string_fail() {
		let byte_code = hex::decode(GET_STRING_BYTE_CODE).unwrap();
		let return_types = vec![ParamType::Bool, ParamType::String];

		// given
		let input_data = prepare_function_call_input(
			GET_STRING_FUNCTION_HASH_0,
			encode(&[
				Token::String(
					"http://localhost:1/v1/blocks/e4068e6a326243468f35dcdc0c43f686/children".into(),
				),
				Token::String("/object".to_string()),
			]),
		)
		.unwrap();

		// when
		let (_, return_data) = execute_smart_contract(byte_code, input_data);

		// then
		let decoded = decode(&return_types, &return_data).unwrap();
		assert_eq!(false, decoded[0].clone().into_bool().unwrap());
		assert_eq!("", decoded[1].clone().into_string().unwrap());
	}

	// we want to check here that execution is not interrupted by http error
	#[test]
	pub fn test_get_string_returns_second_result_in_case_of_first_request_failure() {
		let url = run(0).unwrap();
		let byte_code = hex::decode(GET_STRING_BYTE_CODE).unwrap();
		let return_types = vec![ParamType::Bool, ParamType::String];

		// given
		let input_data = prepare_function_call_input(
			GET_STRING_FUNCTION_HASH_1,
			encode(&[
				// this one uses different port so service is unavailable
				Token::String(
					"http://localhost:1/v1/blocks/e4068e6a326243468f35dcdc0c43f686/children".into(),
				),
				Token::String("/object".to_string()),
				Token::String(format!(
					"{}/v1/blocks/e4068e6a326243468f35dcdc0c43f686/children",
					url
				)),
				Token::String("/object".to_string()),
			]),
		)
		.unwrap();

		// when
		let (_, return_data) = execute_smart_contract(byte_code, input_data);

		// then
		let decoded = decode(&return_types, &return_data).unwrap();
		assert_eq!(true, decoded[0].clone().into_bool().unwrap());
		assert_eq!("list", decoded[1].clone().into_string().unwrap());
	}

	#[test]
	pub fn test_get() {
		let url = run(0).unwrap();
		let byte_code = hex::decode(GET_BYTE_CODE).unwrap();
		let return_types = vec![ParamType::Bool, ParamType::String];

		// given
		let input_data = prepare_function_call_input(
			GET_FUNCTION_HASH_0,
			encode(&[Token::String(format!("{}/blockchain_info/rawaddr/addr", url))]),
		)
		.unwrap();

		// when
		let (_, return_data) = execute_smart_contract(byte_code, input_data);

		// then
		let decoded = decode(&return_types, &return_data).unwrap();
		assert_eq!(true, decoded[0].clone().into_bool().unwrap());
		assert_eq!(
			serde_json::to_string(&json!({
				"final_balance": 0
			}))
			.unwrap(),
			decoded[1].clone().into_string().unwrap()
		);
	}

	#[test]
	pub fn test_get_fail() {
		let byte_code = hex::decode(GET_BYTE_CODE).unwrap();
		let return_types = vec![ParamType::Bool, ParamType::String];

		// given
		let input_data = prepare_function_call_input(
			GET_FUNCTION_HASH_0,
			encode(&[Token::String("http://localhost:1/blockchain_info/rawaddr/addr".to_string())]),
		)
		.unwrap();

		// when
		let (_, return_data) = execute_smart_contract(byte_code, input_data);

		// then
		let decoded = decode(&return_types, &return_data).unwrap();
		assert_eq!(false, decoded[0].clone().into_bool().unwrap());
		assert_eq!("", decoded[1].clone().into_string().unwrap());
	}

	#[test]
	pub fn test_get_returns_second_result_in_case_of_first_request_failure() {
		let url = run(0).unwrap();
		let byte_code = hex::decode(GET_BYTE_CODE).unwrap();
		let return_types = vec![ParamType::Bool, ParamType::String];

		// given
		let input_data = prepare_function_call_input(
			GET_FUNCTION_HASH_1,
			encode(&[
				// this one uses different port so service is unavailable
				Token::String("http://localhost:1/blockchain_info/rawaddr/addr".to_string()),
				Token::String(format!("{}/blockchain_info/rawaddr/addr", url)),
			]),
		)
		.unwrap();

		// when
		let (_, return_data) = execute_smart_contract(byte_code, input_data);

		// then
		let decoded = decode(&return_types, &return_data).unwrap();
		assert_eq!(true, decoded[0].clone().into_bool().unwrap());
		assert_eq!(
			serde_json::to_string(&json!({
				"final_balance": 0
			}))
			.unwrap(),
			decoded[1].clone().into_string().unwrap()
		);
	}
}<|MERGE_RESOLUTION|>--- conflicted
+++ resolved
@@ -38,56 +38,9 @@
 			return Ok(failure_precompile_output(Token::String(Default::default())))
 		},
 	};
-<<<<<<< HEAD
-
-	let url = decoded.first().unwrap().clone().into_string().unwrap();
-	let url = match itc_rest_client::rest_client::Url::parse(&url) {
-		Ok(v) => v,
-		Err(e) => {
-			log::debug!("Could not parse url {:?}, reason: {:?}", url, e);
-			return Ok(failure_precompile_output(Token::String(Default::default())))
-		},
-	};
-
-	let http_headers: Vec<(String, String)> = decoded
-		.get(1)
-		.unwrap()
-		.clone()
-		.into_array()
-		.unwrap()
-		.iter()
-		.map(|v| {
-			let name =
-				v.clone().into_tuple().unwrap().first().unwrap().clone().into_string().unwrap();
-			let value =
-				v.clone().into_tuple().unwrap().get(1).unwrap().clone().into_string().unwrap();
-
-			(name, value)
-		})
-		.collect();
-	let resp = match client.send_request_raw(
-		url,
-		itc_rest_client::rest_client::Method::GET,
-		None,
-		http_headers,
-	) {
-		Ok(resp) => resp,
-		Err(e) => {
-			log::debug!("Error while performing http call: {:?}", e);
-			return Ok(failure_precompile_output(Token::String(Default::default())))
-		},
-	};
-	let value: serde_json::Value = match serde_json::from_slice(&resp.1) {
-		Ok(v) => v,
-		Err(e) => {
-			log::debug!("Could not parse json {:?}, reason: {:?}", resp.1, e);
-			return Ok(failure_precompile_output(Token::String(Default::default())))
-		},
-=======
 	let value: serde_json::Value = match do_get(client, &decoded, 0, 1) {
 		Ok(v) => v,
 		Err(_) => return Ok(failure_precompile_output(Token::String(Default::default()))),
->>>>>>> 11d40f93
 	};
 	Ok(success_precompile_output(Token::String(value.to_string())))
 }
