--- conflicted
+++ resolved
@@ -6,22 +6,13 @@
 
 [dependencies]
 # std dependencies
-<<<<<<< HEAD
-futures = { version = "0.3", optional = true }
-hex = { version = "0.4.3", optional = true }
-
-# sgx dependencies
-futures_sgx = { package = "futures", git = "https://github.com/Kailai-Wang/futures-rs-sgx", branch = "sgx-sdk-2.0.0", optional = true }
-hex-sgx = { package = "hex", git = "https://github.com/mesalock-linux/rust-hex-sgx", tag = "sgx_1.1.3", features = ["sgx_tstd"], optional = true }
-=======
 base64 = { version = "0.22", default-features = false, features = ["alloc"] }
 hex = { version = "0.4.3", default-features = false }
 lru = "0.12.3"
 rand = { version = "0.8", optional = true }
 
 # sgx dependencies
-futures_sgx = { package = "futures", git = "https://github.com/mesalock-linux/futures-rs-sgx", optional = true }
->>>>>>> 2f1cc96b
+futures_sgx = { package = "futures", git = "https://github.com/Kailai-Wang/futures-rs-sgx", branch = "sgx-sdk-2.0.0", optional = true }
 http-sgx = { package = "http", git = "https://github.com/integritee-network/http-sgx.git", branch = "sgx-experimental", optional = true }
 http_req-sgx = { package = "http_req", git = "https://github.com/integritee-network/http_req", default-features = false, features = ["rust-tls", "sgx"], optional = true }
 sgx_rand = { branch = "master", git = "https://github.com/apache/teaclave-sgx-sdk.git", optional = true }
@@ -62,11 +53,6 @@
     "lc-stf-task-sender/sgx",
 ]
 std = [
-<<<<<<< HEAD
-    "hex",
-    "futures",
-=======
->>>>>>> 2f1cc96b
     "log/std",
     "itp-sgx-crypto/std",
     "frame-support/std",
