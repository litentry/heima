// Copyright 2020-2023 Litentry Technologies GmbH.
// This file is part of Litentry.
//
// Litentry is free software: you can redistribute it and/or modify
// it under the terms of the GNU General Public License as published by
// the Free Software Foundation, either version 3 of the License, or
// (at your option) any later version.
//
// Litentry is distributed in the hope that it will be useful,
// but WITHOUT ANY WARRANTY; without even the implied warranty of
// MERCHANTABILITY or FITNESS FOR A PARTICULAR PURPOSE.  See the
// GNU General Public License for more details.
//
// You should have received a copy of the GNU General Public License
// along with Litentry.  If not, see <https://www.gnu.org/licenses/>.

#[cfg(all(feature = "std", feature = "sgx"))]
compile_error!("feature \"std\" and feature \"sgx\" cannot be enabled at the same time");

#[cfg(all(not(feature = "std"), feature = "sgx"))]
extern crate sgx_tstd as std;

use crate::*;
<<<<<<< HEAD
use itp_stf_primitives::types::ShardIdentifier;
use itp_types::AccountId;
use itp_utils::stringify::account_id_to_string;
use lc_credentials::Credential;
use litentry_primitives::LitentryMultiAddress;
use log::*;
=======
>>>>>>> 501c8d6d

const VC_A13_SUBJECT_DESCRIPTION: &str =
	"The user has a Polkadot Decoded 2023 Litentry Booth Special Badge";
const VC_A13_SUBJECT_TYPE: &str = "Decoded 2023 Basic Special Badge";
const VC_A13_SUBJECT_TAG: [&str; 2] = ["Polkadot decoded 2023", "Litentry"];

pub fn build(req: &AssertionBuildRequest, who: &AccountId) -> Result<Credential> {
	debug!("Assertion A13 build, who: {:?}", account_id_to_string(&who));

<<<<<<< HEAD
	let address = LitentryMultiAddress::Substrate(who.clone().into());

	match Credential::new_default(&address, shard) {
=======
	match Credential::new_default(who, &req.shard) {
>>>>>>> 501c8d6d
		Ok(mut credential_unsigned) => {
			// add subject info
			credential_unsigned.add_subject_info(
				VC_A13_SUBJECT_DESCRIPTION,
				VC_A13_SUBJECT_TYPE,
				VC_A13_SUBJECT_TAG.to_vec(),
			);

			// add assertion
			credential_unsigned.add_assertion_a13();
			Ok(credential_unsigned)
		},
		Err(e) => {
			error!("Generate unsigned credential failed {:?}", e);
			Err(Error::RequestVCFailed(Assertion::A13(who.clone()), e.into_error_detail()))
		},
	}
}<|MERGE_RESOLUTION|>--- conflicted
+++ resolved
@@ -21,15 +21,7 @@
 extern crate sgx_tstd as std;
 
 use crate::*;
-<<<<<<< HEAD
-use itp_stf_primitives::types::ShardIdentifier;
-use itp_types::AccountId;
-use itp_utils::stringify::account_id_to_string;
-use lc_credentials::Credential;
-use litentry_primitives::LitentryMultiAddress;
-use log::*;
-=======
->>>>>>> 501c8d6d
+use litentry_primitives::{Address32, LitentryMultiAddress};
 
 const VC_A13_SUBJECT_DESCRIPTION: &str =
 	"The user has a Polkadot Decoded 2023 Litentry Booth Special Badge";
@@ -39,13 +31,8 @@
 pub fn build(req: &AssertionBuildRequest, who: &AccountId) -> Result<Credential> {
 	debug!("Assertion A13 build, who: {:?}", account_id_to_string(&who));
 
-<<<<<<< HEAD
-	let address = LitentryMultiAddress::Substrate(who.clone().into());
-
-	match Credential::new_default(&address, shard) {
-=======
-	match Credential::new_default(who, &req.shard) {
->>>>>>> 501c8d6d
+	let who_address = LitentryMultiAddress::Substrate(Address32::from(who.clone()));
+	match Credential::new_default(&who_address, &req.shard) {
 		Ok(mut credential_unsigned) => {
 			// add subject info
 			credential_unsigned.add_subject_info(
