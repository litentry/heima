--- conflicted
+++ resolved
@@ -38,7 +38,6 @@
         return ranges;
     }
 
-<<<<<<< HEAD
 	function getTokenInfo() internal pure returns (TokenInfo[] memory) {
 		TokenInfo[] memory tokenInfoList = new TokenInfo[](2);
 		tokenInfoList[0] = TokenInfo(
@@ -51,18 +50,6 @@
 			"0xd17479997f34dd9156deef8f95a52d81d265be9c",
 			DataProviderTypes.NoderealClient
 		);
-=======
-    function getTokenInfo() internal pure returns (TokenInfo[] memory) {
-        TokenInfo[] memory tokenInfoList = new TokenInfo[](2);
-        tokenInfoList[0] = TokenInfo(
-            Web3Networks.Ethereum,
-            "0x0c10bf8fcb7bf5412187a595ab97a3609160b5c6"
-        );
-        tokenInfoList[1] = TokenInfo(
-            Web3Networks.Bsc,
-            "0xd17479997f34dd9156deef8f95a52d81d265be9c"
-        );
->>>>>>> 1b73b8a7
 
         return tokenInfoList;
     }
