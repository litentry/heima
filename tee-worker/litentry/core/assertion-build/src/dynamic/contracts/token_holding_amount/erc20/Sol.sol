// Copyright 2020-2024 Trust Computing GmbH.
// This file is part of Litentry.
//
// Litentry is free software: you can redistribute it and/or modify
// it under the terms of the GNU General Public License as published by
// the Free Software Foundation, either version 3 of the License, or
// (at your option) any later version.
//
// Litentry is distributed in the hope that it will be useful,
// but WITHOUT ANY WARRANTY; without even the implied warranty of
// MERCHANTABILITY or FITNESS FOR A PARTICULAR PURPOSE.  See the
// GNU General Public License for more details.
//
// You should have received a copy of the GNU General Public License
// along with Litentry.  If not, see <https://www.gnu.org/licenses/>.

// SPDX-License-Identifier: GPL-3.0-or-later

pragma solidity ^0.8.8;

import "../../libraries/Identities.sol";
import "../Constants.sol";

library Sol {
    function getTokenRanges() internal pure returns (uint256[] memory) {
        uint256[] memory ranges = new uint256[](10);
        ranges[0] = 0 * Constants.decimals_factor;
        ranges[1] = 1 * Constants.decimals_factor;
        ranges[2] = 50 * Constants.decimals_factor;
        ranges[3] = 100 * Constants.decimals_factor;
        ranges[4] = 200 * Constants.decimals_factor;
        ranges[5] = 500 * Constants.decimals_factor;
        ranges[6] = 800 * Constants.decimals_factor;
        ranges[7] = 1200 * Constants.decimals_factor;
        ranges[8] = 1600 * Constants.decimals_factor;
        ranges[9] = 3000 * Constants.decimals_factor;

        return ranges;
    }

<<<<<<< HEAD
	function getTokenInfo() internal pure returns (TokenInfo[] memory) {
		TokenInfo[] memory tokenInfoList = new TokenInfo[](3);
		tokenInfoList[0] = TokenInfo(
			Web3Networks.Ethereum,
			"0x5288738df1aeb0894713de903e1d0c001eeb7644",
			DataProviderTypes.NoderealClient
		);
		tokenInfoList[1] = TokenInfo(
			Web3Networks.Bsc,
			"0x570a5d26f7765ecb712c0924e4de545b89fd43df",
			DataProviderTypes.NoderealClient
		);
		tokenInfoList[2] = TokenInfo(
			Web3Networks.Solana,
			"Native Token",
			DataProviderTypes.NoderealClient
		);
		return tokenInfoList;
	}
=======
    function getTokenInfo() internal pure returns (TokenInfo[] memory) {
        TokenInfo[] memory tokenInfoList = new TokenInfo[](3);
        tokenInfoList[0] = TokenInfo(
            Web3Networks.Ethereum,
            "0x5288738df1aeb0894713de903e1d0c001eeb7644"
        );
        tokenInfoList[1] = TokenInfo(
            Web3Networks.Bsc,
            "0x570a5d26f7765ecb712c0924e4de545b89fd43df"
        );
        tokenInfoList[2] = TokenInfo(Web3Networks.Solana, "Native Token");
        return tokenInfoList;
    }
>>>>>>> 1b73b8a7
}<|MERGE_RESOLUTION|>--- conflicted
+++ resolved
@@ -38,7 +38,6 @@
         return ranges;
     }
 
-<<<<<<< HEAD
 	function getTokenInfo() internal pure returns (TokenInfo[] memory) {
 		TokenInfo[] memory tokenInfoList = new TokenInfo[](3);
 		tokenInfoList[0] = TokenInfo(
@@ -58,19 +57,4 @@
 		);
 		return tokenInfoList;
 	}
-=======
-    function getTokenInfo() internal pure returns (TokenInfo[] memory) {
-        TokenInfo[] memory tokenInfoList = new TokenInfo[](3);
-        tokenInfoList[0] = TokenInfo(
-            Web3Networks.Ethereum,
-            "0x5288738df1aeb0894713de903e1d0c001eeb7644"
-        );
-        tokenInfoList[1] = TokenInfo(
-            Web3Networks.Bsc,
-            "0x570a5d26f7765ecb712c0924e4de545b89fd43df"
-        );
-        tokenInfoList[2] = TokenInfo(Web3Networks.Solana, "Native Token");
-        return tokenInfoList;
-    }
->>>>>>> 1b73b8a7
 }