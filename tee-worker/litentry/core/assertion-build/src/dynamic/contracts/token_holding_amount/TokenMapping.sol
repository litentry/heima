// Copyright 2020-2024 Trust Computing GmbH.
// This file is part of Litentry.
//
// Litentry is free software: you can redistribute it and/or modify
// it under the terms of the GNU General Public License as published by
// the Free Software Foundation, either version 3 of the License, or
// (at your option) any later version.
//
// Litentry is distributed in the hope that it will be useful,
// but WITHOUT ANY WARRANTY; without even the implied warranty of
// MERCHANTABILITY or FITNESS FOR A PARTICULAR PURPOSE.  See the
// GNU General Public License for more details.
//
// You should have received a copy of the GNU General Public License
// along with Litentry.  If not, see <https://www.gnu.org/licenses/>.

// SPDX-License-Identifier: GPL-3.0-or-later

pragma solidity ^0.8.8;

import { TokenQueryLogic } from "./TokenQueryLogic.sol";
import "../libraries/Identities.sol";

// brc20
import { Btcs } from "./brc20/Btcs.sol";
import { Cats } from "./brc20/Cats.sol";
import { Long } from "./brc20/Long.sol";
import { Mmss } from "./brc20/Mmss.sol";
import { Ordi } from "./brc20/Ordi.sol";
import { Rats } from "./brc20/Rats.sol";
import { Sats } from "./brc20/Sats.sol";
import { BRC20 } from "./brc20/BRC20.sol";

// erc20
import { Ada } from "./erc20/Ada.sol";
import { Amp } from "./erc20/Amp.sol";
import { Atom } from "./erc20/Atom.sol";
import { Bch } from "./erc20/Bch.sol";
import { Bean } from "./erc20/Bean.sol";
import { Bnb } from "./erc20/Bnb.sol";
import { Comp } from "./erc20/Comp.sol";
import { Cro } from "./erc20/Cro.sol";
import { Crv } from "./erc20/Crv.sol";
import { Dai } from "./erc20/Dai.sol";
import { Doge } from "./erc20/Doge.sol";
import { Dydx } from "./erc20/Dydx.sol";
import { Etc } from "./erc20/Etc.sol";
import { Eth } from "./erc20/Eth.sol";
import { Fil } from "./erc20/Fil.sol";
import { Grt } from "./erc20/Grt.sol";
import { Gtc } from "./erc20/Gtc.sol";
import { Gusd } from "./erc20/Gusd.sol";
import { Imx } from "./erc20/Imx.sol";
import { Inj } from "./erc20/Inj.sol";
import { Leo } from "./erc20/Leo.sol";
import { Link } from "./erc20/Link.sol";
import { Lit } from "./erc20/Lit.sol";
import { Matic } from "./erc20/Matic.sol";
import { Mcrt } from "./erc20//Mcrt.sol";
import { Nfp } from "./erc20/Nfp.sol";
import { People } from "./erc20/People.sol";
import { Shib } from "./erc20//Shib.sol";
import { Sol } from "./erc20/Sol.sol";
import { SpaceId } from "./erc20/SpaceId.sol";
import { Ton } from "./erc20/Ton.sol";
import { Trx } from "./erc20/Trx.sol";
import { Tusd } from "./erc20/Tusd.sol";
import { Uni } from "./erc20/Uni.sol";
import { Usdc } from "./erc20/Usdc.sol";
import { Usdt } from "./erc20/Usdt.sol";
import { Wbtc } from "./erc20//Wbtc.sol";
import { Cvx } from "./erc20/Cvx.sol";
import { Usdd } from "./erc20/Usdd.sol";

// btc
import { Btc } from "./Btc.sol";
contract TokenMapping is TokenQueryLogic {
<<<<<<< HEAD
	constructor() {
		// btcs
		tokenRanges["btcs"] = Btcs.getTokenRanges();
		for (uint8 i = 0; i < BRC20.getBrc20TokenInfo().length; i++) {
			tokenInfo["btcs"].push(BRC20.getBrc20TokenInfo()[i]);
		}

		// cats
		tokenRanges["cats"] = Cats.getTokenRanges();
		for (uint8 i = 0; i < BRC20.getBrc20TokenInfo().length; i++) {
			tokenInfo["cats"].push(BRC20.getBrc20TokenInfo()[i]);
		}

		// long
		tokenRanges["long"] = Long.getTokenRanges();
		for (uint8 i = 0; i < BRC20.getBrc20TokenInfo().length; i++) {
			tokenInfo["long"].push(BRC20.getBrc20TokenInfo()[i]);
		}

		// mmss
		tokenRanges["mmss"] = Mmss.getTokenRanges();
		for (uint8 i = 0; i < BRC20.getBrc20TokenInfo().length; i++) {
			tokenInfo["mmss"].push(BRC20.getBrc20TokenInfo()[i]);
		}

		// ordi
		tokenRanges["ordi"] = Ordi.getTokenRanges();
		for (uint8 i = 0; i < BRC20.getBrc20TokenInfo().length; i++) {
			tokenInfo["ordi"].push(BRC20.getBrc20TokenInfo()[i]);
		}

		// rats
		tokenRanges["rats"] = Rats.getTokenRanges();
		for (uint8 i = 0; i < BRC20.getBrc20TokenInfo().length; i++) {
			tokenInfo["rats"].push(BRC20.getBrc20TokenInfo()[i]);
		}

		// sats
		tokenRanges["sats"] = Sats.getTokenRanges();
		for (uint8 i = 0; i < BRC20.getBrc20TokenInfo().length; i++) {
			tokenInfo["sats"].push(BRC20.getBrc20TokenInfo()[i]);
		}

		// Btc
		tokenRanges["btc"] = Btc.getTokenRanges();
		for (uint8 i = 0; i < Btc.getTokenInfo().length; i++) {
			tokenInfo["btc"].push(Btc.getTokenInfo()[i]);
		}

		// ada
		tokenRanges["ada"] = Ada.getTokenRanges();
		for (uint8 i = 0; i < Ada.getTokenInfo().length; i++) {
			tokenInfo["ada"].push(Ada.getTokenInfo()[i]);
		}

		// amp
		tokenRanges["amp"] = Amp.getTokenRanges();
		for (uint8 i = 0; i < Amp.getTokenInfo().length; i++) {
			tokenInfo["amp"].push(Amp.getTokenInfo()[i]);
		}

		// atom
		tokenRanges["atom"] = Atom.getTokenRanges();
		for (uint8 i = 0; i < Atom.getTokenInfo().length; i++) {
			tokenInfo["atom"].push(Atom.getTokenInfo()[i]);
		}

		// bch
		tokenRanges["bch"] = Bch.getTokenRanges();
		for (uint8 i = 0; i < Bch.getTokenInfo().length; i++) {
			tokenInfo["bch"].push(Bch.getTokenInfo()[i]);
		}

		// bean
		tokenRanges["bean"] = Bean.getTokenRanges();
		for (uint8 i = 0; i < Bean.getTokenInfo().length; i++) {
			tokenInfo["bean"].push(Bean.getTokenInfo()[i]);
		}

		// bnb
		tokenRanges["bnb"] = Bnb.getTokenRanges();
		for (uint8 i = 0; i < Bnb.getTokenInfo().length; i++) {
			tokenInfo["bnb"].push(Bnb.getTokenInfo()[i]);
		}

		// comp
		tokenRanges["comp"] = Comp.getTokenRanges();
		for (uint8 i = 0; i < Comp.getTokenInfo().length; i++) {
			tokenInfo["comp"].push(Comp.getTokenInfo()[i]);
		}

		// cro
		tokenRanges["cro"] = Cro.getTokenRanges();
		for (uint8 i = 0; i < Cro.getTokenInfo().length; i++) {
			tokenInfo["cro"].push(Cro.getTokenInfo()[i]);
		}

		// crv
		tokenRanges["crv"] = Crv.getTokenRanges();
		for (uint8 i = 0; i < Crv.getTokenInfo().length; i++) {
			tokenInfo["crv"].push(Crv.getTokenInfo()[i]);
		}

		// dai
		tokenRanges["dai"] = Dai.getTokenRanges();
		for (uint8 i = 0; i < Dai.getTokenInfo().length; i++) {
			tokenInfo["dai"].push(Dai.getTokenInfo()[i]);
		}

		// doge
		tokenRanges["doge"] = Doge.getTokenRanges();
		for (uint8 i = 0; i < Doge.getTokenInfo().length; i++) {
			tokenInfo["doge"].push(Doge.getTokenInfo()[i]);
		}

		// dydx
		tokenRanges["dydx"] = Dydx.getTokenRanges();
		for (uint8 i = 0; i < Dydx.getTokenInfo().length; i++) {
			tokenInfo["dydx"].push(Dydx.getTokenInfo()[i]);
		}

		// etc
		tokenRanges["etc"] = Etc.getTokenRanges();
		for (uint8 i = 0; i < Etc.getTokenInfo().length; i++) {
			tokenInfo["etc"].push(Etc.getTokenInfo()[i]);
		}

		// eth
		tokenRanges["eth"] = Eth.getTokenRanges();
		for (uint8 i = 0; i < Eth.getTokenInfo().length; i++) {
			tokenInfo["eth"].push(Eth.getTokenInfo()[i]);
		}

		// fil
		tokenRanges["fil"] = Fil.getTokenRanges();
		for (uint8 i = 0; i < Fil.getTokenInfo().length; i++) {
			tokenInfo["fil"].push(Fil.getTokenInfo()[i]);
		}

		// grt
		tokenRanges["grt"] = Grt.getTokenRanges();
		for (uint8 i = 0; i < Grt.getTokenInfo().length; i++) {
			tokenInfo["grt"].push(Grt.getTokenInfo()[i]);
		}

		// gtc
		tokenRanges["gtc"] = Gtc.getTokenRanges();
		for (uint8 i = 0; i < Gtc.getTokenInfo().length; i++) {
			tokenInfo["gtc"].push(Gtc.getTokenInfo()[i]);
		}

		// gusd
		tokenRanges["gusd"] = Gusd.getTokenRanges();
		for (uint8 i = 0; i < Gusd.getTokenInfo().length; i++) {
			tokenInfo["gusd"].push(Gusd.getTokenInfo()[i]);
		}

		// imx
		tokenRanges["imx"] = Imx.getTokenRanges();
		for (uint8 i = 0; i < Imx.getTokenInfo().length; i++) {
			tokenInfo["imx"].push(Imx.getTokenInfo()[i]);
		}

		// inj
		tokenRanges["inj"] = Inj.getTokenRanges();
		for (uint8 i = 0; i < Inj.getTokenInfo().length; i++) {
			tokenInfo["inj"].push(Inj.getTokenInfo()[i]);
		}

		// leo
		tokenRanges["leo"] = Leo.getTokenRanges();
		for (uint8 i = 0; i < Leo.getTokenInfo().length; i++) {
			tokenInfo["leo"].push(Leo.getTokenInfo()[i]);
		}

		// link
		tokenRanges["link"] = Link.getTokenRanges();
		for (uint8 i = 0; i < Link.getTokenInfo().length; i++) {
			tokenInfo["link"].push(Link.getTokenInfo()[i]);
		}

		// lit
		tokenRanges["lit"] = Lit.getTokenRanges();
		for (uint8 i = 0; i < Lit.getTokenInfo().length; i++) {
			tokenInfo["lit"].push(Lit.getTokenInfo()[i]);
		}

		// matic
		tokenRanges["matic"] = Matic.getTokenRanges();
		for (uint8 i = 0; i < Matic.getTokenInfo().length; i++) {
			tokenInfo["matic"].push(Matic.getTokenInfo()[i]);
		}

		// mcrt
		tokenRanges["mcrt"] = Mcrt.getTokenRanges();
		for (uint8 i = 0; i < Mcrt.getTokenInfo().length; i++) {
			tokenInfo["mcrt"].push(Mcrt.getTokenInfo()[i]);
		}

		// nfp
		tokenRanges["nfp"] = Nfp.getTokenRanges();
		for (uint8 i = 0; i < Nfp.getTokenInfo().length; i++) {
			tokenInfo["nfp"].push(Nfp.getTokenInfo()[i]);
		}

		// people
		tokenRanges["people"] = People.getTokenRanges();
		for (uint8 i = 0; i < People.getTokenInfo().length; i++) {
			tokenInfo["people"].push(People.getTokenInfo()[i]);
		}

		// shib
		tokenRanges["shib"] = Shib.getTokenRanges();
		for (uint8 i = 0; i < Shib.getTokenInfo().length; i++) {
			tokenInfo["shib"].push(Shib.getTokenInfo()[i]);
		}

		// sol
		tokenRanges["sol"] = Sol.getTokenRanges();
		for (uint8 i = 0; i < Sol.getTokenInfo().length; i++) {
			tokenInfo["sol"].push(Sol.getTokenInfo()[i]);
		}

		// spaceid
		tokenRanges["spaceid"] = SpaceId.getTokenRanges();
		for (uint8 i = 0; i < SpaceId.getTokenInfo().length; i++) {
			tokenInfo["spaceid"].push(SpaceId.getTokenInfo()[i]);
		}

		// ton
		tokenRanges["ton"] = Ton.getTokenRanges();
		for (uint8 i = 0; i < Ton.getTokenInfo().length; i++) {
			tokenInfo["ton"].push(Ton.getTokenInfo()[i]);
		}

		// trx
		tokenRanges["trx"] = Trx.getTokenRanges();
		for (uint8 i = 0; i < Trx.getTokenInfo().length; i++) {
			tokenInfo["trx"].push(Trx.getTokenInfo()[i]);
		}

		// tusd
		tokenRanges["tusd"] = Tusd.getTokenRanges();
		for (uint8 i = 0; i < Tusd.getTokenInfo().length; i++) {
			tokenInfo["tusd"].push(Tusd.getTokenInfo()[i]);
		}

		// uni
		tokenRanges["uni"] = Uni.getTokenRanges();
		for (uint8 i = 0; i < Uni.getTokenInfo().length; i++) {
			tokenInfo["uni"].push(Uni.getTokenInfo()[i]);
		}

		// usdc
		tokenRanges["usdc"] = Usdc.getTokenRanges();
		for (uint8 i = 0; i < Usdc.getTokenInfo().length; i++) {
			tokenInfo["usdc"].push(Usdc.getTokenInfo()[i]);
		}

		// usdd
		tokenRanges["usdd"] = Usdd.getTokenRanges();
		for (uint8 i = 0; i < Usdd.getTokenInfo().length; i++) {
			tokenInfo["usdd"].push(Usdd.getTokenInfo()[i]);
		}

		// usdt
		tokenRanges["usdt"] = Usdt.getTokenRanges();
		for (uint8 i = 0; i < Usdt.getTokenInfo().length; i++) {
			tokenInfo["usdt"].push(Usdt.getTokenInfo()[i]);
		}

		// wbtc
		tokenRanges["wbtc"] = Wbtc.getTokenRanges();
		for (uint8 i = 0; i < Wbtc.getTokenInfo().length; i++) {
			tokenInfo["wbtc"].push(Wbtc.getTokenInfo()[i]);
		}
	}
=======
    constructor() {
        // btcs
        tokenRanges["btcs"] = Btcs.getTokenRanges();
        for (uint8 i = 0; i < BRC20.getBrc20TokenInfo().length; i++) {
            tokenInfo["btcs"].push(BRC20.getBrc20TokenInfo()[i]);
        }

        // cats
        tokenRanges["cats"] = Cats.getTokenRanges();
        for (uint8 i = 0; i < BRC20.getBrc20TokenInfo().length; i++) {
            tokenInfo["cats"].push(BRC20.getBrc20TokenInfo()[i]);
        }

        // long
        tokenRanges["long"] = Long.getTokenRanges();
        for (uint8 i = 0; i < BRC20.getBrc20TokenInfo().length; i++) {
            tokenInfo["long"].push(BRC20.getBrc20TokenInfo()[i]);
        }

        // mmss
        tokenRanges["mmss"] = Mmss.getTokenRanges();
        for (uint8 i = 0; i < BRC20.getBrc20TokenInfo().length; i++) {
            tokenInfo["mmss"].push(BRC20.getBrc20TokenInfo()[i]);
        }

        // ordi
        tokenRanges["ordi"] = Ordi.getTokenRanges();
        for (uint8 i = 0; i < BRC20.getBrc20TokenInfo().length; i++) {
            tokenInfo["ordi"].push(BRC20.getBrc20TokenInfo()[i]);
        }

        // rats
        tokenRanges["rats"] = Rats.getTokenRanges();
        for (uint8 i = 0; i < BRC20.getBrc20TokenInfo().length; i++) {
            tokenInfo["rats"].push(BRC20.getBrc20TokenInfo()[i]);
        }

        // sats
        tokenRanges["sats"] = Sats.getTokenRanges();
        for (uint8 i = 0; i < BRC20.getBrc20TokenInfo().length; i++) {
            tokenInfo["sats"].push(BRC20.getBrc20TokenInfo()[i]);
        }

        // ada
        tokenRanges["ada"] = Ada.getTokenRanges();
        for (uint8 i = 0; i < Ada.getTokenInfo().length; i++) {
            tokenInfo["ada"].push(Ada.getTokenInfo()[i]);
        }

        // amp
        tokenRanges["amp"] = Amp.getTokenRanges();
        for (uint8 i = 0; i < Amp.getTokenInfo().length; i++) {
            tokenInfo["amp"].push(Amp.getTokenInfo()[i]);
        }

        // atom
        tokenRanges["atom"] = Atom.getTokenRanges();
        for (uint8 i = 0; i < Atom.getTokenInfo().length; i++) {
            tokenInfo["atom"].push(Atom.getTokenInfo()[i]);
        }

        // bch
        tokenRanges["bch"] = Bch.getTokenRanges();
        for (uint8 i = 0; i < Bch.getTokenInfo().length; i++) {
            tokenInfo["bch"].push(Bch.getTokenInfo()[i]);
        }

        // bean
        tokenRanges["bean"] = Bean.getTokenRanges();
        for (uint8 i = 0; i < Bean.getTokenInfo().length; i++) {
            tokenInfo["bean"].push(Bean.getTokenInfo()[i]);
        }

        // bnb
        tokenRanges["bnb"] = Bnb.getTokenRanges();
        for (uint8 i = 0; i < Bnb.getTokenInfo().length; i++) {
            tokenInfo["bnb"].push(Bnb.getTokenInfo()[i]);
        }

        // comp
        tokenRanges["comp"] = Comp.getTokenRanges();
        for (uint8 i = 0; i < Comp.getTokenInfo().length; i++) {
            tokenInfo["comp"].push(Comp.getTokenInfo()[i]);
        }

        // cro
        tokenRanges["cro"] = Cro.getTokenRanges();
        for (uint8 i = 0; i < Cro.getTokenInfo().length; i++) {
            tokenInfo["cro"].push(Cro.getTokenInfo()[i]);
        }

        // crv
        tokenRanges["crv"] = Crv.getTokenRanges();
        for (uint8 i = 0; i < Crv.getTokenInfo().length; i++) {
            tokenInfo["crv"].push(Crv.getTokenInfo()[i]);
        }

        // dai
        tokenRanges["dai"] = Dai.getTokenRanges();
        for (uint8 i = 0; i < Dai.getTokenInfo().length; i++) {
            tokenInfo["dai"].push(Dai.getTokenInfo()[i]);
        }

        // doge
        tokenRanges["doge"] = Doge.getTokenRanges();
        for (uint8 i = 0; i < Doge.getTokenInfo().length; i++) {
            tokenInfo["doge"].push(Doge.getTokenInfo()[i]);
        }

        // dydx
        tokenRanges["dydx"] = Dydx.getTokenRanges();
        for (uint8 i = 0; i < Dydx.getTokenInfo().length; i++) {
            tokenInfo["dydx"].push(Dydx.getTokenInfo()[i]);
        }

        // etc
        tokenRanges["etc"] = Etc.getTokenRanges();
        for (uint8 i = 0; i < Etc.getTokenInfo().length; i++) {
            tokenInfo["etc"].push(Etc.getTokenInfo()[i]);
        }

        // eth
        tokenRanges["eth"] = Eth.getTokenRanges();
        for (uint8 i = 0; i < Eth.getTokenInfo().length; i++) {
            tokenInfo["eth"].push(Eth.getTokenInfo()[i]);
        }

        // fil
        tokenRanges["fil"] = Fil.getTokenRanges();
        for (uint8 i = 0; i < Fil.getTokenInfo().length; i++) {
            tokenInfo["fil"].push(Fil.getTokenInfo()[i]);
        }

        // grt
        tokenRanges["grt"] = Grt.getTokenRanges();
        for (uint8 i = 0; i < Grt.getTokenInfo().length; i++) {
            tokenInfo["grt"].push(Grt.getTokenInfo()[i]);
        }

        // gtc
        tokenRanges["gtc"] = Gtc.getTokenRanges();
        for (uint8 i = 0; i < Gtc.getTokenInfo().length; i++) {
            tokenInfo["gtc"].push(Gtc.getTokenInfo()[i]);
        }

        // gusd
        tokenRanges["gusd"] = Gusd.getTokenRanges();
        for (uint8 i = 0; i < Gusd.getTokenInfo().length; i++) {
            tokenInfo["gusd"].push(Gusd.getTokenInfo()[i]);
        }

        // imx
        tokenRanges["imx"] = Imx.getTokenRanges();
        for (uint8 i = 0; i < Imx.getTokenInfo().length; i++) {
            tokenInfo["imx"].push(Imx.getTokenInfo()[i]);
        }

        // inj
        tokenRanges["inj"] = Inj.getTokenRanges();
        for (uint8 i = 0; i < Inj.getTokenInfo().length; i++) {
            tokenInfo["inj"].push(Inj.getTokenInfo()[i]);
        }

        // leo
        tokenRanges["leo"] = Leo.getTokenRanges();
        for (uint8 i = 0; i < Leo.getTokenInfo().length; i++) {
            tokenInfo["leo"].push(Leo.getTokenInfo()[i]);
        }

        // link
        tokenRanges["link"] = Link.getTokenRanges();
        for (uint8 i = 0; i < Link.getTokenInfo().length; i++) {
            tokenInfo["link"].push(Link.getTokenInfo()[i]);
        }

        // lit
        tokenRanges["lit"] = Lit.getTokenRanges();
        for (uint8 i = 0; i < Lit.getTokenInfo().length; i++) {
            tokenInfo["lit"].push(Lit.getTokenInfo()[i]);
        }

        // matic
        tokenRanges["matic"] = Matic.getTokenRanges();
        for (uint8 i = 0; i < Matic.getTokenInfo().length; i++) {
            tokenInfo["matic"].push(Matic.getTokenInfo()[i]);
        }

        // mcrt
        tokenRanges["mcrt"] = Mcrt.getTokenRanges();
        for (uint8 i = 0; i < Mcrt.getTokenInfo().length; i++) {
            tokenInfo["mcrt"].push(Mcrt.getTokenInfo()[i]);
        }

        // nfp
        tokenRanges["nfp"] = Nfp.getTokenRanges();
        for (uint8 i = 0; i < Nfp.getTokenInfo().length; i++) {
            tokenInfo["nfp"].push(Nfp.getTokenInfo()[i]);
        }

        // people
        tokenRanges["people"] = People.getTokenRanges();
        for (uint8 i = 0; i < People.getTokenInfo().length; i++) {
            tokenInfo["people"].push(People.getTokenInfo()[i]);
        }

        // shib
        tokenRanges["shib"] = Shib.getTokenRanges();
        for (uint8 i = 0; i < Shib.getTokenInfo().length; i++) {
            tokenInfo["shib"].push(Shib.getTokenInfo()[i]);
        }

        // sol
        tokenRanges["sol"] = Sol.getTokenRanges();
        for (uint8 i = 0; i < Sol.getTokenInfo().length; i++) {
            tokenInfo["sol"].push(Sol.getTokenInfo()[i]);
        }

        // spaceid
        tokenRanges["spaceid"] = SpaceId.getTokenRanges();
        for (uint8 i = 0; i < SpaceId.getTokenInfo().length; i++) {
            tokenInfo["spaceid"].push(SpaceId.getTokenInfo()[i]);
        }

        // ton
        tokenRanges["ton"] = Ton.getTokenRanges();
        for (uint8 i = 0; i < Ton.getTokenInfo().length; i++) {
            tokenInfo["ton"].push(Ton.getTokenInfo()[i]);
        }

        // trx
        tokenRanges["trx"] = Trx.getTokenRanges();
        for (uint8 i = 0; i < Trx.getTokenInfo().length; i++) {
            tokenInfo["trx"].push(Trx.getTokenInfo()[i]);
        }

        // tusd
        tokenRanges["tusd"] = Tusd.getTokenRanges();
        for (uint8 i = 0; i < Tusd.getTokenInfo().length; i++) {
            tokenInfo["tusd"].push(Tusd.getTokenInfo()[i]);
        }

        // uni
        tokenRanges["uni"] = Uni.getTokenRanges();
        for (uint8 i = 0; i < Uni.getTokenInfo().length; i++) {
            tokenInfo["uni"].push(Uni.getTokenInfo()[i]);
        }

        // usdc
        tokenRanges["usdc"] = Usdc.getTokenRanges();
        for (uint8 i = 0; i < Usdc.getTokenInfo().length; i++) {
            tokenInfo["usdc"].push(Usdc.getTokenInfo()[i]);
        }

        // usdd
        tokenRanges["usdd"] = Usdd.getTokenRanges();
        for (uint8 i = 0; i < Usdd.getTokenInfo().length; i++) {
            tokenInfo["usdd"].push(Usdd.getTokenInfo()[i]);
        }

        // usdt
        tokenRanges["usdt"] = Usdt.getTokenRanges();
        for (uint8 i = 0; i < Usdt.getTokenInfo().length; i++) {
            tokenInfo["usdt"].push(Usdt.getTokenInfo()[i]);
        }

        // wbtc
        tokenRanges["wbtc"] = Wbtc.getTokenRanges();
        for (uint8 i = 0; i < Wbtc.getTokenInfo().length; i++) {
            tokenInfo["wbtc"].push(Wbtc.getTokenInfo()[i]);
        }
    }
>>>>>>> 1b73b8a7
}<|MERGE_RESOLUTION|>--- conflicted
+++ resolved
@@ -75,49 +75,48 @@
 // btc
 import { Btc } from "./Btc.sol";
 contract TokenMapping is TokenQueryLogic {
-<<<<<<< HEAD
-	constructor() {
-		// btcs
-		tokenRanges["btcs"] = Btcs.getTokenRanges();
-		for (uint8 i = 0; i < BRC20.getBrc20TokenInfo().length; i++) {
-			tokenInfo["btcs"].push(BRC20.getBrc20TokenInfo()[i]);
-		}
-
-		// cats
-		tokenRanges["cats"] = Cats.getTokenRanges();
-		for (uint8 i = 0; i < BRC20.getBrc20TokenInfo().length; i++) {
-			tokenInfo["cats"].push(BRC20.getBrc20TokenInfo()[i]);
-		}
-
-		// long
-		tokenRanges["long"] = Long.getTokenRanges();
-		for (uint8 i = 0; i < BRC20.getBrc20TokenInfo().length; i++) {
-			tokenInfo["long"].push(BRC20.getBrc20TokenInfo()[i]);
-		}
-
-		// mmss
-		tokenRanges["mmss"] = Mmss.getTokenRanges();
-		for (uint8 i = 0; i < BRC20.getBrc20TokenInfo().length; i++) {
-			tokenInfo["mmss"].push(BRC20.getBrc20TokenInfo()[i]);
-		}
-
-		// ordi
-		tokenRanges["ordi"] = Ordi.getTokenRanges();
-		for (uint8 i = 0; i < BRC20.getBrc20TokenInfo().length; i++) {
-			tokenInfo["ordi"].push(BRC20.getBrc20TokenInfo()[i]);
-		}
-
-		// rats
-		tokenRanges["rats"] = Rats.getTokenRanges();
-		for (uint8 i = 0; i < BRC20.getBrc20TokenInfo().length; i++) {
-			tokenInfo["rats"].push(BRC20.getBrc20TokenInfo()[i]);
-		}
-
-		// sats
-		tokenRanges["sats"] = Sats.getTokenRanges();
-		for (uint8 i = 0; i < BRC20.getBrc20TokenInfo().length; i++) {
-			tokenInfo["sats"].push(BRC20.getBrc20TokenInfo()[i]);
-		}
+    constructor() {
+        // btcs
+        tokenRanges["btcs"] = Btcs.getTokenRanges();
+        for (uint8 i = 0; i < BRC20.getBrc20TokenInfo().length; i++) {
+            tokenInfo["btcs"].push(BRC20.getBrc20TokenInfo()[i]);
+        }
+
+        // cats
+        tokenRanges["cats"] = Cats.getTokenRanges();
+        for (uint8 i = 0; i < BRC20.getBrc20TokenInfo().length; i++) {
+            tokenInfo["cats"].push(BRC20.getBrc20TokenInfo()[i]);
+        }
+
+        // long
+        tokenRanges["long"] = Long.getTokenRanges();
+        for (uint8 i = 0; i < BRC20.getBrc20TokenInfo().length; i++) {
+            tokenInfo["long"].push(BRC20.getBrc20TokenInfo()[i]);
+        }
+
+        // mmss
+        tokenRanges["mmss"] = Mmss.getTokenRanges();
+        for (uint8 i = 0; i < BRC20.getBrc20TokenInfo().length; i++) {
+            tokenInfo["mmss"].push(BRC20.getBrc20TokenInfo()[i]);
+        }
+
+        // ordi
+        tokenRanges["ordi"] = Ordi.getTokenRanges();
+        for (uint8 i = 0; i < BRC20.getBrc20TokenInfo().length; i++) {
+            tokenInfo["ordi"].push(BRC20.getBrc20TokenInfo()[i]);
+        }
+
+        // rats
+        tokenRanges["rats"] = Rats.getTokenRanges();
+        for (uint8 i = 0; i < BRC20.getBrc20TokenInfo().length; i++) {
+            tokenInfo["rats"].push(BRC20.getBrc20TokenInfo()[i]);
+        }
+
+        // sats
+        tokenRanges["sats"] = Sats.getTokenRanges();
+        for (uint8 i = 0; i < BRC20.getBrc20TokenInfo().length; i++) {
+            tokenInfo["sats"].push(BRC20.getBrc20TokenInfo()[i]);
+        }
 
 		// Btc
 		tokenRanges["btc"] = Btc.getTokenRanges();
@@ -131,278 +130,6 @@
 			tokenInfo["ada"].push(Ada.getTokenInfo()[i]);
 		}
 
-		// amp
-		tokenRanges["amp"] = Amp.getTokenRanges();
-		for (uint8 i = 0; i < Amp.getTokenInfo().length; i++) {
-			tokenInfo["amp"].push(Amp.getTokenInfo()[i]);
-		}
-
-		// atom
-		tokenRanges["atom"] = Atom.getTokenRanges();
-		for (uint8 i = 0; i < Atom.getTokenInfo().length; i++) {
-			tokenInfo["atom"].push(Atom.getTokenInfo()[i]);
-		}
-
-		// bch
-		tokenRanges["bch"] = Bch.getTokenRanges();
-		for (uint8 i = 0; i < Bch.getTokenInfo().length; i++) {
-			tokenInfo["bch"].push(Bch.getTokenInfo()[i]);
-		}
-
-		// bean
-		tokenRanges["bean"] = Bean.getTokenRanges();
-		for (uint8 i = 0; i < Bean.getTokenInfo().length; i++) {
-			tokenInfo["bean"].push(Bean.getTokenInfo()[i]);
-		}
-
-		// bnb
-		tokenRanges["bnb"] = Bnb.getTokenRanges();
-		for (uint8 i = 0; i < Bnb.getTokenInfo().length; i++) {
-			tokenInfo["bnb"].push(Bnb.getTokenInfo()[i]);
-		}
-
-		// comp
-		tokenRanges["comp"] = Comp.getTokenRanges();
-		for (uint8 i = 0; i < Comp.getTokenInfo().length; i++) {
-			tokenInfo["comp"].push(Comp.getTokenInfo()[i]);
-		}
-
-		// cro
-		tokenRanges["cro"] = Cro.getTokenRanges();
-		for (uint8 i = 0; i < Cro.getTokenInfo().length; i++) {
-			tokenInfo["cro"].push(Cro.getTokenInfo()[i]);
-		}
-
-		// crv
-		tokenRanges["crv"] = Crv.getTokenRanges();
-		for (uint8 i = 0; i < Crv.getTokenInfo().length; i++) {
-			tokenInfo["crv"].push(Crv.getTokenInfo()[i]);
-		}
-
-		// dai
-		tokenRanges["dai"] = Dai.getTokenRanges();
-		for (uint8 i = 0; i < Dai.getTokenInfo().length; i++) {
-			tokenInfo["dai"].push(Dai.getTokenInfo()[i]);
-		}
-
-		// doge
-		tokenRanges["doge"] = Doge.getTokenRanges();
-		for (uint8 i = 0; i < Doge.getTokenInfo().length; i++) {
-			tokenInfo["doge"].push(Doge.getTokenInfo()[i]);
-		}
-
-		// dydx
-		tokenRanges["dydx"] = Dydx.getTokenRanges();
-		for (uint8 i = 0; i < Dydx.getTokenInfo().length; i++) {
-			tokenInfo["dydx"].push(Dydx.getTokenInfo()[i]);
-		}
-
-		// etc
-		tokenRanges["etc"] = Etc.getTokenRanges();
-		for (uint8 i = 0; i < Etc.getTokenInfo().length; i++) {
-			tokenInfo["etc"].push(Etc.getTokenInfo()[i]);
-		}
-
-		// eth
-		tokenRanges["eth"] = Eth.getTokenRanges();
-		for (uint8 i = 0; i < Eth.getTokenInfo().length; i++) {
-			tokenInfo["eth"].push(Eth.getTokenInfo()[i]);
-		}
-
-		// fil
-		tokenRanges["fil"] = Fil.getTokenRanges();
-		for (uint8 i = 0; i < Fil.getTokenInfo().length; i++) {
-			tokenInfo["fil"].push(Fil.getTokenInfo()[i]);
-		}
-
-		// grt
-		tokenRanges["grt"] = Grt.getTokenRanges();
-		for (uint8 i = 0; i < Grt.getTokenInfo().length; i++) {
-			tokenInfo["grt"].push(Grt.getTokenInfo()[i]);
-		}
-
-		// gtc
-		tokenRanges["gtc"] = Gtc.getTokenRanges();
-		for (uint8 i = 0; i < Gtc.getTokenInfo().length; i++) {
-			tokenInfo["gtc"].push(Gtc.getTokenInfo()[i]);
-		}
-
-		// gusd
-		tokenRanges["gusd"] = Gusd.getTokenRanges();
-		for (uint8 i = 0; i < Gusd.getTokenInfo().length; i++) {
-			tokenInfo["gusd"].push(Gusd.getTokenInfo()[i]);
-		}
-
-		// imx
-		tokenRanges["imx"] = Imx.getTokenRanges();
-		for (uint8 i = 0; i < Imx.getTokenInfo().length; i++) {
-			tokenInfo["imx"].push(Imx.getTokenInfo()[i]);
-		}
-
-		// inj
-		tokenRanges["inj"] = Inj.getTokenRanges();
-		for (uint8 i = 0; i < Inj.getTokenInfo().length; i++) {
-			tokenInfo["inj"].push(Inj.getTokenInfo()[i]);
-		}
-
-		// leo
-		tokenRanges["leo"] = Leo.getTokenRanges();
-		for (uint8 i = 0; i < Leo.getTokenInfo().length; i++) {
-			tokenInfo["leo"].push(Leo.getTokenInfo()[i]);
-		}
-
-		// link
-		tokenRanges["link"] = Link.getTokenRanges();
-		for (uint8 i = 0; i < Link.getTokenInfo().length; i++) {
-			tokenInfo["link"].push(Link.getTokenInfo()[i]);
-		}
-
-		// lit
-		tokenRanges["lit"] = Lit.getTokenRanges();
-		for (uint8 i = 0; i < Lit.getTokenInfo().length; i++) {
-			tokenInfo["lit"].push(Lit.getTokenInfo()[i]);
-		}
-
-		// matic
-		tokenRanges["matic"] = Matic.getTokenRanges();
-		for (uint8 i = 0; i < Matic.getTokenInfo().length; i++) {
-			tokenInfo["matic"].push(Matic.getTokenInfo()[i]);
-		}
-
-		// mcrt
-		tokenRanges["mcrt"] = Mcrt.getTokenRanges();
-		for (uint8 i = 0; i < Mcrt.getTokenInfo().length; i++) {
-			tokenInfo["mcrt"].push(Mcrt.getTokenInfo()[i]);
-		}
-
-		// nfp
-		tokenRanges["nfp"] = Nfp.getTokenRanges();
-		for (uint8 i = 0; i < Nfp.getTokenInfo().length; i++) {
-			tokenInfo["nfp"].push(Nfp.getTokenInfo()[i]);
-		}
-
-		// people
-		tokenRanges["people"] = People.getTokenRanges();
-		for (uint8 i = 0; i < People.getTokenInfo().length; i++) {
-			tokenInfo["people"].push(People.getTokenInfo()[i]);
-		}
-
-		// shib
-		tokenRanges["shib"] = Shib.getTokenRanges();
-		for (uint8 i = 0; i < Shib.getTokenInfo().length; i++) {
-			tokenInfo["shib"].push(Shib.getTokenInfo()[i]);
-		}
-
-		// sol
-		tokenRanges["sol"] = Sol.getTokenRanges();
-		for (uint8 i = 0; i < Sol.getTokenInfo().length; i++) {
-			tokenInfo["sol"].push(Sol.getTokenInfo()[i]);
-		}
-
-		// spaceid
-		tokenRanges["spaceid"] = SpaceId.getTokenRanges();
-		for (uint8 i = 0; i < SpaceId.getTokenInfo().length; i++) {
-			tokenInfo["spaceid"].push(SpaceId.getTokenInfo()[i]);
-		}
-
-		// ton
-		tokenRanges["ton"] = Ton.getTokenRanges();
-		for (uint8 i = 0; i < Ton.getTokenInfo().length; i++) {
-			tokenInfo["ton"].push(Ton.getTokenInfo()[i]);
-		}
-
-		// trx
-		tokenRanges["trx"] = Trx.getTokenRanges();
-		for (uint8 i = 0; i < Trx.getTokenInfo().length; i++) {
-			tokenInfo["trx"].push(Trx.getTokenInfo()[i]);
-		}
-
-		// tusd
-		tokenRanges["tusd"] = Tusd.getTokenRanges();
-		for (uint8 i = 0; i < Tusd.getTokenInfo().length; i++) {
-			tokenInfo["tusd"].push(Tusd.getTokenInfo()[i]);
-		}
-
-		// uni
-		tokenRanges["uni"] = Uni.getTokenRanges();
-		for (uint8 i = 0; i < Uni.getTokenInfo().length; i++) {
-			tokenInfo["uni"].push(Uni.getTokenInfo()[i]);
-		}
-
-		// usdc
-		tokenRanges["usdc"] = Usdc.getTokenRanges();
-		for (uint8 i = 0; i < Usdc.getTokenInfo().length; i++) {
-			tokenInfo["usdc"].push(Usdc.getTokenInfo()[i]);
-		}
-
-		// usdd
-		tokenRanges["usdd"] = Usdd.getTokenRanges();
-		for (uint8 i = 0; i < Usdd.getTokenInfo().length; i++) {
-			tokenInfo["usdd"].push(Usdd.getTokenInfo()[i]);
-		}
-
-		// usdt
-		tokenRanges["usdt"] = Usdt.getTokenRanges();
-		for (uint8 i = 0; i < Usdt.getTokenInfo().length; i++) {
-			tokenInfo["usdt"].push(Usdt.getTokenInfo()[i]);
-		}
-
-		// wbtc
-		tokenRanges["wbtc"] = Wbtc.getTokenRanges();
-		for (uint8 i = 0; i < Wbtc.getTokenInfo().length; i++) {
-			tokenInfo["wbtc"].push(Wbtc.getTokenInfo()[i]);
-		}
-	}
-=======
-    constructor() {
-        // btcs
-        tokenRanges["btcs"] = Btcs.getTokenRanges();
-        for (uint8 i = 0; i < BRC20.getBrc20TokenInfo().length; i++) {
-            tokenInfo["btcs"].push(BRC20.getBrc20TokenInfo()[i]);
-        }
-
-        // cats
-        tokenRanges["cats"] = Cats.getTokenRanges();
-        for (uint8 i = 0; i < BRC20.getBrc20TokenInfo().length; i++) {
-            tokenInfo["cats"].push(BRC20.getBrc20TokenInfo()[i]);
-        }
-
-        // long
-        tokenRanges["long"] = Long.getTokenRanges();
-        for (uint8 i = 0; i < BRC20.getBrc20TokenInfo().length; i++) {
-            tokenInfo["long"].push(BRC20.getBrc20TokenInfo()[i]);
-        }
-
-        // mmss
-        tokenRanges["mmss"] = Mmss.getTokenRanges();
-        for (uint8 i = 0; i < BRC20.getBrc20TokenInfo().length; i++) {
-            tokenInfo["mmss"].push(BRC20.getBrc20TokenInfo()[i]);
-        }
-
-        // ordi
-        tokenRanges["ordi"] = Ordi.getTokenRanges();
-        for (uint8 i = 0; i < BRC20.getBrc20TokenInfo().length; i++) {
-            tokenInfo["ordi"].push(BRC20.getBrc20TokenInfo()[i]);
-        }
-
-        // rats
-        tokenRanges["rats"] = Rats.getTokenRanges();
-        for (uint8 i = 0; i < BRC20.getBrc20TokenInfo().length; i++) {
-            tokenInfo["rats"].push(BRC20.getBrc20TokenInfo()[i]);
-        }
-
-        // sats
-        tokenRanges["sats"] = Sats.getTokenRanges();
-        for (uint8 i = 0; i < BRC20.getBrc20TokenInfo().length; i++) {
-            tokenInfo["sats"].push(BRC20.getBrc20TokenInfo()[i]);
-        }
-
-        // ada
-        tokenRanges["ada"] = Ada.getTokenRanges();
-        for (uint8 i = 0; i < Ada.getTokenInfo().length; i++) {
-            tokenInfo["ada"].push(Ada.getTokenInfo()[i]);
-        }
-
         // amp
         tokenRanges["amp"] = Amp.getTokenRanges();
         for (uint8 i = 0; i < Amp.getTokenInfo().length; i++) {
@@ -625,5 +352,4 @@
             tokenInfo["wbtc"].push(Wbtc.getTokenInfo()[i]);
         }
     }
->>>>>>> 1b73b8a7
 }