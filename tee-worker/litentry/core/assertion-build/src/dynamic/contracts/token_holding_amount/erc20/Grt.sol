// Copyright 2020-2024 Trust Computing GmbH.
// This file is part of Litentry.
//
// Litentry is free software: you can redistribute it and/or modify
// it under the terms of the GNU General Public License as published by
// the Free Software Foundation, either version 3 of the License, or
// (at your option) any later version.
//
// Litentry is distributed in the hope that it will be useful,
// but WITHOUT ANY WARRANTY; without even the implied warranty of
// MERCHANTABILITY or FITNESS FOR A PARTICULAR PURPOSE.  See the
// GNU General Public License for more details.
//
// You should have received a copy of the GNU General Public License
// along with Litentry.  If not, see <https://www.gnu.org/licenses/>.

// SPDX-License-Identifier: GPL-3.0-or-later
pragma solidity ^0.8.8;

import "../../libraries/Identities.sol";
import "../Constants.sol";

library Grt {
    function getTokenRanges() internal pure returns (uint256[] memory) {
        uint256[] memory ranges = new uint256[](10);
        ranges[0] = 0 * Constants.decimals_factor;
        ranges[1] = 1 * Constants.decimals_factor;
        ranges[2] = 50 * Constants.decimals_factor;
        ranges[3] = 100 * Constants.decimals_factor;
        ranges[4] = 200 * Constants.decimals_factor;
        ranges[5] = 500 * Constants.decimals_factor;
        ranges[6] = 800 * Constants.decimals_factor;
        ranges[7] = 1200 * Constants.decimals_factor;
        ranges[8] = 1600 * Constants.decimals_factor;
        ranges[9] = 3000 * Constants.decimals_factor;

        return ranges;
    }

<<<<<<< HEAD
	function getTokenInfo() internal pure returns (TokenInfo[] memory) {
		TokenInfo[] memory tokenInfoList = new TokenInfo[](2);
		tokenInfoList[0] = TokenInfo(
			Web3Networks.Ethereum,
			"0xc944e90c64b2c07662a292be6244bdf05cda44a7",
			DataProviderTypes.NoderealClient
		);
		tokenInfoList[1] = TokenInfo(
			Web3Networks.Bsc,
			"0x52ce071bd9b1c4b00a0b92d298c512478cad67e8",
			DataProviderTypes.NoderealClient
		);
=======
    function getTokenInfo() internal pure returns (TokenInfo[] memory) {
        TokenInfo[] memory tokenInfoList = new TokenInfo[](2);
        tokenInfoList[0] = TokenInfo(
            Web3Networks.Ethereum,
            "0xc944e90c64b2c07662a292be6244bdf05cda44a7"
        );
        tokenInfoList[1] = TokenInfo(
            Web3Networks.Bsc,
            "0x52ce071bd9b1c4b00a0b92d298c512478cad67e8"
        );
>>>>>>> 1b73b8a7

        return tokenInfoList;
    }
}<|MERGE_RESOLUTION|>--- conflicted
+++ resolved
@@ -37,7 +37,6 @@
         return ranges;
     }
 
-<<<<<<< HEAD
 	function getTokenInfo() internal pure returns (TokenInfo[] memory) {
 		TokenInfo[] memory tokenInfoList = new TokenInfo[](2);
 		tokenInfoList[0] = TokenInfo(
@@ -50,18 +49,6 @@
 			"0x52ce071bd9b1c4b00a0b92d298c512478cad67e8",
 			DataProviderTypes.NoderealClient
 		);
-=======
-    function getTokenInfo() internal pure returns (TokenInfo[] memory) {
-        TokenInfo[] memory tokenInfoList = new TokenInfo[](2);
-        tokenInfoList[0] = TokenInfo(
-            Web3Networks.Ethereum,
-            "0xc944e90c64b2c07662a292be6244bdf05cda44a7"
-        );
-        tokenInfoList[1] = TokenInfo(
-            Web3Networks.Bsc,
-            "0x52ce071bd9b1c4b00a0b92d298c512478cad67e8"
-        );
->>>>>>> 1b73b8a7
 
         return tokenInfoList;
     }
