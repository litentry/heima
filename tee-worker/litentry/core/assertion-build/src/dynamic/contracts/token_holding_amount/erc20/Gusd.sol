// Copyright 2020-2024 Trust Computing GmbH.
// This file is part of Litentry.
//
// Litentry is free software: you can redistribute it and/or modify
// it under the terms of the GNU General Public License as published by
// the Free Software Foundation, either version 3 of the License, or
// (at your option) any later version.
//
// Litentry is distributed in the hope that it will be useful,
// but WITHOUT ANY WARRANTY; without even the implied warranty of
// MERCHANTABILITY or FITNESS FOR A PARTICULAR PURPOSE.  See the
// GNU General Public License for more details.
//
// You should have received a copy of the GNU General Public License
// along with Litentry.  If not, see <https://www.gnu.org/licenses/>.

// SPDX-License-Identifier: GPL-3.0-or-later

pragma solidity ^0.8.8;

import "../../libraries/Identities.sol";
import "../Constants.sol";

library Gusd {
    function getTokenRanges() internal pure returns (uint256[] memory) {
        uint256[] memory ranges = new uint256[](10);
        ranges[0] = 0 * Constants.decimals_factor;
        ranges[1] = 1 * Constants.decimals_factor;
        ranges[2] = 50 * Constants.decimals_factor;
        ranges[3] = 100 * Constants.decimals_factor;
        ranges[4] = 200 * Constants.decimals_factor;
        ranges[5] = 500 * Constants.decimals_factor;
        ranges[6] = 800 * Constants.decimals_factor;
        ranges[7] = 1200 * Constants.decimals_factor;
        ranges[8] = 1600 * Constants.decimals_factor;
        ranges[9] = 3000 * Constants.decimals_factor;

        return ranges;
    }

<<<<<<< HEAD
	function getTokenInfo() internal pure returns (TokenInfo[] memory) {
		TokenInfo[] memory tokenInfoList = new TokenInfo[](1);
		tokenInfoList[0] = TokenInfo(
			Web3Networks.Ethereum,
			"0x056fd409e1d7a124bd7017459dfea2f387b6d5cd",
			DataProviderTypes.NoderealClient
		);
=======
    function getTokenInfo() internal pure returns (TokenInfo[] memory) {
        TokenInfo[] memory tokenInfoList = new TokenInfo[](1);
        tokenInfoList[0] = TokenInfo(
            Web3Networks.Ethereum,
            "0x056fd409e1d7a124bd7017459dfea2f387b6d5cd"
        );
>>>>>>> 1b73b8a7

        return tokenInfoList;
    }
}<|MERGE_RESOLUTION|>--- conflicted
+++ resolved
@@ -38,7 +38,6 @@
         return ranges;
     }
 
-<<<<<<< HEAD
 	function getTokenInfo() internal pure returns (TokenInfo[] memory) {
 		TokenInfo[] memory tokenInfoList = new TokenInfo[](1);
 		tokenInfoList[0] = TokenInfo(
@@ -46,14 +45,6 @@
 			"0x056fd409e1d7a124bd7017459dfea2f387b6d5cd",
 			DataProviderTypes.NoderealClient
 		);
-=======
-    function getTokenInfo() internal pure returns (TokenInfo[] memory) {
-        TokenInfo[] memory tokenInfoList = new TokenInfo[](1);
-        tokenInfoList[0] = TokenInfo(
-            Web3Networks.Ethereum,
-            "0x056fd409e1d7a124bd7017459dfea2f387b6d5cd"
-        );
->>>>>>> 1b73b8a7
 
         return tokenInfoList;
     }
