// Copyright 2020-2024 Trust Computing GmbH.
// This file is part of Litentry.
//
// Litentry is free software: you can redistribute it and/or modify
// it under the terms of the GNU General Public License as published by
// the Free Software Foundation, either version 3 of the License, or
// (at your option) any later version.
//
// Litentry is distributed in the hope that it will be useful,
// but WITHOUT ANY WARRANTY; without even the implied warranty of
// MERCHANTABILITY or FITNESS FOR A PARTICULAR PURPOSE.  See the
// GNU General Public License for more details.
//
// You should have received a copy of the GNU General Public License
// along with Litentry.  If not, see <https://www.gnu.org/licenses/>.

// SPDX-License-Identifier: GPL-3.0-or-later

pragma solidity ^0.8.8;

import "../../libraries/Identities.sol";
import "../Constants.sol";

library Nfp {
    function getTokenRanges() internal pure returns (uint256[] memory) {
        uint256[] memory ranges = new uint256[](10);
        ranges[0] = 0 * Constants.decimals_factor;
        ranges[1] = 1 * Constants.decimals_factor;
        ranges[2] = 50 * Constants.decimals_factor;
        ranges[3] = 100 * Constants.decimals_factor;
        ranges[4] = 200 * Constants.decimals_factor;
        ranges[5] = 500 * Constants.decimals_factor;
        ranges[6] = 800 * Constants.decimals_factor;
        ranges[7] = 1200 * Constants.decimals_factor;
        ranges[8] = 1600 * Constants.decimals_factor;
        ranges[9] = 3000 * Constants.decimals_factor;

        return ranges;
    }

<<<<<<< HEAD
	function getTokenInfo() internal pure returns (TokenInfo[] memory) {
		TokenInfo[] memory tokenInfoList = new TokenInfo[](1);
		tokenInfoList[0] = TokenInfo(
			Web3Networks.Bsc,
			"0x75e8ddb518bb757b4282cd5b83bb70d4101d12fb",
			DataProviderTypes.NoderealClient
		);
=======
    function getTokenInfo() internal pure returns (TokenInfo[] memory) {
        TokenInfo[] memory tokenInfoList = new TokenInfo[](1);
        tokenInfoList[0] = TokenInfo(
            Web3Networks.Bsc,
            "0x75e8ddb518bb757b4282cd5b83bb70d4101d12fb"
        );
>>>>>>> 1b73b8a7

        return tokenInfoList;
    }
}<|MERGE_RESOLUTION|>--- conflicted
+++ resolved
@@ -38,7 +38,6 @@
         return ranges;
     }
 
-<<<<<<< HEAD
 	function getTokenInfo() internal pure returns (TokenInfo[] memory) {
 		TokenInfo[] memory tokenInfoList = new TokenInfo[](1);
 		tokenInfoList[0] = TokenInfo(
@@ -46,14 +45,6 @@
 			"0x75e8ddb518bb757b4282cd5b83bb70d4101d12fb",
 			DataProviderTypes.NoderealClient
 		);
-=======
-    function getTokenInfo() internal pure returns (TokenInfo[] memory) {
-        TokenInfo[] memory tokenInfoList = new TokenInfo[](1);
-        tokenInfoList[0] = TokenInfo(
-            Web3Networks.Bsc,
-            "0x75e8ddb518bb757b4282cd5b83bb70d4101d12fb"
-        );
->>>>>>> 1b73b8a7
 
         return tokenInfoList;
     }
