--- conflicted
+++ resolved
@@ -23,14 +23,8 @@
 import { TokenHoldingAmount } from "./TokenHoldingAmount.sol";
 import { NoderealClient } from "./NoderealClient.sol";
 import { GeniidataClient } from "./GeniidataClient.sol";
-<<<<<<< HEAD
-abstract contract TokenQueryLogic is TokenHoldingAmount {
-	mapping(uint32 => string) internal networkUrls;
-	mapping(uint32 => bool) private queriedNetworks;
-=======
 
 abstract contract TokenQueryLogic is TokenHoldingAmount {
->>>>>>> a7540f84
 	mapping(string => mapping(uint32 => string)) tokenAddresses;
 	mapping(string => string) internal tokenBscAddress;
 	mapping(string => string) internal tokenEthereumAddress;
