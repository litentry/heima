// Copyright 2020-2024 Trust Computing GmbH.
// This file is part of Litentry.
//
// Litentry is free software: you can redistribute it and/or modify
// it under the terms of the GNU General Public License as published by
// the Free Software Foundation, either version 3 of the License, or
// (at your option) any later version.
//
// Litentry is distributed in the hope that it will be useful,
// but WITHOUT ANY WARRANTY; without even the implied warranty of
// MERCHANTABILITY or FITNESS FOR A PARTICULAR PURPOSE.  See the
// GNU General Public License for more details.
//
// You should have received a copy of the GNU General Public License
// along with Litentry.  If not, see <https://www.gnu.org/licenses/>.

// SPDX-License-Identifier: GPL-3.0-or-later

pragma solidity ^0.8.8;

import "../../libraries/Identities.sol";
import "../Constants.sol";

library Cvx {
    function getTokenRanges() internal pure returns (uint256[] memory) {
        uint256[] memory ranges = new uint256[](10);
        ranges[0] = 0 * Constants.decimals_factor;
        ranges[1] = 1 * Constants.decimals_factor;
        ranges[2] = 50 * Constants.decimals_factor;
        ranges[3] = 100 * Constants.decimals_factor;
        ranges[4] = 200 * Constants.decimals_factor;
        ranges[5] = 500 * Constants.decimals_factor;
        ranges[6] = 800 * Constants.decimals_factor;
        ranges[7] = 1200 * Constants.decimals_factor;
        ranges[8] = 1600 * Constants.decimals_factor;
        ranges[9] = 3000 * Constants.decimals_factor;

        return ranges;
    }

<<<<<<< HEAD
	function getTokenInfo() internal pure returns (TokenInfo[] memory) {
		TokenInfo[] memory tokenInfoList = new TokenInfo[](1);
		tokenInfoList[0] = TokenInfo(
			Web3Networks.Ethereum,
			"0x4e3fbd56cd56c3e72c1403e103b45db9da5b9d2b",
			DataProviderTypes.NoderealClient
		);
=======
    function getTokenInfo() internal pure returns (TokenInfo[] memory) {
        TokenInfo[] memory tokenInfoList = new TokenInfo[](1);
        tokenInfoList[0] = TokenInfo(
            Web3Networks.Ethereum,
            "0x4e3fbd56cd56c3e72c1403e103b45db9da5b9d2b"
        );
>>>>>>> 1b73b8a7

        return tokenInfoList;
    }
}<|MERGE_RESOLUTION|>--- conflicted
+++ resolved
@@ -38,7 +38,6 @@
         return ranges;
     }
 
-<<<<<<< HEAD
 	function getTokenInfo() internal pure returns (TokenInfo[] memory) {
 		TokenInfo[] memory tokenInfoList = new TokenInfo[](1);
 		tokenInfoList[0] = TokenInfo(
@@ -46,14 +45,6 @@
 			"0x4e3fbd56cd56c3e72c1403e103b45db9da5b9d2b",
 			DataProviderTypes.NoderealClient
 		);
-=======
-    function getTokenInfo() internal pure returns (TokenInfo[] memory) {
-        TokenInfo[] memory tokenInfoList = new TokenInfo[](1);
-        tokenInfoList[0] = TokenInfo(
-            Web3Networks.Ethereum,
-            "0x4e3fbd56cd56c3e72c1403e103b45db9da5b9d2b"
-        );
->>>>>>> 1b73b8a7
 
         return tokenInfoList;
     }
