--- conflicted
+++ resolved
@@ -38,7 +38,6 @@
         return ranges;
     }
 
-<<<<<<< HEAD
 	function getTokenInfo() internal pure returns (TokenInfo[] memory) {
 		TokenInfo[] memory tokenInfoList = new TokenInfo[](2);
 		tokenInfoList[0] = TokenInfo(
@@ -53,18 +52,4 @@
 		);
 		return tokenInfoList;
 	}
-=======
-    function getTokenInfo() internal pure returns (TokenInfo[] memory) {
-        TokenInfo[] memory tokenInfoList = new TokenInfo[](2);
-        tokenInfoList[0] = TokenInfo(
-            Web3Networks.Ethereum,
-            "0x2dff88a56767223a5529ea5960da7a3f5f766406"
-        );
-        tokenInfoList[1] = TokenInfo(
-            Web3Networks.Bsc,
-            "0x2dff88a56767223a5529ea5960da7a3f5f766406"
-        );
-        return tokenInfoList;
-    }
->>>>>>> 1b73b8a7
 }