--- conflicted
+++ resolved
@@ -21,21 +21,10 @@
 extern crate sgx_tstd as std;
 
 use crate::*;
-<<<<<<< HEAD
-use itp_stf_primitives::types::ShardIdentifier;
-use lc_credentials::Credential;
-=======
->>>>>>> 501c8d6d
 use lc_data_providers::{
 	twitter_official::{TargetUser, TwitterOfficialClient},
 	vec_to_string,
 };
-<<<<<<< HEAD
-use litentry_primitives::LitentryMultiAddress;
-use log::*;
-use std::{format, vec::Vec};
-=======
->>>>>>> 501c8d6d
 
 const VC_SUBJECT_DESCRIPTION: &str = "The user has followed a specific user";
 const VC_SUBJECT_TYPE: &str = "A follower of the twitter user";
@@ -44,16 +33,8 @@
 pub fn build(
 	req: &AssertionBuildRequest,
 	twitter_screen_name: ParameterString,
-<<<<<<< HEAD
-	identities: Vec<Identity>,
-	shard: &ShardIdentifier,
-	who: &LitentryMultiAddress,
-) -> Result<Credential> {
-	debug!("Assertion 12 build, who: {:?}, identities: {:?}", &who, identities);
-=======
 ) -> Result<Credential> {
 	debug!("Assertion 12 build, who: {:?}", account_id_to_string(&req.who),);
->>>>>>> 501c8d6d
 
 	let twitter_screen_name_s = vec_to_string(twitter_screen_name.to_vec()).map_err(|_| {
 		Error::RequestVCFailed(Assertion::A12(twitter_screen_name.clone()), ErrorDetail::ParseError)
