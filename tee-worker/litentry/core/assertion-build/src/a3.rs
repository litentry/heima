// Copyright 2020-2023 Litentry Technologies GmbH.
// This file is part of Litentry.
//
// Litentry is free software: you can redistribute it and/or modify
// it under the terms of the GNU General Public License as published by
// the Free Software Foundation, either version 3 of the License, or
// (at your option) any later version.
//
// Litentry is distributed in the hope that it will be useful,
// but WITHOUT ANY WARRANTY; without even the implied warranty of
// MERCHANTABILITY or FITNESS FOR A PARTICULAR PURPOSE.  See the
// GNU General Public License for more details.
//
// You should have received a copy of the GNU General Public License
// along with Litentry.  If not, see <https://www.gnu.org/licenses/>.

#[cfg(all(feature = "std", feature = "sgx"))]
compile_error!("feature \"std\" and feature \"sgx\" cannot be enabled at the same time");

#[cfg(all(not(feature = "std"), feature = "sgx"))]
extern crate sgx_tstd as std;

use crate::*;
<<<<<<< HEAD
use itp_stf_primitives::types::ShardIdentifier;
use lc_credentials::Credential;
use lc_data_providers::{discord_litentry::DiscordLitentryClient, vec_to_string};
use litentry_primitives::LitentryMultiAddress;
use log::*;
use std::vec::Vec;
=======
use lc_data_providers::{discord_litentry::DiscordLitentryClient, vec_to_string};
>>>>>>> 501c8d6d

const VC_A3_SUBJECT_DESCRIPTION: &str =
	"The user has commented in a specific Discord channel with a specific role";
const VC_A3_SUBJECT_TYPE: &str = "Discord Member Verification";
const VC_A3_SUBJECT_TAG: [&str; 1] = ["Discord"];

pub fn build(
	req: &AssertionBuildRequest,
	guild_id: ParameterString,
	channel_id: ParameterString,
	role_id: ParameterString,
<<<<<<< HEAD
	shard: &ShardIdentifier,
	who: &LitentryMultiAddress,
) -> Result<Credential> {
	debug!("Assertion A3 build, who: {:?}, identities: {:?}", &who, identities);
=======
) -> Result<Credential> {
	debug!("Assertion A3 build, who: {:?}", account_id_to_string(&req.who),);
>>>>>>> 501c8d6d

	let mut has_commented: bool = false;

	let guild_id_s = vec_to_string(guild_id.to_vec()).map_err(|_| {
		Error::RequestVCFailed(
			Assertion::A3(guild_id.clone(), channel_id.clone(), role_id.clone()),
			ErrorDetail::ParseError,
		)
	})?;
	let channel_id_s = vec_to_string(channel_id.to_vec()).map_err(|_| {
		Error::RequestVCFailed(
			Assertion::A3(guild_id.clone(), channel_id.clone(), role_id.clone()),
			ErrorDetail::ParseError,
		)
	})?;
	let role_id_s = vec_to_string(role_id.to_vec()).map_err(|_| {
		Error::RequestVCFailed(
			Assertion::A3(guild_id.clone(), channel_id.clone(), role_id.clone()),
			ErrorDetail::ParseError,
		)
	})?;

	let mut client = DiscordLitentryClient::new();
	for identity in &req.vec_identity {
		if let Identity::Discord(address) = &identity.0 {
			if let Ok(response) = client.check_id_hubber(
				guild_id.to_vec(),
				channel_id.to_vec(),
				role_id.to_vec(),
				address.to_vec(),
			) {
				if response.data {
					has_commented = true;
					break
				}
			}
		}
	}

<<<<<<< HEAD
	match Credential::new_default(who, &shard.clone()) {
=======
	match Credential::new_default(&req.who, &req.shard) {
>>>>>>> 501c8d6d
		Ok(mut credential_unsigned) => {
			credential_unsigned.add_subject_info(
				VC_A3_SUBJECT_DESCRIPTION,
				VC_A3_SUBJECT_TYPE,
				VC_A3_SUBJECT_TAG.to_vec(),
			);
			credential_unsigned.add_assertion_a3(
				has_commented,
				guild_id_s,
				channel_id_s,
				role_id_s,
			);
			Ok(credential_unsigned)
		},
		Err(e) => {
			error!("Generate unsigned credential A3 failed {:?}", e);
			Err(Error::RequestVCFailed(
				Assertion::A3(guild_id, channel_id, role_id),
				e.into_error_detail(),
			))
		},
	}
}

#[cfg(test)]
mod tests {
	use crate::{a3::build, AssertionBuildRequest};
	use frame_support::BoundedVec;
	use itp_stf_primitives::types::ShardIdentifier;
	use itp_types::AccountId;
	use lc_data_providers::G_DATA_PROVIDERS;
<<<<<<< HEAD
	use litentry_primitives::{
		Address32, Identity, IdentityString, LitentryMultiAddress, Web2Network,
	};
=======
	use litentry_primitives::{Assertion, Identity, IdentityNetworkTuple, IdentityString};
>>>>>>> 501c8d6d
	use log;
	use std::{format, vec, vec::Vec};

	#[test]
	fn build_a3_works() {
		G_DATA_PROVIDERS
			.write()
			.unwrap()
			.set_discord_litentry_url("http://localhost:19527".to_string());
		let guild_id_u: u64 = 919848390156767232;
		let channel_id_u: u64 = 919848392035794945;
		let role_id_u: u64 = 1034083718425493544;

		let guild_id_vec: Vec<u8> = format!("{}", guild_id_u).as_bytes().to_vec();
		let channel_id_vec: Vec<u8> = format!("{}", channel_id_u).as_bytes().to_vec();
		let role_id_vec: Vec<u8> = format!("{}", role_id_u).as_bytes().to_vec();

		let handler_vec: Vec<u8> = "againstwar%234779".to_string().as_bytes().to_vec();
		let vec_identity: Vec<IdentityNetworkTuple> =
			vec![(Identity::Discord(IdentityString::truncate_from(handler_vec.clone())), vec![])];

		let guild_id = BoundedVec::try_from(guild_id_vec).unwrap();
		let channel_id = BoundedVec::try_from(channel_id_vec).unwrap();
		let role_id = BoundedVec::try_from(role_id_vec).unwrap();
<<<<<<< HEAD
		let who = AccountId::from([0; 32]);
		let address = LitentryMultiAddress::Substrate(Address32::from(who));

		let shard = ShardIdentifier::default();

		let _ = build(identities, guild_id, channel_id, role_id, &shard, &address);
		log::info!("assertion3 test");
=======

		let req = AssertionBuildRequest {
			shard: ShardIdentifier::default(),
			who: AccountId::from([0; 32]),
			assertion: Assertion::A3(guild_id.clone(), channel_id.clone(), role_id.clone()),
			vec_identity,
			hash: Default::default(),
		};

		let _ = build(&req, guild_id, channel_id, role_id);
		log::info!("build A3 done");
>>>>>>> 501c8d6d
	}
}<|MERGE_RESOLUTION|>--- conflicted
+++ resolved
@@ -21,16 +21,7 @@
 extern crate sgx_tstd as std;
 
 use crate::*;
-<<<<<<< HEAD
-use itp_stf_primitives::types::ShardIdentifier;
-use lc_credentials::Credential;
 use lc_data_providers::{discord_litentry::DiscordLitentryClient, vec_to_string};
-use litentry_primitives::LitentryMultiAddress;
-use log::*;
-use std::vec::Vec;
-=======
-use lc_data_providers::{discord_litentry::DiscordLitentryClient, vec_to_string};
->>>>>>> 501c8d6d
 
 const VC_A3_SUBJECT_DESCRIPTION: &str =
 	"The user has commented in a specific Discord channel with a specific role";
@@ -42,15 +33,8 @@
 	guild_id: ParameterString,
 	channel_id: ParameterString,
 	role_id: ParameterString,
-<<<<<<< HEAD
-	shard: &ShardIdentifier,
-	who: &LitentryMultiAddress,
-) -> Result<Credential> {
-	debug!("Assertion A3 build, who: {:?}, identities: {:?}", &who, identities);
-=======
 ) -> Result<Credential> {
 	debug!("Assertion A3 build, who: {:?}", account_id_to_string(&req.who),);
->>>>>>> 501c8d6d
 
 	let mut has_commented: bool = false;
 
@@ -90,11 +74,7 @@
 		}
 	}
 
-<<<<<<< HEAD
-	match Credential::new_default(who, &shard.clone()) {
-=======
 	match Credential::new_default(&req.who, &req.shard) {
->>>>>>> 501c8d6d
 		Ok(mut credential_unsigned) => {
 			credential_unsigned.add_subject_info(
 				VC_A3_SUBJECT_DESCRIPTION,
@@ -124,15 +104,10 @@
 	use crate::{a3::build, AssertionBuildRequest};
 	use frame_support::BoundedVec;
 	use itp_stf_primitives::types::ShardIdentifier;
-	use itp_types::AccountId;
 	use lc_data_providers::G_DATA_PROVIDERS;
-<<<<<<< HEAD
 	use litentry_primitives::{
-		Address32, Identity, IdentityString, LitentryMultiAddress, Web2Network,
+		Address32, Assertion, Identity, IdentityNetworkTuple, IdentityString, LitentryMultiAddress,
 	};
-=======
-	use litentry_primitives::{Assertion, Identity, IdentityNetworkTuple, IdentityString};
->>>>>>> 501c8d6d
 	use log;
 	use std::{format, vec, vec::Vec};
 
@@ -157,19 +132,10 @@
 		let guild_id = BoundedVec::try_from(guild_id_vec).unwrap();
 		let channel_id = BoundedVec::try_from(channel_id_vec).unwrap();
 		let role_id = BoundedVec::try_from(role_id_vec).unwrap();
-<<<<<<< HEAD
-		let who = AccountId::from([0; 32]);
-		let address = LitentryMultiAddress::Substrate(Address32::from(who));
-
-		let shard = ShardIdentifier::default();
-
-		let _ = build(identities, guild_id, channel_id, role_id, &shard, &address);
-		log::info!("assertion3 test");
-=======
 
 		let req = AssertionBuildRequest {
 			shard: ShardIdentifier::default(),
-			who: AccountId::from([0; 32]),
+			who: LitentryMultiAddress::Substrate(Address32::from([0; 32])),
 			assertion: Assertion::A3(guild_id.clone(), channel_id.clone(), role_id.clone()),
 			vec_identity,
 			hash: Default::default(),
@@ -177,6 +143,5 @@
 
 		let _ = build(&req, guild_id, channel_id, role_id);
 		log::info!("build A3 done");
->>>>>>> 501c8d6d
 	}
 }