// Copyright 2020-2023 Trust Computing GmbH.
// This file is part of Litentry.
//
// Litentry is free software: you can redistribute it and/or modify
// it under the terms of the GNU General Public License as published by
// the Free Software Foundation, either version 3 of the License, or
// (at your option) any later version.
//
// Litentry is distributed in the hope that it will be useful,
// but WITHOUT ANY WARRANTY; without even the implied warranty of
// MERCHANTABILITY or FITNESS FOR A PARTICULAR PURPOSE.  See the
// GNU General Public License for more details.
//
// You should have received a copy of the GNU General Public License
// along with Litentry.  If not, see <https://www.gnu.org/licenses/>.

#[cfg(all(feature = "std", feature = "sgx"))]
compile_error!("feature \"std\" and feature \"sgx\" cannot be enabled at the same time");

#[cfg(all(not(feature = "std"), feature = "sgx"))]
extern crate sgx_tstd as std;

<<<<<<< HEAD
use crate::{achainable::request_uniswap_v2_or_v3_user, *};
use lc_data_providers::{ConvertParameterString, DataProviderConfig};
use std::string::ToString;

/// NOTE:
/// Build is uniswap v2/v3 user
/// name: Because it is necessary to request the interface four times to determine whether the uniswapv2/v3 user requires it, we can agree on the name here as IsUniswapV23User.
/// chain: ethereum
///
/// assertions":[
/// {
///        {
///            src:$is_uniswap_v2_user,
///            op:==,
///            dst:true
///        },
///        {
///            src: is_uniswap_v3_user,
///            op: ==,
///            dst: true
///         }
/// }
///
pub fn build_basic(
	req: &AssertionBuildRequest,
	param: AchainableBasic,
	data_provider_config: &DataProviderConfig,
) -> Result<Credential> {
	debug!("Assertion Achainable build_basic, who: {:?}", account_id_to_string(&req.who));
=======
use crate::{
	achainable::{request_achainable, request_uniswap_v2_or_v3_user},
	*,
};
use lc_credentials::achainable::{bab_holder::UpdateBABHolder, uniswap_user::UpdateUniswapUser};
use lc_data_providers::achainable_names::AchainableNameBasic;

pub fn build_basic(req: &AssertionBuildRequest, param: AchainableBasic) -> Result<Credential> {
	debug!("Assertion Achainable building Basic");
>>>>>>> b2d5bc2d

	let identities = transpose_identity(&req.identities);
	let addresses = identities
		.into_iter()
		.flat_map(|(_, addresses)| addresses)
		.collect::<Vec<String>>();

	let achainable_param = AchainableParams::Basic(param.clone());
<<<<<<< HEAD
	check_uniswap_v23_user_inputs(&achainable_param, &param)?;

	let (v2_user, v3_user) =
		request_uniswap_v2_or_v3_user(addresses, achainable_param.clone(), data_provider_config)?;
	match Credential::new(&req.who, &req.shard) {
		Ok(mut credential_unsigned) => {
			let (desc, subtype) = get_uniswap_v23_info();
			credential_unsigned.add_subject_info(desc, subtype);
			credential_unsigned.update_uniswap_v23_info(v2_user, v3_user);
=======
	let mut credential = Credential::new(&req.who, &req.shard).map_err(|e| {
		Error::RequestVCFailed(
			Assertion::Achainable(achainable_param.clone()),
			e.into_error_detail(),
		)
	})?;
>>>>>>> b2d5bc2d

	let basic_name = AchainableNameBasic::from(param.name).map_err(|e| {
		Error::RequestVCFailed(
			Assertion::Achainable(achainable_param.clone()),
			e.into_error_detail(),
		)
	})?;
	match basic_name {
		AchainableNameBasic::UniswapV23User => {
			let (v2_user, v3_user) = request_uniswap_v2_or_v3_user(addresses, achainable_param)?;
			credential.update_uniswap_user(v2_user, v3_user);
		},
		AchainableNameBasic::BABHolder => {
			let is_bab_holder = request_achainable(addresses, achainable_param)?;
			credential.update_bab_holder(is_bab_holder);
		},
	}

	Ok(credential)
}<|MERGE_RESOLUTION|>--- conflicted
+++ resolved
@@ -20,47 +20,19 @@
 #[cfg(all(not(feature = "std"), feature = "sgx"))]
 extern crate sgx_tstd as std;
 
-<<<<<<< HEAD
-use crate::{achainable::request_uniswap_v2_or_v3_user, *};
-use lc_data_providers::{ConvertParameterString, DataProviderConfig};
-use std::string::ToString;
+use crate::{
+	achainable::{request_achainable, request_uniswap_v2_or_v3_user},
+	*,
+};
+use lc_credentials::achainable::{bab_holder::UpdateBABHolder, uniswap_user::UpdateUniswapUser};
+use lc_data_providers::{achainable_names::AchainableNameBasic, DataProviderConfig};
 
-/// NOTE:
-/// Build is uniswap v2/v3 user
-/// name: Because it is necessary to request the interface four times to determine whether the uniswapv2/v3 user requires it, we can agree on the name here as IsUniswapV23User.
-/// chain: ethereum
-///
-/// assertions":[
-/// {
-///        {
-///            src:$is_uniswap_v2_user,
-///            op:==,
-///            dst:true
-///        },
-///        {
-///            src: is_uniswap_v3_user,
-///            op: ==,
-///            dst: true
-///         }
-/// }
-///
 pub fn build_basic(
 	req: &AssertionBuildRequest,
 	param: AchainableBasic,
 	data_provider_config: &DataProviderConfig,
 ) -> Result<Credential> {
-	debug!("Assertion Achainable build_basic, who: {:?}", account_id_to_string(&req.who));
-=======
-use crate::{
-	achainable::{request_achainable, request_uniswap_v2_or_v3_user},
-	*,
-};
-use lc_credentials::achainable::{bab_holder::UpdateBABHolder, uniswap_user::UpdateUniswapUser};
-use lc_data_providers::achainable_names::AchainableNameBasic;
-
-pub fn build_basic(req: &AssertionBuildRequest, param: AchainableBasic) -> Result<Credential> {
 	debug!("Assertion Achainable building Basic");
->>>>>>> b2d5bc2d
 
 	let identities = transpose_identity(&req.identities);
 	let addresses = identities
@@ -69,24 +41,12 @@
 		.collect::<Vec<String>>();
 
 	let achainable_param = AchainableParams::Basic(param.clone());
-<<<<<<< HEAD
-	check_uniswap_v23_user_inputs(&achainable_param, &param)?;
-
-	let (v2_user, v3_user) =
-		request_uniswap_v2_or_v3_user(addresses, achainable_param.clone(), data_provider_config)?;
-	match Credential::new(&req.who, &req.shard) {
-		Ok(mut credential_unsigned) => {
-			let (desc, subtype) = get_uniswap_v23_info();
-			credential_unsigned.add_subject_info(desc, subtype);
-			credential_unsigned.update_uniswap_v23_info(v2_user, v3_user);
-=======
 	let mut credential = Credential::new(&req.who, &req.shard).map_err(|e| {
 		Error::RequestVCFailed(
 			Assertion::Achainable(achainable_param.clone()),
 			e.into_error_detail(),
 		)
 	})?;
->>>>>>> b2d5bc2d
 
 	let basic_name = AchainableNameBasic::from(param.name).map_err(|e| {
 		Error::RequestVCFailed(
@@ -96,11 +56,13 @@
 	})?;
 	match basic_name {
 		AchainableNameBasic::UniswapV23User => {
-			let (v2_user, v3_user) = request_uniswap_v2_or_v3_user(addresses, achainable_param)?;
+			let (v2_user, v3_user) =
+				request_uniswap_v2_or_v3_user(addresses, achainable_param, data_provider_config)?;
 			credential.update_uniswap_user(v2_user, v3_user);
 		},
 		AchainableNameBasic::BABHolder => {
-			let is_bab_holder = request_achainable(addresses, achainable_param)?;
+			let is_bab_holder =
+				request_achainable(addresses, achainable_param, data_provider_config)?;
 			credential.update_bab_holder(is_bab_holder);
 		},
 	}
