--- conflicted
+++ resolved
@@ -25,14 +25,10 @@
 use crate::Web3Network;
 use litentry_primitives::Web3TokenType;
 
-<<<<<<< HEAD
 mod token_amount_range;
 use token_amount_range::*;
-=======
-use crate::Web3Network;
 pub mod token_decimals_filter;
 use token_decimals_filter::TokenDecimalsFilter;
->>>>>>> 566445c1
 
 pub trait TokenName {
 	fn get_token_name(&self) -> &'static str;
@@ -261,116 +257,7 @@
 
 impl TokenDecimals for Web3TokenType {
 	fn get_decimals(&self, network: Web3Network) -> u64 {
-<<<<<<< HEAD
-		let decimals = match (self, network) {
-			// Bnb
-			(Self::Bnb, Web3Network::Bsc) | (Self::Bnb, Web3Network::Ethereum) |
-			// Eth
-			(Self::Eth, Web3Network::Bsc) | (Self::Eth, Web3Network::Ethereum) |
-			// SpaceId
-			(Self::SpaceId, Web3Network::Bsc) | (Self::SpaceId, Web3Network::Ethereum) |
-			// Lit
-			(Self::Lit, Web3Network::Bsc) | (Self::Lit, Web3Network::Ethereum) |
-			// Usdc
-			(Self::Usdc, Web3Network::Bsc) |
-			// Usdt
-			(Self::Usdt, Web3Network::Bsc) |
-			// Crv
-			(Self::Crv, Web3Network::Ethereum) |
-			// Matic
-			(Self::Matic, Web3Network::Bsc) | (Self::Matic, Web3Network::Ethereum) |
-			// Dydx
-			(Self::Dydx, Web3Network::Ethereum) |
-			// Amp
-			(Self::Amp, Web3Network::Ethereum) |
-			// Cvx
-			(Self::Cvx, Web3Network::Ethereum) |
-			// Tusd
-			(Self::Tusd, Web3Network::Bsc) | (Self::Tusd, Web3Network::Ethereum) |
-			// Usdd
-			(Self::Usdd, Web3Network::Bsc) | (Self::Usdd, Web3Network::Ethereum) |
-			// Link
-			(Self::Link, Web3Network::Bsc) | (Self::Link, Web3Network::Ethereum) |
-			// Grt
-			(Self::Grt, Web3Network::Bsc) | (Self::Grt, Web3Network::Ethereum) |
-			// Comp
-			(Self::Comp, Web3Network::Ethereum) |
-			// People
-			(Self::People, Web3Network::Ethereum) |
-			// Gtc
-			(Self::Gtc, Web3Network::Ethereum) |
-			// Nfp
-			(Self::Nfp, Web3Network::Bsc) |
-			// Sol
-			(Self::Sol, Web3Network::Bsc) | (Self::Sol, Web3Network::Ethereum) |
-			// Ada
-			(Self::Ada, Web3Network::Bsc) |
-			// Shib
-			(Self::Shib, Web3Network::Ethereum) |
-			// Uni
-			(Self::Uni, Web3Network::Ethereum) | (Self::Uni, Web3Network::Bsc) | (Self::Uni, Web3Network::Arbitrum) | (Self::Uni, Web3Network::Polygon) |
-			// Bch
-			(Self::Bch, Web3Network::Bsc) |
-			// Etc
-			(Self::Etc, Web3Network::Bsc) |
-			// Atom
-			(Self::Atom, Web3Network::Bsc) |
-			// Dai
-			(Self::Dai, Web3Network::Ethereum) | (Self::Dai, Web3Network::Bsc) | (Self::Dai, Web3Network::Polygon) | (Self::Dai, Web3Network::Arbitrum) |
-			// Leo
-			(Self::Leo, Web3Network::Ethereum) |
-			// Fil
-			(Self::Fil, Web3Network::Bsc) |
-			// Imx
-			(Self::Imx, Web3Network::Ethereum) |
-			// Inj
-			(Self::Inj, Web3Network::Ethereum) | (Self::Inj, Web3Network::Bsc)
-			=> 18,
-
-			// Ton
-			(Self::Ton, Web3Network::Bsc) | (Self::Ton, Web3Network::Ethereum) |
-			// Mcrt
-			(Self::Mcrt, Web3Network::Bsc) | (Self::Mcrt, Web3Network::Ethereum) => 9,
-
-			// Wbtc
-			(Self::Wbtc, Web3Network::Bsc) | (Self::Wbtc, Web3Network::Ethereum) |
-			// Mcrt
-			(Self::Mcrt, Web3Network::Solana) |
-			// Btc
-			(Self::Btc, Web3Network::BitcoinP2tr) | (Self::Btc, Web3Network::BitcoinP2pkh) |
-			 (Self::Btc, Web3Network::BitcoinP2sh) | (Self::Btc, Web3Network::BitcoinP2wpkh) |
-			  (Self::Btc, Web3Network::BitcoinP2wsh) |
-			// Doge
-			(Self::Doge, Web3Network::Bsc) |
-			// Uni
-			(Self::Uni, Web3Network::Solana) |
-			// Dai
-			(Self::Dai, Web3Network::Solana) |
-			// Cro
-			(Self::Cro, Web3Network::Ethereum) | (Self::Cro, Web3Network::Solana)
-			=> 8,
-
-			// Usdc
-			(Self::Usdc, Web3Network::Solana) |
-			(Self::Usdc, Web3Network::Arbitrum) |
-			(Self::Usdc, Web3Network::Polygon) |
-			(Self::Usdc, Web3Network::Ethereum) |
-			// Usdt
-			(Self::Usdt, Web3Network::Ethereum) |
-			// Trx
-			(Self::Trx, Web3Network::Bsc) | (Self::Trx, Web3Network::Ethereum) |
-			// Atom
-			(Self::Atom, Web3Network::Ethereum) | (Self::Atom, Web3Network::Polygon)
-			=> 6,
-
-			// Gusd
-			(Self::Gusd, Web3Network::Ethereum) => 2,
-			_ => 1,
-		};
-
-=======
 		let decimals = TokenDecimalsFilter::filter(self.clone(), network);
->>>>>>> 566445c1
 		10_u64.pow(decimals)
 	}
 }
