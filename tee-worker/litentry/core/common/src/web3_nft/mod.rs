// Copyright 2020-2024 Trust Computing GmbH.
// This file is part of Litentry.
//
// Litentry is free software: you can redistribute it and/or modify
// it under the terms of the GNU General Public License as published by
// the Free Software Foundation, either version 3 of the License, or
// (at your option) any later version.
//
// Litentry is distributed in the hope that it will be useful,
// but WITHOUT ANY WARRANTY; without even the implied warranty of
// MERCHANTABILITY or FITNESS FOR A PARTICULAR PURPOSE.  See the
// GNU General Public License for more details.
//
// You should have received a copy of the GNU General Public License
// along with Litentry. If not, see <https://www.gnu.org/licenses/>.

#[cfg(all(feature = "std", feature = "sgx"))]
compile_error!("feature \"std\" and feature \"sgx\" cannot be enabled at the same time");

#[cfg(all(not(feature = "std"), feature = "sgx"))]
extern crate sgx_tstd as std;

use litentry_primitives::Web3NftType;

use crate::Web3Network;

pub trait NftName {
	fn get_nft_name(&self) -> &'static str;
}

impl NftName for Web3NftType {
	fn get_nft_name(&self) -> &'static str {
		match self {
			Self::WeirdoGhostGang => "Weirdo Ghost Gang",
			Self::Club3Sbt => "Club3 SBT",
			Self::MFan => "MFAN",
<<<<<<< HEAD
=======
			Self::Mvp => "MEME VIP PASS",
>>>>>>> a7540f84
		}
	}
}

pub trait NftAddress {
	fn get_nft_address(&self, network: Web3Network) -> Option<&'static str>;
}

impl NftAddress for Web3NftType {
	fn get_nft_address(&self, network: Web3Network) -> Option<&'static str> {
		match (self, network) {
			// WeirdoGhostGang
			(Self::WeirdoGhostGang, Web3Network::Ethereum) =>
				Some("0x9401518f4EBBA857BAA879D9f76E1Cc8b31ed197"),
			// Club3Sbt
			(Self::Club3Sbt, Web3Network::Bsc) =>
				Some("0x9f488C0dafb1B3bFeeD3e886e0E6E5f3f4517925"),
			(Self::Club3Sbt, Web3Network::Polygon) =>
				Some("0xAc2e4e67cffa5E82bfA1e169e5F9aa405114C982"),
			(Self::Club3Sbt, Web3Network::Arbitrum) =>
				Some("0xcccFF19FB8a4a2A206d07842b8F8c8c0A11904C2"),
			// MFan
			(Self::MFan, Web3Network::Polygon) =>
				Some("0x9aBc7C604C27622f9CD56bd1628F6321c32bBBf6"),
<<<<<<< HEAD
=======
			// Mvp
			(Self::Mvp, Web3Network::Ethereum) =>
				Some("0xAA813F8691B10Dc62bd616ae90b05A52f0C40C1D"),
>>>>>>> a7540f84
			_ => None,
		}
	}
}<|MERGE_RESOLUTION|>--- conflicted
+++ resolved
@@ -34,10 +34,7 @@
 			Self::WeirdoGhostGang => "Weirdo Ghost Gang",
 			Self::Club3Sbt => "Club3 SBT",
 			Self::MFan => "MFAN",
-<<<<<<< HEAD
-=======
 			Self::Mvp => "MEME VIP PASS",
->>>>>>> a7540f84
 		}
 	}
 }
@@ -62,12 +59,9 @@
 			// MFan
 			(Self::MFan, Web3Network::Polygon) =>
 				Some("0x9aBc7C604C27622f9CD56bd1628F6321c32bBBf6"),
-<<<<<<< HEAD
-=======
 			// Mvp
 			(Self::Mvp, Web3Network::Ethereum) =>
 				Some("0xAA813F8691B10Dc62bd616ae90b05A52f0C40C1D"),
->>>>>>> a7540f84
 			_ => None,
 		}
 	}
