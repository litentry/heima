--- conflicted
+++ resolved
@@ -96,14 +96,11 @@
 	pub oneblock_notion_url: String,
 	pub sora_quiz_master_id: String,
 	pub sora_quiz_attendee_id: String,
-<<<<<<< HEAD
 	pub nodereal_api_key: String,
 	pub nodereal_api_url: String,
-=======
 	pub contest_legend_discord_role_id: String,
 	pub contest_popularity_discord_role_id: String,
 	pub contest_participant_discord_role_id: String,
->>>>>>> e34d400d
 }
 
 impl Default for DataProviderConfig {
@@ -128,14 +125,11 @@
 			oneblock_notion_url: "".to_string(),
 			sora_quiz_master_id: "".to_string(),
 			sora_quiz_attendee_id: "".to_string(),
-<<<<<<< HEAD
 			nodereal_api_key: "".to_string(),
 			nodereal_api_url: "".to_string(),
-=======
 			contest_legend_discord_role_id: "".to_string(),
 			contest_popularity_discord_role_id: "".to_string(),
 			contest_participant_discord_role_id: "".to_string(),
->>>>>>> e34d400d
 		}
 	}
 	pub fn set_twitter_official_url(&mut self, v: String) {
@@ -190,7 +184,6 @@
 		debug!("set_sora_quiz_attendee_id: {:?}", v);
 		self.sora_quiz_attendee_id = v;
 	}
-<<<<<<< HEAD
 	pub fn set_nodereal_api_key(&mut self, v: String) {
 		debug!("set_nodereal_api_key: {:?}", v);
 		self.nodereal_api_key = v;
@@ -198,7 +191,7 @@
 	pub fn set_nodereal_api_url(&mut self, v: String) {
 		debug!("set_nodereal_api_url: {:?}", v);
 		self.nodereal_api_url = v;
-=======
+	}
 	pub fn set_contest_legend_discord_role_id(&mut self, v: String) {
 		debug!("set_contest_legend_discord_role_id: {:?}", v);
 		self.contest_legend_discord_role_id = v;
@@ -210,7 +203,6 @@
 	pub fn set_contest_participant_discord_role_id(&mut self, v: String) {
 		debug!("set_contest_participant_discord_role_id: {:?}", v);
 		self.contest_participant_discord_role_id = v;
->>>>>>> e34d400d
 	}
 }
 
