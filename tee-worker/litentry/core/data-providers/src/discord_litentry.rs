--- conflicted
+++ resolved
@@ -161,13 +161,8 @@
 	fn init() -> DataProviderConfig {
 		let _ = env_logger::builder().is_test(true).try_init();
 		let url = run(0).unwrap();
-<<<<<<< HEAD
 		let mut data_provider_config = DataProviderConfig::new().unwrap();
-		data_provider_config.set_discord_litentry_url(url);
-=======
-		let mut data_provider_config = DataProviderConfig::new();
 		data_provider_config.set_litentry_discord_microservice_url(url);
->>>>>>> 717e39f5
 		data_provider_config
 	}
 
