// Copyright 2020-2024 Trust Computing GmbH.
// This file is part of Litentry.
//
// Litentry is free software: you can redistribute it and/or modify
// it under the terms of the GNU General Public License as published by
// the Free Software Foundation, either version 3 of the License, or
// (at your option) any later version.
//
// Litentry is distributed in the hope that it will be useful,
// but WITHOUT ANY WARRANTY; without even the implied warranty of
// MERCHANTABILITY or FITNESS FOR A PARTICULAR PURPOSE.  See the
// GNU General Public License for more details.
//
// You should have received a copy of the GNU General Public License
// along with Litentry.  If not, see <https://www.gnu.org/licenses/>.

#![cfg_attr(not(feature = "std"), no_std)]
#![allow(clippy::identity_op)]
#![allow(clippy::items_after_test_module)]
// `construct_runtime!` does a lot of recursion and requires us to increase the limit to 256.
#![recursion_limit = "512"]

#[cfg(feature = "runtime-benchmarks")]
#[macro_use]
extern crate frame_benchmarking;

use core_primitives::LITENTRY_PARA_ID;
use cumulus_pallet_parachain_system::RelayNumberStrictlyIncreases;
use cumulus_primitives_core::AggregateMessageOrigin;
use frame_support::{
	construct_runtime,
	genesis_builder_helper::{build_state, get_preset},
	parameter_types,
	traits::{
		fungible::{Balanced, Credit, HoldConsideration},
		tokens::imbalance::ResolveTo,
		tokens::{PayFromAccount, UnityAssetBalanceConversion},
		ConstBool, ConstU128, ConstU32, ConstU64, ConstU8, Contains, ContainsLengthBound,
		EnsureOrigin, Everything, FindAuthor, Imbalance, InstanceFilter, LinearStoragePrice,
		OnFinalize, OnUnbalanced, SortedMembers, WithdrawReasons,
	},
	weights::{constants::RocksDbWeight, ConstantMultiplier, Weight},
	ConsensusEngineId, PalletId,
};
use frame_system::EnsureRoot;
use parity_scale_codec::{Decode, Encode, MaxEncodedLen};

// for TEE
pub use pallet_balances::Call as BalancesCall;

<<<<<<< HEAD
// for CollabAI
use pallet_collab_ai_common::EnsureSignedAndVerifiedCurator;

=======
use parachains_common::message_queue::NarrowOriginToSibling;
>>>>>>> ccc825fd
use sp_api::impl_runtime_apis;
pub use sp_consensus_aura::sr25519::AuthorityId as AuraId;
use sp_core::{crypto::KeyTypeId, OpaqueMetadata, RuntimeDebug, H160, H256, U256};
#[cfg(any(feature = "std", test))]
pub use sp_runtime::BuildStorage;
use sp_runtime::{
	create_runtime_str, generic, impl_opaque_keys,
	traits::{
		AccountIdLookup, BlakeTwo256, Block as BlockT, ConvertInto, DispatchInfoOf, Dispatchable,
		PostDispatchInfoOf, UniqueSaturatedInto,
	},
	transaction_validity::{TransactionSource, TransactionValidity, TransactionValidityError},
	ApplyExtrinsicResult,
};
pub use sp_runtime::{traits::IdentityLookup, MultiAddress, Perbill, Percent, Permill};
use sp_std::prelude::*;
#[cfg(feature = "std")]
use sp_version::NativeVersion;
use sp_version::RuntimeVersion;

pub use constants::currency::*;
pub use core_primitives::{
	opaque, teebag::OperationalMode as TeebagOperationalMode, AccountId, Amount, AssetId, Balance,
	BlockNumber, DefaultOmniAccountConverter, Hash, Header, Identity, Nonce, Signature, DAYS,
	HOURS, MINUTES, SLOT_DURATION,
};
use pallet_ethereum::{Call::transact, PostLogContent, TransactionStatus};
use pallet_evm::{FeeCalculator, GasWeightMapping, Runner};
use pallet_transaction_payment::{FeeDetails, RuntimeDispatchInfo};
use pallet_treasury::TreasuryAccountId;
use runtime_common::{
	currency::*, prod_or_fast, BlockHashCount, BlockLength, CouncilInstance,
	CouncilMembershipInstance, DeveloperCommitteeInstance, DeveloperCommitteeMembershipInstance,
	EnsureEnclaveSigner, EnsureOmniAccount, EnsureRootOrAllCouncil,
	EnsureRootOrAllTechnicalCommittee, EnsureRootOrHalfCouncil, EnsureRootOrHalfTechnicalCommittee,
	EnsureRootOrTwoThirdsCouncil, EnsureRootOrTwoThirdsTechnicalCommittee,
	IMPExtrinsicWhitelistInstance, RuntimeBlockWeights, SlowAdjustingFeeUpdate,
	TechnicalCommitteeInstance, TechnicalCommitteeMembershipInstance,
	VCMPExtrinsicWhitelistInstance, BLOCK_PROCESSING_VELOCITY, MAXIMUM_BLOCK_WEIGHT,
	NORMAL_DISPATCH_RATIO, RELAY_CHAIN_SLOT_DURATION_MILLIS, UNINCLUDED_SEGMENT_CAPACITY,
	WEIGHT_PER_GAS, WEIGHT_TO_FEE_FACTOR,
};

#[cfg(feature = "std")]
include!(concat!(env!("OUT_DIR"), "/wasm_binary.rs"));

pub mod asset_config;
pub mod constants;
pub mod precompiles;

#[cfg(test)]
mod tests;
pub mod weights;
pub mod xcm_config;

pub use precompiles::RococoNetworkPrecompiles;
pub type Precompiles = RococoNetworkPrecompiles<Runtime>;

/// The address format for describing accounts.
pub type Address = MultiAddress<AccountId, ()>;

/// Block type as expected by this runtime.
pub type Block = generic::Block<Header, UncheckedExtrinsic>;

/// A Block signed with a Justification
pub type SignedBlock = generic::SignedBlock<Block>;

/// BlockId type as expected by this runtime.
pub type BlockId = generic::BlockId<Block>;

/// The SignedExtension to the basic transaction logic.
pub type SignedExtra = (
	frame_system::CheckNonZeroSender<Runtime>,
	frame_system::CheckSpecVersion<Runtime>,
	frame_system::CheckTxVersion<Runtime>,
	frame_system::CheckGenesis<Runtime>,
	frame_system::CheckEra<Runtime>,
	frame_system::CheckNonce<Runtime>,
	frame_system::CheckWeight<Runtime>,
	pallet_transaction_payment::ChargeTransactionPayment<Runtime>,
);

/// Unchecked extrinsic type as expected by this runtime.
pub type UncheckedExtrinsic =
	fp_self_contained::UncheckedExtrinsic<Address, RuntimeCall, Signature, SignedExtra>;

/// Extrinsic type that has already been checked.
pub type CheckedExtrinsic =
	fp_self_contained::CheckedExtrinsic<AccountId, RuntimeCall, SignedExtra, H160>;

/// The payload being signed in transactions.
pub type SignedPayload = generic::SignedPayload<RuntimeCall, SignedExtra>;

/// Executive: handles dispatch to the various modules.
pub type Executive = frame_executive::Executive<
	Runtime,
	Block,
	frame_system::ChainContext<Runtime>,
	Runtime,
	// see https://github.com/paritytech/substrate/pull/10043
	//
	// With this type the hooks of pallets will be executed
	// in the order that they are declared in `construct_runtime!`
	// it was reverse order before.
	// See the comment before collation related pallets too.
	AllPalletsWithSystem,
>;

impl fp_self_contained::SelfContainedCall for RuntimeCall {
	type SignedInfo = H160;

	fn is_self_contained(&self) -> bool {
		match self {
			RuntimeCall::Ethereum(call) => call.is_self_contained(),
			_ => false,
		}
	}

	fn check_self_contained(&self) -> Option<Result<Self::SignedInfo, TransactionValidityError>> {
		match self {
			RuntimeCall::Ethereum(call) => call.check_self_contained(),
			_ => None,
		}
	}

	fn validate_self_contained(
		&self,
		info: &Self::SignedInfo,
		dispatch_info: &DispatchInfoOf<RuntimeCall>,
		len: usize,
	) -> Option<TransactionValidity> {
		match self {
			RuntimeCall::Ethereum(call) => call.validate_self_contained(info, dispatch_info, len),
			_ => None,
		}
	}

	fn pre_dispatch_self_contained(
		&self,
		info: &Self::SignedInfo,
		dispatch_info: &DispatchInfoOf<RuntimeCall>,
		len: usize,
	) -> Option<Result<(), TransactionValidityError>> {
		match self {
			RuntimeCall::Ethereum(call) => {
				call.pre_dispatch_self_contained(info, dispatch_info, len)
			},
			_ => None,
		}
	}

	fn apply_self_contained(
		self,
		info: Self::SignedInfo,
	) -> Option<sp_runtime::DispatchResultWithInfo<PostDispatchInfoOf<Self>>> {
		match self {
			call @ RuntimeCall::Ethereum(pallet_ethereum::Call::transact { .. }) => {
				Some(call.dispatch(RuntimeOrigin::from(
					pallet_ethereum::RawOrigin::EthereumTransaction(info),
				)))
			},
			_ => None,
		}
	}
}

impl_opaque_keys! {
	pub struct SessionKeys {
		pub aura: Aura,
	}
}

/// This runtime version.
#[sp_version::runtime_version]
pub const VERSION: RuntimeVersion = RuntimeVersion {
	// Note:
	// It's important to match `paseo-parachain-runtime`, which is runtime pkg name
	spec_name: create_runtime_str!("paseo-parachain"),
	impl_name: create_runtime_str!("paseo-parachain"),
	authoring_version: 1,
	// same versioning-mechanism as polkadot: use last digit for minor updates
<<<<<<< HEAD
	spec_version: 9203,
=======
	spec_version: 9210,
>>>>>>> ccc825fd
	impl_version: 0,
	apis: RUNTIME_API_VERSIONS,
	transaction_version: 1,
	state_version: 0,
};

/// A timestamp: milliseconds since the unix epoch.
pub type Moment = u64;

/// The version information used to identify this runtime when compiled natively.
#[cfg(feature = "std")]
pub fn native_version() -> NativeVersion {
	NativeVersion { runtime_version: VERSION, can_author_with: Default::default() }
}

parameter_types! {
	pub const Version: RuntimeVersion = VERSION;

	// using generic substrate prefix
	pub const SS58Prefix: u16 = 42;
}

impl frame_system::Config for Runtime {
	type AccountId = AccountId;
	type RuntimeCall = RuntimeCall;
	type Lookup = AccountIdLookup<AccountId, ()>;
	type Nonce = Nonce;
	type Block = Block;
	type Hash = Hash;
	type Hashing = BlakeTwo256;
	type RuntimeEvent = RuntimeEvent;
	type RuntimeOrigin = RuntimeOrigin;
	type RuntimeTask = RuntimeTask;
	type BlockHashCount = BlockHashCount;
	type Version = Version;
	type PalletInfo = PalletInfo;
	type AccountData = pallet_balances::AccountData<Balance>;
	type OnNewAccount = ();
	type OnKilledAccount = ();
	type DbWeight = RocksDbWeight;
	type BaseCallFilter = BaseCallFilter;
	type SystemWeightInfo = ();
	type BlockWeights = RuntimeBlockWeights;
	type BlockLength = BlockLength;
	type SS58Prefix = SS58Prefix;
	type OnSetCode = cumulus_pallet_parachain_system::ParachainSetCode<Self>;
	type MaxConsumers = frame_support::traits::ConstU32<16>;
	type SingleBlockMigrations = ();
	type MultiBlockMigrator = ();
	type PreInherents = ();
	type PostInherents = ();
	type PostTransactions = ();
}

parameter_types! {
	// One storage item; key size is 32; value is size 4+4+16+32 bytes = 56 bytes.
	pub const DepositBase: Balance = deposit(1, 88);
	// Additional storage item size of 32 bytes.
	pub const DepositFactor: Balance = deposit(0, 32);
}

impl pallet_multisig::Config for Runtime {
	type RuntimeEvent = RuntimeEvent;
	type RuntimeCall = RuntimeCall;
	type Currency = Balances;
	type DepositBase = DepositBase;
	type DepositFactor = DepositFactor;
	type MaxSignatories = ConstU32<100>;
	type WeightInfo = weights::pallet_multisig::WeightInfo<Runtime>;
}

/// The type used to represent the kinds of proxying allowed.
#[derive(
	Copy,
	Clone,
	Eq,
	PartialEq,
	Ord,
	PartialOrd,
	Encode,
	Decode,
	RuntimeDebug,
	MaxEncodedLen,
	scale_info::TypeInfo,
)]
pub enum ProxyType {
	/// Fully permissioned proxy. Can execute any call on behalf of _proxied_.
	#[codec(index = 0)]
	Any,
	/// Can execute any call that does not transfer funds, including asset transfers.
	#[codec(index = 1)]
	NonTransfer,
	/// Proxy with the ability to reject time-delay proxy announcements.
	#[codec(index = 2)]
	CancelProxy,
	/// Collator selection proxy. Can execute calls related to collator selection mechanism.
	#[codec(index = 3)]
	Collator,
	/// Governance
	#[codec(index = 4)]
	Governance,
}

impl Default for ProxyType {
	fn default() -> Self {
		Self::Any
	}
}

impl InstanceFilter<RuntimeCall> for ProxyType {
	fn filter(&self, c: &RuntimeCall) -> bool {
		match self {
			ProxyType::Any => true,
			ProxyType::NonTransfer => !matches!(
				c,
				RuntimeCall::Balances(..)
					| RuntimeCall::Vesting(pallet_vesting::Call::vested_transfer { .. })
			),
			ProxyType::CancelProxy => matches!(
				c,
				RuntimeCall::Proxy(pallet_proxy::Call::reject_announcement { .. })
					| RuntimeCall::Utility(..)
					| RuntimeCall::Multisig(..)
			),
			ProxyType::Collator => matches!(
				c,
				RuntimeCall::ParachainStaking(..)
					| RuntimeCall::Utility(..)
					| RuntimeCall::Multisig(..)
			),
			ProxyType::Governance => matches!(
				c,
				RuntimeCall::Democracy(..)
					| RuntimeCall::Council(..)
					| RuntimeCall::TechnicalCommittee(..)
					| RuntimeCall::Treasury(..)
					| RuntimeCall::DeveloperCommittee(..)
			),
		}
	}
	fn is_superset(&self, o: &Self) -> bool {
		match (self, o) {
			(x, y) if x == y => true,
			(ProxyType::Any, _) => true,
			(_, ProxyType::Any) => false,
			(ProxyType::NonTransfer, _) => true,
			_ => false,
		}
	}
}

parameter_types! {
	// One storage item; key size 32, value size 8; .
	pub const ProxyDepositBase: Balance = deposit(1, 8);
	// Additional storage item size of 33 bytes.
	pub const ProxyDepositFactor: Balance = deposit(0, 33);
	pub const AnnouncementDepositBase: Balance = deposit(1, 8);
	pub const AnnouncementDepositFactor: Balance = deposit(0, 66);
}

impl pallet_proxy::Config for Runtime {
	type RuntimeEvent = RuntimeEvent;
	type RuntimeCall = RuntimeCall;
	type Currency = Balances;
	type ProxyType = ProxyType;
	type ProxyDepositBase = ProxyDepositBase;
	type ProxyDepositFactor = ProxyDepositFactor;
	type MaxProxies = ConstU32<32>;
	type WeightInfo = weights::pallet_proxy::WeightInfo<Runtime>;
	type MaxPending = ConstU32<32>;
	type CallHasher = BlakeTwo256;
	type AnnouncementDepositBase = AnnouncementDepositBase;
	type AnnouncementDepositFactor = AnnouncementDepositFactor;
}

impl pallet_timestamp::Config for Runtime {
	type Moment = Moment;
	type OnTimestampSet = ();
	type MinimumPeriod = ConstU64<{ SLOT_DURATION / 2 }>;
	type WeightInfo = weights::pallet_timestamp::WeightInfo<Runtime>;
}

impl pallet_authorship::Config for Runtime {
	type FindAuthor = pallet_session::FindAccountFromAuthorIndex<Self, Aura>;
	type EventHandler = (ParachainStaking,);
}

parameter_types! {
	pub MaximumSchedulerWeight: Weight = Perbill::from_percent(80) *
		RuntimeBlockWeights::get().max_block;
}

impl pallet_scheduler::Config for Runtime {
	type RuntimeEvent = RuntimeEvent;
	type RuntimeOrigin = RuntimeOrigin;
	type PalletsOrigin = OriginCaller;
	type RuntimeCall = RuntimeCall;
	type MaximumWeight = MaximumSchedulerWeight;
	type ScheduleOrigin = EnsureRootOrAllCouncil;
	type MaxScheduledPerBlock = ConstU32<50>;
	type WeightInfo = ();
	type OriginPrivilegeCmp = frame_support::traits::EqualPrivilegeOnly;
	type Preimages = Preimage;
}

parameter_types! {
	pub const PreimageBaseDeposit: Balance = deposit(1, 0);
	pub const PreimageByteDeposit: Balance = deposit(0, 1);
	pub const PreimageHoldReason: RuntimeHoldReason = RuntimeHoldReason::Preimage(pallet_preimage::HoldReason::Preimage);
}

impl pallet_preimage::Config for Runtime {
	type WeightInfo = ();
	type RuntimeEvent = RuntimeEvent;
	type Currency = Balances;
	type ManagerOrigin = EnsureRootOrHalfCouncil;
	type Consideration = HoldConsideration<
		AccountId,
		Balances,
		PreimageHoldReason,
		LinearStoragePrice<PreimageBaseDeposit, PreimageByteDeposit, Balance>,
	>;
}

parameter_types! {
	pub const ExistentialDeposit: Balance = EXISTENTIAL_DEPOSIT;
}

impl pallet_balances::Config for Runtime {
	type Balance = Balance;
	type RuntimeEvent = RuntimeEvent;
	type DustRemoval = ();
	type ExistentialDeposit = ExistentialDeposit;
	type AccountStore = System;
	type WeightInfo = ();
	type MaxLocks = ConstU32<50>;
	type MaxReserves = ConstU32<50>;
	type ReserveIdentifier = [u8; 8];
	type RuntimeHoldReason = RuntimeHoldReason;
	type RuntimeFreezeReason = ();
	type FreezeIdentifier = ();
	type MaxFreezes = ();
}

impl pallet_utility::Config for Runtime {
	type RuntimeEvent = RuntimeEvent;
	type RuntimeCall = RuntimeCall;
	type PalletsOrigin = OriginCaller;
	type WeightInfo = weights::pallet_utility::WeightInfo<Runtime>;
}

parameter_types! {
	pub const TransactionByteFee: Balance = WEIGHT_TO_FEE_FACTOR; // 10^6
	pub const WeightToFeeFactor: Balance = WEIGHT_TO_FEE_FACTOR; // 10^6
}

pub struct ToAuthor;
impl OnUnbalanced<Credit<AccountId, Balances>> for ToAuthor {
	fn on_nonzero_unbalanced(credit: Credit<AccountId, Balances>) {
		if let Some(author) = Authorship::author() {
			let _ = Balances::resolve(&author, credit);
		}
	}
}

pub struct DealWithFees;
impl OnUnbalanced<Credit<AccountId, Balances>> for DealWithFees {
	fn on_unbalanceds<B>(mut fees_then_tips: impl Iterator<Item = Credit<AccountId, Balances>>) {
		if let Some(fees) = fees_then_tips.next() {
			// for fees, (1) to treasury, (2) to author and (3) burned
			let (unburned, to_burn) =
				fees.ration(TREASURY_PROPORTION + AUTHOR_PROPORTION, BURNED_PROPORTION);

			// burn `to_burn`
			drop(to_burn);

			let mut split = unburned.ration(TREASURY_PROPORTION, AUTHOR_PROPORTION);
			if let Some(tips) = fees_then_tips.next() {
				// for tips, if any, 100% to author
				tips.merge_into(&mut split.1);
			}
			ResolveTo::<TreasuryAccountId<Runtime>, Balances>::on_unbalanced(split.0);
			<ToAuthor as OnUnbalanced<_>>::on_unbalanced(split.1);
		}
	}
}

impl pallet_transaction_payment::Config for Runtime {
	type RuntimeEvent = RuntimeEvent;
	type OnChargeTransaction = pallet_transaction_payment::FungibleAdapter<Balances, DealWithFees>;
	type WeightToFee = ConstantMultiplier<Balance, WeightToFeeFactor>;
	type LengthToFee = ConstantMultiplier<Balance, TransactionByteFee>;
	type FeeMultiplierUpdate = SlowAdjustingFeeUpdate<Self>;
	type OperationalFeeMultiplier = ConstU8<5>;
}

parameter_types! {
	pub LaunchPeriod: BlockNumber = prod_or_fast!(10 * MINUTES, 5 * MINUTES, "ROCOCO_LAUNCHPERIOD");
	pub VotingPeriod: BlockNumber = prod_or_fast!(10 * MINUTES, 5 * MINUTES, "ROCOCO_VOTINGPERIOD");
	pub FastTrackVotingPeriod: BlockNumber = prod_or_fast!(8 * MINUTES, 2 * MINUTES, "ROCOCO_FASTTRACKVOTINGPERIOD");
	pub const InstantAllowed: bool = true;
	pub const MinimumDeposit: Balance = 100 * DOLLARS;
	pub EnactmentPeriod: BlockNumber = prod_or_fast!(5 * MINUTES, 2 * MINUTES, "ROCOCO_ENACTMENTPERIOD");
	pub CooloffPeriod: BlockNumber = prod_or_fast!(10 * MINUTES, 2 * MINUTES, "ROCOCO_COOLOFFPERIOD");
}

impl pallet_democracy::Config for Runtime {
	type Preimages = Preimage;
	type RuntimeEvent = RuntimeEvent;
	type Currency = Balances;
	type EnactmentPeriod = EnactmentPeriod;
	type LaunchPeriod = LaunchPeriod;
	type VotingPeriod = VotingPeriod;
	type VoteLockingPeriod = EnactmentPeriod; // Same as EnactmentPeriod
	type MinimumDeposit = MinimumDeposit;
	/// A straight majority of the council can decide what their next motion is.
	type ExternalOrigin = EnsureRootOrHalfCouncil;
	/// A super-majority can have the next scheduled referendum be a straight majority-carries vote.
	type ExternalMajorityOrigin = EnsureRootOrTwoThirdsCouncil;
	/// A unanimous council can have the next scheduled referendum be a straight default-carries
	/// (NTB) vote.
	type ExternalDefaultOrigin = EnsureRootOrAllCouncil;
	/// Two thirds of the technical committee can have an ExternalMajority/ExternalDefault vote
	/// be tabled immediately and with a shorter voting/enactment period.
	type FastTrackOrigin = EnsureRootOrTwoThirdsTechnicalCommittee;
	type InstantOrigin = EnsureRootOrAllTechnicalCommittee;
	type InstantAllowed = InstantAllowed;
	type FastTrackVotingPeriod = FastTrackVotingPeriod;
	// To cancel a proposal which has been passed, 2/3 of the council must agree to it.
	type CancellationOrigin = EnsureRootOrTwoThirdsCouncil;
	// To cancel a proposal before it has been passed, the technical committee must be unanimous or
	// Root must agree.
	type CancelProposalOrigin = EnsureRootOrAllTechnicalCommittee;
	type BlacklistOrigin = EnsureRootOrAllCouncil;
	// Any single technical committee member may veto a coming council proposal, however they can
	// only do it once and it lasts only for the cool-off period.
	type VetoOrigin = pallet_collective::EnsureMember<AccountId, TechnicalCommitteeInstance>;
	type CooloffPeriod = CooloffPeriod;
	type Slash = Treasury;
	type Scheduler = Scheduler;
	type PalletsOrigin = OriginCaller;
	type MaxVotes = ConstU32<100>;
	type WeightInfo = weights::pallet_democracy::WeightInfo<Runtime>;
	type MaxProposals = ConstU32<100>;
	type MaxDeposits = ConstU32<100>;
	type MaxBlacklisted = ConstU32<100>;
	type SubmitOrigin = frame_system::EnsureSigned<AccountId>;
}

parameter_types! {
	pub const CouncilMotionDuration: BlockNumber = 3 * DAYS;
	pub const CouncilDefaultMaxMembers: u32 = 100;
	pub MaxProposalWeight: Weight = Perbill::from_percent(50) * RuntimeBlockWeights::get().max_block;
}

impl pallet_collective::Config<CouncilInstance> for Runtime {
	type RuntimeOrigin = RuntimeOrigin;
	type Proposal = RuntimeCall;
	type RuntimeEvent = RuntimeEvent;
	type MotionDuration = CouncilMotionDuration;
	type MaxProposals = ConstU32<100>;
	type MaxMembers = CouncilDefaultMaxMembers;
	type DefaultVote = pallet_collective::PrimeDefaultVote;
	type WeightInfo = weights::pallet_collective::WeightInfo<Runtime>;
	type SetMembersOrigin = EnsureRoot<AccountId>;
	type MaxProposalWeight = MaxProposalWeight;
}

impl pallet_membership::Config<CouncilMembershipInstance> for Runtime {
	type RuntimeEvent = RuntimeEvent;
	type AddOrigin = EnsureRootOrTwoThirdsCouncil;
	type RemoveOrigin = EnsureRootOrTwoThirdsCouncil;
	type SwapOrigin = EnsureRootOrTwoThirdsCouncil;
	type ResetOrigin = EnsureRootOrTwoThirdsCouncil;
	type PrimeOrigin = EnsureRootOrTwoThirdsCouncil;
	type MembershipInitialized = Council;
	type MembershipChanged = Council;
	type MaxMembers = CouncilDefaultMaxMembers;
	type WeightInfo = ();
}

parameter_types! {
	pub const TechnicalMotionDuration: BlockNumber = 3 * DAYS;
}

impl pallet_collective::Config<TechnicalCommitteeInstance> for Runtime {
	type RuntimeOrigin = RuntimeOrigin;
	type Proposal = RuntimeCall;
	type RuntimeEvent = RuntimeEvent;
	type MotionDuration = TechnicalMotionDuration;
	type MaxProposals = ConstU32<100>;
	type MaxMembers = CouncilDefaultMaxMembers;
	type DefaultVote = pallet_collective::PrimeDefaultVote;
	type WeightInfo = weights::pallet_collective::WeightInfo<Runtime>;
	type SetMembersOrigin = EnsureRoot<AccountId>;
	type MaxProposalWeight = MaxProposalWeight;
}

impl pallet_membership::Config<TechnicalCommitteeMembershipInstance> for Runtime {
	type RuntimeEvent = RuntimeEvent;
	type AddOrigin = EnsureRootOrTwoThirdsCouncil;
	type RemoveOrigin = EnsureRootOrTwoThirdsCouncil;
	type SwapOrigin = EnsureRootOrTwoThirdsCouncil;
	type ResetOrigin = EnsureRootOrTwoThirdsCouncil;
	type PrimeOrigin = EnsureRootOrTwoThirdsCouncil;
	type MembershipInitialized = TechnicalCommittee;
	type MembershipChanged = TechnicalCommittee;
	type MaxMembers = CouncilDefaultMaxMembers;
	type WeightInfo = ();
}

impl pallet_collective::Config<DeveloperCommitteeInstance> for Runtime {
	type RuntimeOrigin = RuntimeOrigin;
	type Proposal = RuntimeCall;
	type RuntimeEvent = RuntimeEvent;
	type MotionDuration = TechnicalMotionDuration;
	type MaxProposals = ConstU32<100>;
	type MaxMembers = CouncilDefaultMaxMembers;
	type DefaultVote = pallet_collective::PrimeDefaultVote;
	type WeightInfo = weights::pallet_collective::WeightInfo<Runtime>;
	type SetMembersOrigin = EnsureRoot<AccountId>;
	type MaxProposalWeight = MaxProposalWeight;
}

impl pallet_membership::Config<DeveloperCommitteeMembershipInstance> for Runtime {
	type RuntimeEvent = RuntimeEvent;
	type AddOrigin = EnsureRootOrTwoThirdsCouncil;
	type RemoveOrigin = EnsureRootOrTwoThirdsCouncil;
	type SwapOrigin = EnsureRootOrTwoThirdsCouncil;
	type ResetOrigin = EnsureRootOrTwoThirdsCouncil;
	type PrimeOrigin = EnsureRootOrTwoThirdsCouncil;
	type MembershipInitialized = DeveloperCommittee;
	type MembershipChanged = DeveloperCommittee;
	type MaxMembers = CouncilDefaultMaxMembers;
	type WeightInfo = ();
}

parameter_types! {
	pub const TreasuryPalletId: PalletId = PalletId(*b"py/trsry");

	pub const ProposalBond: Permill = Permill::from_percent(5);
	pub const ProposalBondMinimum: Balance = 1 * DOLLARS;
	pub const ProposalBondMaximum: Balance = 20 * DOLLARS;
	pub SpendPeriod: BlockNumber = prod_or_fast!(10 * MINUTES, 2 * MINUTES, "ROCOCO_SPENDPERIOD");
	pub PayoutPeriod: BlockNumber = prod_or_fast!(7 * DAYS, 2 * MINUTES, "ROCOCO_PAYOUTPERIOD");

	pub const TipCountdown: BlockNumber = DAYS;
	pub const TipFindersFee: Percent = Percent::from_percent(5);
	pub TipReportDepositBase: Balance = deposit(1, 0);
	pub BountyDepositBase: Balance = deposit(1, 0);
	pub const BountyDepositPayoutDelay: BlockNumber = 4 * DAYS;
	pub const BountyUpdatePeriod: BlockNumber = 35 * DAYS;
	pub const CuratorDepositMultiplier: Permill = Permill::from_percent(50);
	pub CuratorDepositMin: Balance = DOLLARS;
	pub CuratorDepositMax: Balance = 100 * DOLLARS;
	pub BountyValueMinimum: Balance = 5 * DOLLARS;
	pub DataDepositPerByte: Balance = deposit(0, 1);
	pub const MaximumReasonLength: u32 = 8192;
}

pub struct EnsureRootOrTwoThirdsCouncilWrapper;
impl EnsureOrigin<RuntimeOrigin> for EnsureRootOrTwoThirdsCouncilWrapper {
	type Success = Balance;
	fn try_origin(o: RuntimeOrigin) -> Result<Self::Success, RuntimeOrigin> {
		match EnsureRootOrTwoThirdsCouncil::try_origin(o) {
			Ok(_) => Ok(Balance::MAX),
			Err(o) => Err(o),
		}
	}
	#[cfg(feature = "runtime-benchmarks")]
	fn try_successful_origin() -> Result<RuntimeOrigin, ()> {
		Ok(RuntimeOrigin::root())
	}
}

impl pallet_treasury::Config for Runtime {
	type PalletId = TreasuryPalletId;
	type Currency = Balances;
	type ApproveOrigin = EnsureRootOrHalfCouncil;
	type RejectOrigin = EnsureRootOrHalfCouncil;
	type RuntimeEvent = RuntimeEvent;
	type OnSlash = Treasury;
	type ProposalBond = ProposalBond;
	type ProposalBondMinimum = ProposalBondMinimum;
	type ProposalBondMaximum = ProposalBondMaximum;
	type SpendOrigin = EnsureRootOrTwoThirdsCouncilWrapper; // TODO: is it related to OpenGov only?
	type SpendPeriod = SpendPeriod;
	type PayoutPeriod = PayoutPeriod;
	type Burn = ();
	type BurnDestination = ();
	type SpendFunds = Bounties;
	type MaxApprovals = ConstU32<64>;
	type AssetKind = (); // Only native asset is supported
	type Beneficiary = AccountId;
	type BeneficiaryLookup = IdentityLookup<Self::Beneficiary>;
	type Paymaster = PayFromAccount<Balances, TreasuryAccountId<Runtime>>;
	type BalanceConverter = UnityAssetBalanceConversion;
	#[cfg(feature = "runtime-benchmarks")]
	type BenchmarkHelper = ();
	type WeightInfo = ();
}

pub struct CouncilProvider;
impl SortedMembers<AccountId> for CouncilProvider {
	fn contains(who: &AccountId) -> bool {
		Council::is_member(who)
	}

	fn sorted_members() -> Vec<AccountId> {
		CouncilMembership::sorted_members()
	}

	#[cfg(feature = "runtime-benchmarks")]
	fn add(_: &AccountId) {
		unimplemented!()
	}
}

impl ContainsLengthBound for CouncilProvider {
	fn max_len() -> usize {
		CouncilDefaultMaxMembers::get() as usize
	}
	fn min_len() -> usize {
		0
	}
}

impl pallet_bounties::Config for Runtime {
	type RuntimeEvent = RuntimeEvent;
	type BountyDepositBase = BountyDepositBase;
	type BountyDepositPayoutDelay = BountyDepositPayoutDelay;
	type BountyUpdatePeriod = BountyUpdatePeriod;
	type BountyValueMinimum = BountyValueMinimum;
	type CuratorDepositMultiplier = CuratorDepositMultiplier;
	type CuratorDepositMin = CuratorDepositMin;
	type CuratorDepositMax = CuratorDepositMax;
	type DataDepositPerByte = DataDepositPerByte;
	type MaximumReasonLength = MaximumReasonLength;
	type WeightInfo = ();
	type ChildBountyManager = ();
}

impl pallet_tips::Config for Runtime {
	type RuntimeEvent = RuntimeEvent;
	type DataDepositPerByte = DataDepositPerByte;
	type MaximumReasonLength = MaximumReasonLength;
	type Tippers = CouncilProvider;
	type TipCountdown = TipCountdown;
	type TipFindersFee = TipFindersFee;
	type TipReportDepositBase = TipReportDepositBase;
	type MaxTipAmount = ConstU128<{ 500 * UNIT }>;
	type WeightInfo = ();
}

parameter_types! {
	pub const BasicDeposit: Balance = deposit(1, 258);  // 258 bytes on-chain
	pub const ByteDeposit: Balance = deposit(0, 1);
	pub const SubAccountDeposit: Balance = deposit(1, 53);  // 53 bytes on-chain
	pub const MaxSubAccounts: u32 = 100;
	pub const MaxAdditionalFields: u32 = 100;
	pub const MaxRegistrars: u32 = 20;
}

impl pallet_identity::Config for Runtime {
	type RuntimeEvent = RuntimeEvent;
	type Currency = Balances;
	type BasicDeposit = BasicDeposit;
	type ByteDeposit = ByteDeposit;
	type SubAccountDeposit = SubAccountDeposit;
	type MaxSubAccounts = MaxSubAccounts;
	type IdentityInformation = pallet_identity::legacy::IdentityInfo<MaxAdditionalFields>;
	type MaxRegistrars = MaxRegistrars;
	type Slashed = Treasury;
	type ForceOrigin = EnsureRootOrHalfCouncil;
	type RegistrarOrigin = EnsureRootOrHalfCouncil;
	type OffchainSignature = Signature;
	type SigningPublicKey = <Signature as sp_runtime::traits::Verify>::Signer;
	type UsernameAuthorityOrigin = EnsureRootOrHalfCouncil;
	type PendingUsernameExpiration = ConstU32<{ 7 * DAYS }>;
	type MaxSuffixLength = ConstU32<7>;
	type MaxUsernameLength = ConstU32<32>;
	type WeightInfo = ();
}

impl pallet_sudo::Config for Runtime {
	type RuntimeCall = RuntimeCall;
	type RuntimeEvent = RuntimeEvent;
	type WeightInfo = ();
}

impl pallet_account_fix::Config for Runtime {
	type Currency = Balances;
	type IncConsumerOrigin = EnsureRootOrTwoThirdsTechnicalCommittee;
	type AddBalanceOrigin = EnsureRoot<AccountId>;
	type BurnOrigin = EnsureRoot<AccountId>;
}

parameter_types! {
	pub const ReservedXcmpWeight: Weight = MAXIMUM_BLOCK_WEIGHT.saturating_div(4);
	pub const ReservedDmpWeight: Weight = MAXIMUM_BLOCK_WEIGHT.saturating_div(4);
	pub const RelayOrigin: AggregateMessageOrigin = AggregateMessageOrigin::Parent;
}

type ConsensusHook = cumulus_pallet_aura_ext::FixedVelocityConsensusHook<
	Runtime,
	RELAY_CHAIN_SLOT_DURATION_MILLIS,
	BLOCK_PROCESSING_VELOCITY,
	UNINCLUDED_SEGMENT_CAPACITY,
>;

impl cumulus_pallet_parachain_system::Config for Runtime {
	type RuntimeEvent = RuntimeEvent;
	type OnSystemEvent = ();
	type SelfParaId = parachain_info::Pallet<Runtime>;
	type OutboundXcmpMessageSource = XcmpQueue;
	type DmpQueue = frame_support::traits::EnqueueWithOrigin<MessageQueue, RelayOrigin>;
	type ReservedDmpWeight = ReservedDmpWeight;
	type XcmpMessageHandler = XcmpQueue;
	type ReservedXcmpWeight = ReservedXcmpWeight;
	type CheckAssociatedRelayNumber = RelayNumberStrictlyIncreases;
	// note here we intentionally use this hook to ignore relay chain proof so that
	// it's possible to launch as standalone chain
	//
	// Litentry parachain has a different(standard) setting
	type ConsensusHook = cumulus_pallet_parachain_system::consensus_hook::ExpectParentIncluded;
	type WeightInfo = ();
}

impl parachain_info::Config for Runtime {}

impl cumulus_pallet_aura_ext::Config for Runtime {}

parameter_types! {
	pub const Offset: u32 = 0;
}

impl pallet_session::Config for Runtime {
	type RuntimeEvent = RuntimeEvent;
	type ValidatorId = <Self as frame_system::Config>::AccountId;
	// we don't have stash and controller, thus we don't need the convert as well.
	type ValidatorIdOf = ConvertInto;
	type ShouldEndSession = ParachainStaking;
	type NextSessionRotation = ParachainStaking;
	type SessionManager = ParachainStaking;
	// Essentially just Aura, but lets be pedantic.
	type SessionHandler = <SessionKeys as sp_runtime::traits::OpaqueKeys>::KeyTypeIdProviders;
	type Keys = SessionKeys;
	type WeightInfo = weights::pallet_session::WeightInfo<Runtime>;
}

impl pallet_aura::Config for Runtime {
	type AuthorityId = AuraId;
	type DisabledValidators = ();
	type MaxAuthorities = ConstU32<250>;
	type AllowMultipleBlocksPerSlot = ConstBool<false>;
	type SlotDuration = ConstU64<SLOT_DURATION>;
}

parameter_types! {
	pub const MinVestedTransfer: Balance = 10 * CENTS;
	pub UnvestedFundsAllowedWithdrawReasons: WithdrawReasons =
			WithdrawReasons::except(WithdrawReasons::TRANSFER | WithdrawReasons::RESERVE);
}

impl pallet_vesting::Config for Runtime {
	type RuntimeEvent = RuntimeEvent;
	type Currency = Balances;
	type BlockNumberToBalance = ConvertInto;
	type MinVestedTransfer = MinVestedTransfer;
	type WeightInfo = ();
	type UnvestedFundsAllowedWithdrawReasons = UnvestedFundsAllowedWithdrawReasons;
	type BlockNumberProvider = System;
	// `VestingInfo` encode length is 36bytes. 28 schedules gets encoded as 1009 bytes, which is the
	// highest number of schedules that encodes less than 2^10.
	const MAX_VESTING_SCHEDULES: u32 = 28;
}

parameter_types! {
	pub MessageQueueServiceWeight: Weight =
		Perbill::from_percent(25) * RuntimeBlockWeights::get().max_block;
}

impl pallet_message_queue::Config for Runtime {
	type RuntimeEvent = RuntimeEvent;
	type WeightInfo = ();
	#[cfg(feature = "runtime-benchmarks")]
	type MessageProcessor = pallet_message_queue::mock_helpers::NoopMessageProcessor<
		cumulus_primitives_core::AggregateMessageOrigin,
	>;
	#[cfg(not(feature = "runtime-benchmarks"))]
	type MessageProcessor = xcm_builder::ProcessXcmMessage<
		AggregateMessageOrigin,
		xcm_executor::XcmExecutor<xcm_config::XcmConfig>,
		RuntimeCall,
	>;
	type Size = u32;
	type QueueChangeHandler = NarrowOriginToSibling<XcmpQueue>;
	type QueuePausedQuery = NarrowOriginToSibling<XcmpQueue>;
	type HeapSize = ConstU32<{ 128 * 1048 }>;
	type MaxStale = ConstU32<8>;
	type ServiceWeight = MessageQueueServiceWeight;
	type IdleMaxServiceWeight = MessageQueueServiceWeight;
}

pub struct TransactionPaymentAsGasPrice;
impl pallet_evm::FeeCalculator for TransactionPaymentAsGasPrice {
	fn min_gas_price() -> (U256, Weight) {
		// We do not want to involve Transaction Payment Multiplier here
		// It will biased normal transfer (base weight is not biased by Multiplier) too much for
		// Ethereum tx
		// This is hardcoded ConstantMultiplier<Balance, WeightToFeeFactor>, WeightToFeeFactor =
		// MILLICENTS / 10
		let weight_to_fee: u128 = WEIGHT_TO_FEE_FACTOR;
		let min_gas_price = weight_to_fee.saturating_mul(WEIGHT_PER_GAS as u128);
		(min_gas_price.into(), <Runtime as frame_system::Config>::DbWeight::get().reads(1))
	}
}

parameter_types! {
	pub WeightPerGas: Weight = Weight::from_parts(WEIGHT_PER_GAS, 0);
	pub ChainId: u64 = LITENTRY_PARA_ID.into();
	pub BlockGasLimit: U256 = U256::from(
		NORMAL_DISPATCH_RATIO * MAXIMUM_BLOCK_WEIGHT.ref_time() / WEIGHT_PER_GAS
	);
	pub PrecompilesValue: Precompiles = RococoNetworkPrecompiles::<_>::new();
	// BlockGasLimit / MAX_POV_SIZE
	pub GasLimitPovSizeRatio: u64 = 4;
}

pub struct FindAuthorTruncated<F>(sp_std::marker::PhantomData<F>);
impl<F: FindAuthor<u32>> FindAuthor<H160> for FindAuthorTruncated<F> {
	fn find_author<'a, I>(digests: I) -> Option<H160>
	where
		I: 'a + IntoIterator<Item = (ConsensusEngineId, &'a [u8])>,
	{
		if let Some(author_index) = F::find_author(digests) {
			let authority_id =
				pallet_aura::Authorities::<Runtime>::get()[author_index as usize].clone();
			return Some(H160::from_slice(&authority_id.encode()[4..24]));
		}

		None
	}
}

impl pallet_evm::Config for Runtime {
	type FeeCalculator = TransactionPaymentAsGasPrice;
	type GasWeightMapping = pallet_evm::FixedGasWeightMapping<Self>;
	type WeightPerGas = WeightPerGas;
	type BlockHashMapping = pallet_ethereum::EthereumBlockHashMapping<Self>;
	type CallOrigin = pallet_evm::EnsureAddressTruncated;
	type WithdrawOrigin = pallet_evm::EnsureAddressTruncated;
	type AddressMapping = pallet_evm::HashedAddressMapping<BlakeTwo256>;
	type Currency = Balances;
	type RuntimeEvent = RuntimeEvent;
	type Runner = pallet_evm::runner::stack::Runner<Self>;
	type PrecompilesType = Precompiles;
	type PrecompilesValue = PrecompilesValue;
	type ChainId = ChainId;
	type OnChargeTransaction = pallet_evm::EVMFungibleAdapter<Balances, DealWithFees>;
	type BlockGasLimit = BlockGasLimit;
	type Timestamp = Timestamp;
	type OnCreate = ();
	type FindAuthor = FindAuthorTruncated<Aura>;
	type GasLimitPovSizeRatio = GasLimitPovSizeRatio;
	type SuicideQuickClearLimit = ConstU32<0>;
	type WeightInfo = ();
}

parameter_types! {
	pub const PostBlockAndTxnHashes: PostLogContent = PostLogContent::BlockAndTxnHashes;
}

impl pallet_ethereum::Config for Runtime {
	type RuntimeEvent = RuntimeEvent;
	type StateRoot = pallet_ethereum::IntermediateStateRoot<Self>;
	type PostLogContent = PostBlockAndTxnHashes;
	// Maximum length (in bytes) of revert message to include in Executed event
	type ExtraDataLength = ConstU32<256>;
}

parameter_types! {
	/// Default fixed percent a collator takes off the top of due rewards
	pub const DefaultCollatorCommission: Perbill = Perbill::from_percent(0);
	/// Default percent of inflation set aside for parachain bond every round
	pub const DefaultParachainBondReservePercent: Percent = Percent::from_percent(0);
	pub const MinCollatorStk: Balance = 50 * DOLLARS;
	pub const MinCandidateStk: Balance = 50 * DOLLARS;
	pub const MinDelegation: Balance = 50 * DOLLARS;
	pub const MinDelegatorStk: Balance = 50 * DOLLARS;
}

impl pallet_parachain_staking::Config for Runtime {
	type RuntimeEvent = RuntimeEvent;
	type Currency = Balances;
	type MonetaryGovernanceOrigin = EnsureRootOrAllCouncil;
	/// Minimum round length is 2 minutes (10 * 12 second block times)
	type MinBlocksPerRound = ConstU32<{ prod_or_fast!(2 * MINUTES, 2) }>;
	/// Blocks per round
	type DefaultBlocksPerRound = ConstU32<{ prod_or_fast!(2 * MINUTES, 2) }>;
	/// Rounds before the collator leaving the candidates request can be executed
	type LeaveCandidatesDelay = ConstU32<{ prod_or_fast!(8, 1) }>;
	/// Rounds before the candidate bond increase/decrease can be executed
	type CandidateBondLessDelay = ConstU32<{ prod_or_fast!(8, 1) }>;
	/// Rounds before the delegator exit can be executed
	type LeaveDelegatorsDelay = ConstU32<{ prod_or_fast!(8, 1) }>;
	/// Rounds before the delegator revocation can be executed
	type RevokeDelegationDelay = ConstU32<{ prod_or_fast!(8, 1) }>;
	/// Rounds before the delegator bond increase/decrease can be executed
	type DelegationBondLessDelay = ConstU32<{ prod_or_fast!(8, 1) }>;
	/// Rounds before the reward is paid
	type RewardPaymentDelay = ConstU32<2>;
	/// Minimum collators selected per round, default at genesis and minimum forever after
	type MinSelectedCandidates = ConstU32<1>;
	/// Maximum top delegations per candidate
	type MaxTopDelegationsPerCandidate = ConstU32<1000>;
	/// Maximum bottom delegations per candidate
	type MaxBottomDelegationsPerCandidate = ConstU32<200>;
	/// Maximum delegations per delegator
	type MaxDelegationsPerDelegator = ConstU32<100>;
	type DefaultCollatorCommission = DefaultCollatorCommission;
	type DefaultParachainBondReservePercent = DefaultParachainBondReservePercent;
	/// Minimum stake required to become a collator
	type MinCollatorStk = MinCollatorStk;
	/// Minimum stake required to be reserved to be a candidate
	type MinCandidateStk = MinCandidateStk;
	/// Minimum stake required to be reserved to be a delegator
	type MinDelegation = MinDelegation;
	/// Minimum stake required to be reserved to be a delegator
	type MinDelegatorStk = MinDelegatorStk;
	type OnCollatorPayout = ();
	type OnNewRound = ();
	type WeightInfo = weights::pallet_parachain_staking::WeightInfo<Runtime>;
	type IssuanceAdapter = AssetsHandler;
	type OnAllDelegationRemoved = ScoreStaking;
}

parameter_types! {
	pub const BridgeChainId: u8 = 3;
	pub const ProposalLifetime: BlockNumber = 50400; // ~7 days
}

impl pallet_chain_bridge::Config for Runtime {
	type RuntimeEvent = RuntimeEvent;
	type BridgeCommitteeOrigin = EnsureRootOrHalfCouncil;
	type Proposal = RuntimeCall;
	type BridgeChainId = BridgeChainId;
	type Balance = Balance;
	type ProposalLifetime = ProposalLifetime;
	type WeightInfo = weights::pallet_chain_bridge::WeightInfo<Runtime>;
}

parameter_types! {
	pub const MaximumIssuance: Balance = 20_000_000 * DOLLARS;
	// Ethereum LIT total issuance in parachain decimal form
	pub const ExternalTotalIssuance: Balance = 100_000_000 * DOLLARS;
	// bridge::derive_resource_id(1, &bridge::hashing::blake2_128(b"LIT"));
	pub const NativeTokenResourceId: [u8; 32] = hex_literal::hex!("00000000000000000000000000000063a7e2be78898ba83824b0c0cc8dfb6001");
}

pub struct TransferAssetsAnyone;
impl SortedMembers<AccountId> for TransferAssetsAnyone {
	fn sorted_members() -> Vec<AccountId> {
		vec![]
	}

	fn contains(_who: &AccountId) -> bool {
		true
	}

	#[cfg(feature = "runtime-benchmarks")]
	fn add(_: &AccountId) {
		unimplemented!()
	}
}

impl pallet_bridge_transfer::Config for Runtime {
	type BridgeHandler = AssetsHandler;
	type BridgeOrigin = pallet_chain_bridge::EnsureBridge<Runtime>;
	type TransferAssetsMembers = TransferAssetsAnyone;
	type WeightInfo = weights::pallet_bridge_transfer::WeightInfo<Runtime>;
}

parameter_types! {
	pub TreasuryAccount: AccountId = Treasury::account_id();
}

impl pallet_assets_handler::Config for Runtime {
	type RuntimeEvent = RuntimeEvent;
	type TreasuryAccount = TreasuryAccount;
	type SetMaximumIssuanceOrigin = EnsureRootOrHalfCouncil;
	type DefaultMaximumIssuance = MaximumIssuance;
	type ExternalTotalIssuance = ExternalTotalIssuance;
}

impl pallet_extrinsic_filter::Config for Runtime {
	type RuntimeEvent = RuntimeEvent;
	type UpdateOrigin = EnsureRootOrHalfTechnicalCommittee;
	type NormalModeFilter = NormalModeFilter;
	type SafeModeFilter = SafeModeFilter;
	type TestModeFilter = Everything;
	type WeightInfo = weights::pallet_extrinsic_filter::WeightInfo<Runtime>;
}

parameter_types! {
	pub const MomentsPerDay: Moment = 86_400_000; // [ms/d]
}

impl pallet_teebag::Config for Runtime {
	type RuntimeEvent = RuntimeEvent;
	type MomentsPerDay = MomentsPerDay;
	type SetAdminOrigin = EnsureRootOrHalfCouncil;
	type MaxEnclaveIdentifier = ConstU32<3>;
	type MaxAuthorizedEnclave = ConstU32<5>;
	type WeightInfo = weights::pallet_teebag::WeightInfo<Runtime>;
}

impl pallet_identity_management::Config for Runtime {
	type RuntimeEvent = RuntimeEvent;
	type WeightInfo = ();
	type TEECallOrigin = EnsureEnclaveSigner<Runtime>;
	type DelegateeAdminOrigin = EnsureRootOrAllCouncil;
	type ExtrinsicWhitelistOrigin = IMPExtrinsicWhitelist;
	type MaxOIDCClientRedirectUris = ConstU32<10>;
}

impl pallet_omni_account::Config for Runtime {
	type RuntimeOrigin = RuntimeOrigin;
	type RuntimeCall = RuntimeCall;
	type RuntimeEvent = RuntimeEvent;
	type TEECallOrigin = EnsureEnclaveSigner<Runtime>;
	type MaxAccountStoreLength = ConstU32<64>;
	type OmniAccountOrigin = EnsureOmniAccount;
	type OmniAccountConverter = DefaultOmniAccountConverter;
}

impl pallet_bitacross::Config for Runtime {
	type RuntimeEvent = RuntimeEvent;
	type TEECallOrigin = EnsureEnclaveSigner<Runtime>;
	type SetAdminOrigin = EnsureRootOrAllCouncil;
}

impl pallet_evm_assertions::Config for Runtime {
	type RuntimeEvent = RuntimeEvent;
	type AssertionId = H160;
	type ContractDevOrigin = pallet_collective::EnsureMember<AccountId, DeveloperCommitteeInstance>;
	type TEECallOrigin = EnsureEnclaveSigner<Runtime>;
}

impl pallet_group::Config<IMPExtrinsicWhitelistInstance> for Runtime {
	type RuntimeEvent = RuntimeEvent;
	type GroupManagerOrigin = EnsureRootOrAllCouncil;
}

impl pallet_vc_management::Config for Runtime {
	type RuntimeEvent = RuntimeEvent;
	type WeightInfo = weights::pallet_vc_management::WeightInfo<Runtime>;
	type TEECallOrigin = EnsureEnclaveSigner<Runtime>;
	type SetAdminOrigin = EnsureRootOrHalfCouncil;
	type DelegateeAdminOrigin = EnsureRootOrAllCouncil;
	type ExtrinsicWhitelistOrigin = VCMPExtrinsicWhitelist;
}

impl pallet_group::Config<VCMPExtrinsicWhitelistInstance> for Runtime {
	type RuntimeEvent = RuntimeEvent;
	type GroupManagerOrigin = EnsureRootOrAllCouncil;
}

<<<<<<< HEAD
parameter_types! {
	pub const MinimumCuratorDeposit: Balance = 100 * DOLLARS;
	pub const MinimumGuardianDeposit: Balance = 20 * DOLLARS;
	// Declare the official AIUSDAssetId
	pub const AIUSDAssetId: u128 = 1000;
	pub OfficialGapPeriod: BlockNumber = prod_or_fast!(7 * DAYS, 10 * MINUTES, "ROCOCO_OFFICIALGAPPERIOD");
	pub MinimumProposalLastTime: BlockNumber = prod_or_fast!(30 * DAYS, 10 * MINUTES, "ROCOCO_MINIMUMPROPOSALLASTTIME");
	pub const MinimumPoolDeposit: Balance = 1000 * DOLLARS;
	pub const MaximumPoolProposed: u32 = 10000;
	pub const MaximumInvestingPerProposal: u32 = 100000;
	pub StandardEpoch: BlockNumber = prod_or_fast!(30 * DAYS, 10 * MINUTES, "ROCOCO_STANDARDEPOCH");
	pub const MaxGuardianPerProposal: u32 = 1000;
	pub const MaxGuardianSelectedPerProposal: u32 = 3;

	pub const PoolProposalPalletId: PalletId = PalletId(*b"cbai/ipp");
	pub PreInvestingPool: AccountId = PoolProposalPalletId::get().into_account_truncating();
}

impl pallet_curator::Config for Runtime {
	type RuntimeEvent = RuntimeEvent;
	type Currency = Balances;
	type MinimumCuratorDeposit = MinimumCuratorDeposit;
	type CuratorJudgeOrigin = EnsureRootOrHalfCouncil;
}

impl pallet_guardian::Config for Runtime {
	type RuntimeEvent = RuntimeEvent;
	type Currency = Balances;
	type MinimumGuardianDeposit = MinimumGuardianDeposit;
	type GuardianJudgeOrigin =
		pallet_collective::EnsureMember<AccountId, CouncilMembershipInstance>;
}

impl pallet_pool_proposal::Config for Runtime {
	type RuntimeEvent = RuntimeEvent;
	type Currency = Balances;
	type Fungibles = Assets;
	type AIUSDAssetId = AIUSDAssetId;
	type OfficialGapPeriod = OfficialGapPeriod;
	type MinimumProposalLastTime = MinimumProposalLastTime;
	type MinimumPoolDeposit = MinimumPoolDeposit;
	type MaximumPoolProposed = MaximumPoolProposed;
	type MaximumInvestingPerProposal = MaximumInvestingPerProposal;
	type StandardEpoch = StandardEpoch;
	type ProposalOrigin = EnsureSignedAndVerifiedCurator<AccountId, Curator>;
	type PublicVotingOrigin = EnsureRootOrAllCouncil;
	type GuardianVoteResource = Guardian;
	type MaxGuardianPerProposal = MaxGuardianPerProposal;
	type MaxGuardianSelectedPerProposal = MaxGuardianSelectedPerProposal;
	type PreInvestingPool = PreInvestingPool;
	type InvestmentInjector = InvestingPool;
}

parameter_types! {
	pub const StableTokenBeneficiaryId: PalletId = PalletId(*b"cbai/sid");
	pub const CANBeneficiaryId: PalletId = PalletId(*b"cbai/nid");
}

impl pallet_investing_pool::Config for Runtime {
	type RuntimeEvent = RuntimeEvent;
	type PoolProposalPalletOrigin = EnsureRoot<AccountId>;
	// Equal to Proposal's admin is judged inside pallet
	type RewardUpdateOrigin = EnsureSignedAndVerifiedCurator<AccountId, Curator>;
	type InvestingPoolAdminOrigin = EnsureRoot<AccountId>;
	type Fungibles = Assets;
	type StableTokenBeneficiaryId = StableTokenBeneficiaryId;
	type CANBeneficiaryId = CANBeneficiaryId;
}

parameter_types! {
	pub const AIUSDConvertorPalletId: PalletId = PalletId(*b"cbai/scv");
	pub ConvertingPool: AccountId = AIUSDConvertorPalletId::get().into_account_truncating();
}

impl pallet_aiusd_convertor::Config for Runtime {
	type RuntimeEvent = RuntimeEvent;
	type ConvertingPool = ConvertingPool;
	type AIUSDAssetId = AIUSDAssetId;
	type ManagerOrigin = EnsureRoot<AccountId>;
}

// For OnChargeEVMTransaction implementation
type CurrencyAccountId<T> = <T as frame_system::Config>::AccountId;
type BalanceFor<T> =
	<<T as pallet_evm::Config>::Currency as Currency<CurrencyAccountId<T>>>::Balance;
type PositiveImbalanceFor<T> =
	<<T as pallet_evm::Config>::Currency as Currency<CurrencyAccountId<T>>>::PositiveImbalance;
type NegativeImbalanceFor<T> =
	<<T as pallet_evm::Config>::Currency as Currency<CurrencyAccountId<T>>>::NegativeImbalance;
pub struct OnChargeEVMTransaction<OU>(sp_std::marker::PhantomData<OU>);
impl<T, OU> OnChargeEVMTransactionT<T> for OnChargeEVMTransaction<OU>
where
	T: pallet_evm::Config,
	PositiveImbalanceFor<T>: Imbalance<BalanceFor<T>, Opposite = NegativeImbalanceFor<T>>,
	NegativeImbalanceFor<T>: Imbalance<BalanceFor<T>, Opposite = PositiveImbalanceFor<T>>,
	OU: OnUnbalanced<NegativeImbalanceFor<T>>,
	U256: UniqueSaturatedInto<BalanceFor<T>>,
{
	type LiquidityInfo = Option<NegativeImbalanceFor<T>>;

	fn withdraw_fee(who: &H160, fee: U256) -> Result<Self::LiquidityInfo, pallet_evm::Error<T>> {
		EVMCurrencyAdapter::<<T as pallet_evm::Config>::Currency, ()>::withdraw_fee(who, fee)
	}

	fn correct_and_deposit_fee(
		who: &H160,
		corrected_fee: U256,
		base_fee: U256,
		already_withdrawn: Self::LiquidityInfo,
	) -> Self::LiquidityInfo {
		<EVMCurrencyAdapter<<T as pallet_evm::Config>::Currency, OU> as OnChargeEVMTransactionT<
			T,
		>>::correct_and_deposit_fee(who, corrected_fee, base_fee, already_withdrawn)
	}
	// This is the only difference of OnChargeEVMTransaction regarding EVMCurrencyAdapter
	// We can use parachain TransactionPayment logic to handle evm tip
	fn pay_priority_fee(tip: Self::LiquidityInfo) {
		if let Some(tip) = tip {
			OU::on_unbalanced(tip);
		}
	}
}

pub struct TransactionPaymentAsGasPrice;
impl FeeCalculator for TransactionPaymentAsGasPrice {
	fn min_gas_price() -> (U256, Weight) {
		// We do not want to involve Transaction Payment Multiplier here
		// It will biased normal transfer (base weight is not biased by Multiplier) too much for
		// Ethereum tx
		// This is hardcoded ConstantMultiplier<Balance, WeightToFeeFactor>, WeightToFeeFactor =
		// MILLICENTS / 10
		let weight_to_fee: u128 = WEIGHT_TO_FEE_FACTOR;
		let min_gas_price = weight_to_fee.saturating_mul(WEIGHT_PER_GAS as u128);
		(min_gas_price.into(), <Runtime as frame_system::Config>::DbWeight::get().reads(1))
	}
}

parameter_types! {
	pub WeightPerGas: Weight = Weight::from_parts(WEIGHT_PER_GAS, 0);
	pub ChainId: u64 = LITENTRY_PARA_ID.into();
	pub BlockGasLimit: U256 = U256::from(
		NORMAL_DISPATCH_RATIO * MAXIMUM_BLOCK_WEIGHT.ref_time() / WEIGHT_PER_GAS
	);
	pub PrecompilesValue: Precompiles = RococoNetworkPrecompiles::<_>::new();
	// BlockGasLimit / MAX_POV_SIZE
	pub GasLimitPovSizeRatio: u64 = 4;
}

pub struct FindAuthorTruncated<T>(sp_std::marker::PhantomData<T>);
impl<T: pallet_aura::Config> FindAuthor<H160> for FindAuthorTruncated<T>
where
	pallet_aura::Pallet<T>: FindAuthor<u32>,
{
	fn find_author<'a, I>(digests: I) -> Option<H160>
	where
		I: 'a + IntoIterator<Item = (ConsensusEngineId, &'a [u8])>,
	{
		if let Some(author_index) = pallet_aura::Pallet::<T>::find_author(digests) {
			let authority_id =
				<pallet_aura::Pallet<T>>::authorities()[author_index as usize].clone();
			return Some(H160::from_slice(&authority_id.encode()[4..24]));
		}

		None
	}
}

impl pallet_evm::Config for Runtime {
	type FeeCalculator = TransactionPaymentAsGasPrice;
	type GasWeightMapping = pallet_evm::FixedGasWeightMapping<Self>;
	type WeightPerGas = WeightPerGas;
	type BlockHashMapping = pallet_ethereum::EthereumBlockHashMapping<Self>;
	type CallOrigin = pallet_evm::EnsureAddressTruncated;
	type WithdrawOrigin = pallet_evm::EnsureAddressTruncated;
	// From evm address to parachain address
	type AddressMapping = pallet_evm::HashedAddressMapping<BlakeTwo256>;
	type Currency = Balances;
	type RuntimeEvent = RuntimeEvent;
	type Runner = pallet_evm::runner::stack::Runner<Self>;
	type PrecompilesType = Precompiles;
	type PrecompilesValue = PrecompilesValue;
	type ChainId = ChainId;
	type OnChargeTransaction = OnChargeEVMTransaction<DealWithFees<Runtime>>;
	type BlockGasLimit = BlockGasLimit;
	type Timestamp = Timestamp;
	type OnCreate = ();
	type FindAuthor = FindAuthorTruncated<Runtime>;
	// BlockGasLimit / MAX_POV_SIZE
	type GasLimitPovSizeRatio = GasLimitPovSizeRatio;
	type WeightInfo = weights::pallet_evm::WeightInfo<Runtime>;
}

parameter_types! {
	pub const PostBlockAndTxnHashes: PostLogContent = PostLogContent::BlockAndTxnHashes;
}

impl pallet_ethereum::Config for Runtime {
	type RuntimeEvent = RuntimeEvent;
	type StateRoot = pallet_ethereum::IntermediateStateRoot<Self>;
	type PostLogContent = PostBlockAndTxnHashes;
	// Maximum length (in bytes) of revert message to include in Executed event
	type ExtraDataLength = ConstU32<256>;
}

=======
>>>>>>> ccc825fd
parameter_types! {
	pub const DefaultYearlyInflation: Perbill = Perbill::from_perthousand(5);
}

pub struct IdentityAccountIdConvert;

impl pallet_score_staking::AccountIdConvert<Runtime> for IdentityAccountIdConvert {
	fn convert(account: AccountId) -> <Runtime as frame_system::Config>::AccountId {
		account
	}
}

impl pallet_score_staking::Config for Runtime {
	type Currency = Balances;
	type RuntimeEvent = RuntimeEvent;
	type AccountIdConvert = IdentityAccountIdConvert;
	type AdminOrigin = EnsureRootOrHalfCouncil;
	type YearlyIssuance = ConstU128<{ 100_000_000 * UNIT }>;
	type YearlyInflation = DefaultYearlyInflation;
	type MaxScoreUserCount = ConstU32<1_000_000>;
}

impl runtime_common::BaseRuntimeRequirements for Runtime {}
impl runtime_common::ParaRuntimeRequirements for Runtime {}

construct_runtime! {
	pub enum Runtime
	{
		// Core
		System: frame_system = 0,
		Timestamp: pallet_timestamp = 1,
		Scheduler: pallet_scheduler = 2,
		Utility: pallet_utility = 3,
		Multisig: pallet_multisig = 4,
		Proxy: pallet_proxy = 5,
		Preimage: pallet_preimage = 6,

		// Token related
		Balances: pallet_balances = 10,
		Vesting: pallet_vesting = 11,
		TransactionPayment: pallet_transaction_payment = 12,
		Treasury: pallet_treasury = 13,

		// Governance
		Democracy: pallet_democracy = 21,
		Council: pallet_collective::<Instance1> = 22,
		CouncilMembership: pallet_membership::<Instance1> = 23,
		TechnicalCommittee: pallet_collective::<Instance2> = 24,
		TechnicalCommitteeMembership: pallet_membership::<Instance2> = 25,
		Bounties: pallet_bounties = 26,
		Tips: pallet_tips = 27,
		ParachainIdentity: pallet_identity = 28,

		// Parachain
		ParachainSystem: cumulus_pallet_parachain_system = 30,
		ParachainInfo: parachain_info = 31,

		// Collator support
		// About the order of these 5 pallets, the comment in cumulus seems to be outdated.
		//
		// The main thing is Authorship looks for the block author (T::FindAuthor::find_author)
		// in its `on_initialize` hook -> Session::find_author, where Session::validators() is enquired.
		// Meanwhile Session could modify the validators storage in its `on_initialize` hook. If Session
		// comes after Authorship, the changes on validators() will only take effect in the next block.
		//
		// I assume it's the desired behavior though or it doesn't really matter.
		//
		// also see the comment above `AllPalletsWithSystem` and
		// https://github.com/litentry/litentry-parachain/issues/336
		Authorship: pallet_authorship = 40,
		// 41 was: CollatorSelection
		Session: pallet_session = 42,
		Aura: pallet_aura = 43,
		AuraExt: cumulus_pallet_aura_ext = 44,
		ParachainStaking: pallet_parachain_staking = 45,

		// XCM helpers
		XcmpQueue: cumulus_pallet_xcmp_queue = 50,
		PolkadotXcm: pallet_xcm = 51,
		CumulusXcm: cumulus_pallet_xcm = 52,
		// 53 was: cumulus_pallet_dmp_queue
		// 54 was: orml_xtokens
		// 55 was: orml_tokens
		Assets: pallet_assets = 56,
		MessageQueue: pallet_message_queue = 57,

		ChainBridge: pallet_chain_bridge= 60,
		BridgeTransfer: pallet_bridge_transfer = 61,
		ExtrinsicFilter: pallet_extrinsic_filter = 63,
		IdentityManagement: pallet_identity_management = 64,
		AssetManager: pallet_asset_manager = 65,
		VCManagement: pallet_vc_management = 66,
		IMPExtrinsicWhitelist: pallet_group::<Instance1> = 67,
		VCMPExtrinsicWhitelist: pallet_group::<Instance2> = 68,
		Bitacross: pallet_bitacross = 70,
		EvmAssertions: pallet_evm_assertions = 71,

		// Developer council
		DeveloperCommittee: pallet_collective::<Instance3> = 73,
		DeveloperCommitteeMembership: pallet_membership::<Instance3> = 74,
		ScoreStaking: pallet_score_staking = 75,

		// New Bridge Added
		AssetsHandler: pallet_assets_handler = 76,

		OmniAccount: pallet_omni_account = 84,

		// TEE
		Teebag: pallet_teebag = 93,

		// Frontier
		EVM: pallet_evm = 120,
		Ethereum: pallet_ethereum = 121,

		// CollabAI
		Curator: pallet_curator = 150,
		Guardian: pallet_guardian = 151,
		PoolProposal: pallet_pool_proposal = 152,
		InvestingPool: pallet_investing_pool = 153,
		AIUSDConvertor: pallet_aiusd_convertor = 154,

		// TMP
		AccountFix: pallet_account_fix = 254,
		Sudo: pallet_sudo = 255,
	}
}

pub struct BaseCallFilter;
impl Contains<RuntimeCall> for BaseCallFilter {
	fn contains(call: &RuntimeCall) -> bool {
		if matches!(
			call,
			RuntimeCall::Sudo(_)
				| RuntimeCall::System(_)
				| RuntimeCall::Timestamp(_)
				| RuntimeCall::ParachainSystem(_)
				| RuntimeCall::ExtrinsicFilter(_)
				| RuntimeCall::Multisig(_)
				| RuntimeCall::Council(_)
				| RuntimeCall::CouncilMembership(_)
				| RuntimeCall::TechnicalCommittee(_)
				| RuntimeCall::TechnicalCommitteeMembership(_)
				| RuntimeCall::Utility(_)
		) {
			// always allow core calls
			return true;
		}

		pallet_extrinsic_filter::Pallet::<Runtime>::contains(call)
	}
}

pub struct SafeModeFilter;
impl Contains<RuntimeCall> for SafeModeFilter {
	fn contains(_call: &RuntimeCall) -> bool {
		false
	}
}

pub struct NormalModeFilter;
impl Contains<RuntimeCall> for NormalModeFilter {
	fn contains(call: &RuntimeCall) -> bool {
		matches!(
			call,
			// Vesting::vest
			RuntimeCall::Vesting(pallet_vesting::Call::vest { .. }) |
			// ChainBridge
			RuntimeCall::ChainBridge(_) |
			// Bounties
			RuntimeCall::Bounties(_) |
			// BridgeTransfer
			RuntimeCall::BridgeTransfer(_) |
			// collective
			RuntimeCall::DeveloperCommittee(_) |
			// memberships
			RuntimeCall::CouncilMembership(_) |
			RuntimeCall::TechnicalCommitteeMembership(_) |
			RuntimeCall::DeveloperCommitteeMembership(_) |
			// democracy, we don't subdivide the calls, so we allow public proposals
			RuntimeCall::Democracy(_) |
			// Preimage
			RuntimeCall::Preimage(_) |
			// Identity
			RuntimeCall::ParachainIdentity(_) |
			// Utility
			RuntimeCall::Utility(_) |
			// Seesion
			RuntimeCall::Session(_) |
			// Balance
			RuntimeCall::Balances(_) |
			// IMP and VCMP
			RuntimeCall::IdentityManagement(_) |
			RuntimeCall::VCManagement(_) |
			// TEE pallets
			RuntimeCall::Teebag(_) |
			// ParachainStaking; Only the collator part
			RuntimeCall::ParachainStaking(pallet_parachain_staking::Call::join_candidates { .. }) |
			RuntimeCall::ParachainStaking(pallet_parachain_staking::Call::schedule_leave_candidates { .. }) |
			RuntimeCall::ParachainStaking(pallet_parachain_staking::Call::execute_leave_candidates { .. }) |
			RuntimeCall::ParachainStaking(pallet_parachain_staking::Call::cancel_leave_candidates { .. }) |
			RuntimeCall::ParachainStaking(pallet_parachain_staking::Call::go_offline { .. }) |
			RuntimeCall::ParachainStaking(pallet_parachain_staking::Call::go_online { .. }) |
			RuntimeCall::ParachainStaking(pallet_parachain_staking::Call::candidate_bond_more { .. }) |
			RuntimeCall::ParachainStaking(pallet_parachain_staking::Call::schedule_candidate_bond_less { .. }) |
			RuntimeCall::ParachainStaking(pallet_parachain_staking::Call::execute_candidate_bond_less { .. }) |
			RuntimeCall::ParachainStaking(pallet_parachain_staking::Call::cancel_candidate_bond_less { .. }) |
			// Group
			RuntimeCall::IMPExtrinsicWhitelist(_) |
			RuntimeCall::VCMPExtrinsicWhitelist(_) |
			// EVM
			// Substrate EVM extrinsic not allowed
			// So no EVM pallet
			RuntimeCall::Ethereum(_) |
			// AccountFix
			RuntimeCall::AccountFix(_) |
			RuntimeCall::AssetsHandler(_) |
			RuntimeCall::Bitacross(_) |
			RuntimeCall::EvmAssertions(_) |
			RuntimeCall::ScoreStaking(_) |
			RuntimeCall::OmniAccount(_) |
			// CollabAI
			RuntimeCall::Curator(_) |
			RuntimeCall::Guardian(_) |
			RuntimeCall::PoolProposal(_) |
			RuntimeCall::InvestingPool(_) |
			RuntimeCall::AIUSDConvertor(_)
		)
	}
}

#[cfg(feature = "runtime-benchmarks")]
mod benches {
	define_benchmarks!(
		[frame_system, SystemBench::<Runtime>]
		// [pallet_asset_manager, AssetManager]
		[pallet_balances, Balances]
		[pallet_timestamp, Timestamp]
		[pallet_utility, Utility]
		[pallet_treasury, Treasury]
		[pallet_democracy, Democracy]
		[pallet_collective, Council]
		[pallet_proxy, Proxy]
		[pallet_membership, CouncilMembership]
		[pallet_multisig, Multisig]
		[paleet_evm, EVM]
		[pallet_extrinsic_filter, ExtrinsicFilter]
		[pallet_scheduler, Scheduler]
		[pallet_preimage, Preimage]
		[pallet_session, SessionBench::<Runtime>]
		[pallet_parachain_staking, ParachainStaking]
		[cumulus_pallet_xcmp_queue, XcmpQueue]
		[pallet_identity_management, IdentityManagement]
		[pallet_vc_management, VCManagement]
		[pallet_chain_bridge,ChainBridge]
		[pallet_bridge_transfer,BridgeTransfer]
		[pallet_teebag, Teebag]
	);
}

impl_runtime_apis! {
	impl sp_api::Core<Block> for Runtime {
		fn version() -> RuntimeVersion {
			VERSION
		}

		fn execute_block(block: Block) {
			Executive::execute_block(block)
		}

		fn initialize_block(header: &<Block as BlockT>::Header) -> sp_runtime::ExtrinsicInclusionMode {
			Executive::initialize_block(header)
		}
	}

	impl sp_api::Metadata<Block> for Runtime {
		fn metadata() -> OpaqueMetadata {
			OpaqueMetadata::new(Runtime::metadata().into())
		}

		fn metadata_at_version(version: u32) -> Option<OpaqueMetadata> {
			Runtime::metadata_at_version(version)
		}

		fn metadata_versions() -> sp_std::vec::Vec<u32> {
			Runtime::metadata_versions()
		}
	}

	impl sp_block_builder::BlockBuilder<Block> for Runtime {
		fn apply_extrinsic(
			extrinsic: <Block as BlockT>::Extrinsic,
		) -> ApplyExtrinsicResult {
			Executive::apply_extrinsic(extrinsic)
		}

		fn finalize_block() -> <Block as BlockT>::Header {
			Executive::finalize_block()
		}

		fn inherent_extrinsics(data: sp_inherents::InherentData) -> Vec<<Block as BlockT>::Extrinsic> {
			data.create_extrinsics()
		}

		fn check_inherents(block: Block, data: sp_inherents::InherentData) -> sp_inherents::CheckInherentsResult {
			data.check_extrinsics(&block)
		}
	}

	impl sp_transaction_pool::runtime_api::TaggedTransactionQueue<Block> for Runtime {
		fn validate_transaction(
			source: TransactionSource,
			tx: <Block as BlockT>::Extrinsic,
			block_hash: <Block as BlockT>::Hash,
		) -> TransactionValidity {
			Executive::validate_transaction(source, tx, block_hash)
		}
	}

	impl sp_offchain::OffchainWorkerApi<Block> for Runtime {
		fn offchain_worker(header: &<Block as BlockT>::Header) {
			Executive::offchain_worker(header)
		}
	}

	impl sp_session::SessionKeys<Block> for Runtime {
		fn decode_session_keys(
			encoded: Vec<u8>,
		) -> Option<Vec<(Vec<u8>, KeyTypeId)>> {
			SessionKeys::decode_into_raw_public_keys(&encoded)
		}

		fn generate_session_keys(seed: Option<Vec<u8>>) -> Vec<u8> {
			SessionKeys::generate(seed)
		}
	}

	impl sp_consensus_aura::AuraApi<Block, AuraId> for Runtime {
		fn slot_duration() -> sp_consensus_aura::SlotDuration {
			sp_consensus_aura::SlotDuration::from_millis(SLOT_DURATION)
		}

		fn authorities() -> Vec<AuraId> {
			pallet_aura::Authorities::<Runtime>::get().into_inner()
		}
	}

	impl cumulus_primitives_aura::AuraUnincludedSegmentApi<Block> for Runtime {
		fn can_build_upon(
			included_hash: <Block as BlockT>::Hash,
			slot: cumulus_primitives_aura::Slot,
		) -> bool {
			ConsensusHook::can_build_upon(included_hash, slot)
		}
	}

	impl frame_system_rpc_runtime_api::AccountNonceApi<Block, AccountId, Nonce> for Runtime {
		fn account_nonce(account: AccountId) -> Nonce {
			System::account_nonce(account)
		}
	}

	impl pallet_transaction_payment_rpc_runtime_api::TransactionPaymentApi<
		Block,
		Balance,
	> for Runtime {
		fn query_info(uxt: <Block as BlockT>::Extrinsic, len: u32) -> RuntimeDispatchInfo<Balance> {
			TransactionPayment::query_info(uxt, len)
		}
		fn query_fee_details(uxt: <Block as BlockT>::Extrinsic, len: u32) -> FeeDetails<Balance> {
			TransactionPayment::query_fee_details(uxt, len)
		}
		fn query_weight_to_fee(weight: Weight) -> Balance {
			TransactionPayment::weight_to_fee(weight)
		}
		fn query_length_to_fee(length: u32) -> Balance {
			TransactionPayment::length_to_fee(length)
		}
	}

	impl pallet_transaction_payment_rpc_runtime_api::TransactionPaymentCallApi<Block, Balance, RuntimeCall>
		for Runtime
	{
		fn query_call_info(
			call: RuntimeCall,
			len: u32,
		) -> pallet_transaction_payment::RuntimeDispatchInfo<Balance> {
			TransactionPayment::query_call_info(call, len)
		}
		fn query_call_fee_details(
			call: RuntimeCall,
			len: u32,
		) -> pallet_transaction_payment::FeeDetails<Balance> {
			TransactionPayment::query_call_fee_details(call, len)
		}
		fn query_weight_to_fee(weight: Weight) -> Balance {
			TransactionPayment::weight_to_fee(weight)
		}

		fn query_length_to_fee(length: u32) -> Balance {
			TransactionPayment::length_to_fee(length)
		}
	}

	impl cumulus_primitives_core::CollectCollationInfo<Block> for Runtime {
		fn collect_collation_info(header: &<Block as BlockT>::Header) -> cumulus_primitives_core::CollationInfo {
			ParachainSystem::collect_collation_info(header)
		}
	}

	impl fp_rpc::EthereumRuntimeRPCApi<Block> for Runtime {
		fn chain_id() -> u64 {
			<Runtime as pallet_evm::Config>::ChainId::get()
		}

		fn account_basic(address: H160) -> pallet_evm::Account {
			let (account, _) = EVM::account_basic(&address);
			account
		}

		fn gas_price() -> U256 {
			let (gas_price, _) = <Runtime as pallet_evm::Config>::FeeCalculator::min_gas_price();
			gas_price
		}

		fn account_code_at(address: H160) -> Vec<u8> {
			pallet_evm::AccountCodes::<Runtime>::get(address)
		}

		fn author() -> H160 {
			<pallet_evm::Pallet<Runtime>>::find_author()
		}

		fn storage_at(address: H160, index: U256) -> H256 {
			let mut tmp = [0u8; 32];
			index.to_big_endian(&mut tmp);
			pallet_evm::AccountStorages::<Runtime>::get(address, H256::from_slice(&tmp[..]))
		}

		fn call(
			from: H160,
			to: H160,
			data: Vec<u8>,
			value: U256,
			gas_limit: U256,
			max_fee_per_gas: Option<U256>,
			max_priority_fee_per_gas: Option<U256>,
			nonce: Option<U256>,
			estimate: bool,
			access_list: Option<Vec<(H160, Vec<H256>)>>,
		) -> Result<pallet_evm::CallInfo, sp_runtime::DispatchError> {
			let config = if estimate {
				let mut config = <Runtime as pallet_evm::Config>::config().clone();
				config.estimate = true;
				Some(config)
			} else {
				None
			};

			let is_transactional = false;
			let validate = true;

			// Reused approach from Moonbeam since Frontier implementation doesn't support this
			let mut estimated_transaction_len = data.len() +
				// to: 20
				// from: 20
				// value: 32
				// gas_limit: 32
				// nonce: 32
				// 1 byte transaction action variant
				// chain id 8 bytes
				// 65 bytes signature
				210;
			if max_fee_per_gas.is_some() {
				estimated_transaction_len += 32;
			}
			if max_priority_fee_per_gas.is_some() {
				estimated_transaction_len += 32;
			}
			if access_list.is_some() {
				estimated_transaction_len += access_list.encoded_size();
			}

			let gas_limit = gas_limit.min(u64::MAX.into()).low_u64();
			let without_base_extrinsic_weight = true;

			let (weight_limit, proof_size_base_cost) =
				match <Runtime as pallet_evm::Config>::GasWeightMapping::gas_to_weight(
					gas_limit,
					without_base_extrinsic_weight
				) {
					weight_limit if weight_limit.proof_size() > 0 => {
						(Some(weight_limit), Some(estimated_transaction_len as u64))
					}
					_ => (None, None),
				};

			<Runtime as pallet_evm::Config>::Runner::call(
				from,
				to,
				data,
				value,
				gas_limit.unique_saturated_into(),
				max_fee_per_gas,
				max_priority_fee_per_gas,
				nonce,
				Vec::new(),
				is_transactional,
				validate,
				weight_limit,
				proof_size_base_cost,
				config
					.as_ref()
					.unwrap_or_else(|| <Runtime as pallet_evm::Config>::config()),
			)
			.map_err(|err| err.error.into())
		}

		fn create(
			from: H160,
			data: Vec<u8>,
			value: U256,
			gas_limit: U256,
			max_fee_per_gas: Option<U256>,
			max_priority_fee_per_gas: Option<U256>,
			nonce: Option<U256>,
			estimate: bool,
			access_list: Option<Vec<(H160, Vec<H256>)>>,
		) -> Result<pallet_evm::CreateInfo, sp_runtime::DispatchError> {
			let config = if estimate {
				let mut config = <Runtime as pallet_evm::Config>::config().clone();
				config.estimate = true;
				Some(config)
			} else {
				None
			};

			let is_transactional = false;
			let validate = true;

			// Reused approach from Moonbeam since Frontier implementation doesn't support this
			let mut estimated_transaction_len = data.len() +
				// to: 20
				// from: 20
				// value: 32
				// gas_limit: 32
				// nonce: 32
				// 1 byte transaction action variant
				// chain id 8 bytes
				// 65 bytes signature
				210;
			if max_fee_per_gas.is_some() {
				estimated_transaction_len += 32;
			}
			if max_priority_fee_per_gas.is_some() {
				estimated_transaction_len += 32;
			}
			if access_list.is_some() {
				estimated_transaction_len += access_list.encoded_size();
			}

			let gas_limit = gas_limit.min(u64::MAX.into()).low_u64();
			let without_base_extrinsic_weight = true;

			let (weight_limit, proof_size_base_cost) =
				match <Runtime as pallet_evm::Config>::GasWeightMapping::gas_to_weight(
					gas_limit,
					without_base_extrinsic_weight
				) {
					weight_limit if weight_limit.proof_size() > 0 => {
						(Some(weight_limit), Some(estimated_transaction_len as u64))
					}
					_ => (None, None),
				};

			#[allow(clippy::or_fun_call)] // suggestion not helpful here
			<Runtime as pallet_evm::Config>::Runner::create(
				from,
				data,
				value,
				gas_limit.unique_saturated_into(),
				max_fee_per_gas,
				max_priority_fee_per_gas,
				nonce,
				Vec::new(),
				is_transactional,
				validate,
				weight_limit,
				proof_size_base_cost,
				config
					.as_ref()
					.unwrap_or(<Runtime as pallet_evm::Config>::config()),
				)
				.map_err(|err| err.error.into())
		}

		fn current_transaction_statuses() -> Option<Vec<TransactionStatus>> {
			pallet_ethereum::CurrentTransactionStatuses::<Runtime>::get()
		}

		fn current_block() -> Option<pallet_ethereum::Block> {
			pallet_ethereum::CurrentBlock::<Runtime>::get()
		}

		fn current_receipts() -> Option<Vec<pallet_ethereum::Receipt>> {
			pallet_ethereum::CurrentReceipts::<Runtime>::get()
		}

		fn current_all() -> (
			Option<pallet_ethereum::Block>,
			Option<Vec<pallet_ethereum::Receipt>>,
			Option<Vec<TransactionStatus>>
		) {
			(
				pallet_ethereum::CurrentBlock::<Runtime>::get(),
				pallet_ethereum::CurrentReceipts::<Runtime>::get(),
				pallet_ethereum::CurrentTransactionStatuses::<Runtime>::get()
			)
		}

		fn extrinsic_filter(
			xts: Vec<<Block as BlockT>::Extrinsic>,
		) -> Vec<pallet_ethereum::Transaction> {
			xts.into_iter().filter_map(|xt| match xt.0.function {
				RuntimeCall::Ethereum(transact { transaction }) => Some(transaction),
				_ => None
			}).collect::<Vec<pallet_ethereum::Transaction>>()
		}

		fn elasticity() -> Option<Permill> {
			None
		}

		fn gas_limit_multiplier_support() {}

		fn pending_block(
			xts: Vec<<Block as BlockT>::Extrinsic>,
		) -> (Option<pallet_ethereum::Block>, Option<Vec<fp_rpc::TransactionStatus>>) {
			for ext in xts.into_iter() {
				let _ = Executive::apply_extrinsic(ext);
			}

			Ethereum::on_finalize(System::block_number() + 1);

			(
				pallet_ethereum::CurrentBlock::<Runtime>::get(),
				pallet_ethereum::CurrentTransactionStatuses::<Runtime>::get()
			)
		}
	}

	impl fp_rpc::ConvertTransactionRuntimeApi<Block> for Runtime {
		fn convert_transaction(transaction: pallet_ethereum::Transaction) -> <Block as BlockT>::Extrinsic {
			UncheckedExtrinsic::new_unsigned(
				pallet_ethereum::Call::<Runtime>::transact { transaction }.into(),
			)
		}
	}

	impl moonbeam_rpc_primitives_debug::DebugRuntimeApi<Block> for Runtime {
		fn trace_transaction(
			extrinsics: Vec<<Block as BlockT>::Extrinsic>,
			traced_transaction: &pallet_ethereum::Transaction,
			header: &<Block as BlockT>::Header,
		) -> Result<
			(),
			sp_runtime::DispatchError,
		> {
			use moonbeam_evm_tracer::tracer::EvmTracer;

			// We need to follow the order when replaying the transactions.
			// Block initialize happens first then apply_extrinsic.
			Executive::initialize_block(header);

			// Apply the a subset of extrinsics: all the substrate-specific or ethereum
			// transactions that preceded the requested transaction.
			for ext in extrinsics.into_iter() {
				let _ = match &ext.0.function {
					RuntimeCall::Ethereum(pallet_ethereum::Call::transact { transaction }) => {
						if transaction == traced_transaction {
							EvmTracer::new().trace(|| Executive::apply_extrinsic(ext));
							return Ok(());
						} else {
							Executive::apply_extrinsic(ext)
						}
					}
					_ => Executive::apply_extrinsic(ext),
				};
			}
			Err(sp_runtime::DispatchError::Other(
				"Failed to find Ethereum transaction among the extrinsics.",
			))
		}

		fn trace_block(
			extrinsics: Vec<<Block as BlockT>::Extrinsic>,
			known_transactions: Vec<H256>,
			header: &<Block as BlockT>::Header,
		) -> Result<
			(),
			sp_runtime::DispatchError,
		> {
			use moonbeam_evm_tracer::tracer::EvmTracer;

			// We need to follow the order when replaying the transactions.
			// Block initialize happens first then apply_extrinsic.
			Executive::initialize_block(header);

			// Apply all extrinsics. Ethereum extrinsics are traced.
			for ext in extrinsics.into_iter() {
				match &ext.0.function {
					RuntimeCall::Ethereum(pallet_ethereum::Call::transact { transaction }) => {
						if known_transactions.contains(&transaction.hash()) {
							// Each known extrinsic is a new call stack.
							EvmTracer::emit_new();
							EvmTracer::new().trace(|| Executive::apply_extrinsic(ext));
						} else {
							let _ = Executive::apply_extrinsic(ext);
						}
					}
					_ => {
						let _ = Executive::apply_extrinsic(ext);
					}
				};
			}

			Ok(())
		}

		fn trace_call(
			header: &<Block as BlockT>::Header,
			from: H160,
			to: H160,
			data: Vec<u8>,
			value: U256,
			gas_limit: U256,
			max_fee_per_gas: Option<U256>,
			max_priority_fee_per_gas: Option<U256>,
			nonce: Option<U256>,
			access_list: Option<Vec<(H160, Vec<H256>)>>,
		) -> Result<(), sp_runtime::DispatchError> {
			use moonbeam_evm_tracer::tracer::EvmTracer;

			// Initialize block: calls the "on_initialize" hook on every pallet
			// in AllPalletsWithSystem.
			Executive::initialize_block(header);

			EvmTracer::new().trace(|| {
				let is_transactional = false;
				let validate = true;
				let without_base_extrinsic_weight = true;


				// Estimated encoded transaction size must be based on the heaviest transaction
				// type (EIP1559Transaction) to be compatible with all transaction types.
				let mut estimated_transaction_len = data.len() +
				// pallet ethereum index: 1
				// transact call index: 1
				// Transaction enum variant: 1
				// chain_id 8 bytes
				// nonce: 32
				// max_priority_fee_per_gas: 32
				// max_fee_per_gas: 32
				// gas_limit: 32
				// action: 21 (enum varianrt + call address)
				// value: 32
				// access_list: 1 (empty vec size)
				// 65 bytes signature
				258;

				if access_list.is_some() {
					estimated_transaction_len += access_list.encoded_size();
				}

				let gas_limit = gas_limit.min(u64::MAX.into()).low_u64();

				let (weight_limit, proof_size_base_cost) =
					match <Runtime as pallet_evm::Config>::GasWeightMapping::gas_to_weight(
						gas_limit,
						without_base_extrinsic_weight
					) {
						weight_limit if weight_limit.proof_size() > 0 => {
							(Some(weight_limit), Some(estimated_transaction_len as u64))
						}
						_ => (None, None),
					};

				let _ = <Runtime as pallet_evm::Config>::Runner::call(
					from,
					to,
					data,
					value,
					gas_limit,
					max_fee_per_gas,
					max_priority_fee_per_gas,
					nonce,
					access_list.unwrap_or_default(),
					is_transactional,
					validate,
					weight_limit,
					proof_size_base_cost,
					<Runtime as pallet_evm::Config>::config(),
				);
			});
			Ok(())
		}
	}

	impl moonbeam_rpc_primitives_txpool::TxPoolRuntimeApi<Block> for Runtime {
		fn extrinsic_filter(
			xts_ready: Vec<<Block as BlockT>::Extrinsic>,
			xts_future: Vec<<Block as BlockT>::Extrinsic>,
		) -> moonbeam_rpc_primitives_txpool::TxPoolResponse {
			moonbeam_rpc_primitives_txpool::TxPoolResponse {
				ready: xts_ready
					.into_iter()
					.filter_map(|xt| match xt.0.function {
						RuntimeCall::Ethereum(pallet_ethereum::Call::transact { transaction }) => Some(transaction),
						_ => None,
					})
					.collect(),
				future: xts_future
					.into_iter()
					.filter_map(|xt| match xt.0.function {
						RuntimeCall::Ethereum(pallet_ethereum::Call::transact { transaction }) => Some(transaction),
						_ => None,
					})
					.collect(),
			}
		}
	}

	impl pallet_omni_account_runtime_api::OmniAccountApi<Block, AccountId> for Runtime {
		fn omni_account(identity: Identity) -> AccountId {
			OmniAccount::omni_account(identity)
		}
	}

	#[cfg(feature = "try-runtime")]
	impl frame_try_runtime::TryRuntime<Block> for Runtime {
		fn on_runtime_upgrade(checks: frame_try_runtime::UpgradeCheckSelect) -> (Weight, Weight) {
			log::info!("try-runtime::on_runtime_upgrade");
			let weight = Executive::try_runtime_upgrade(checks).unwrap();
			(weight, RuntimeBlockWeights::get().max_block)
		}

		fn execute_block(
			block: Block,
			state_root_check: bool,
			signature_check: bool,
			select: frame_try_runtime::TryStateSelect
		) -> Weight {
			log::info!(
				"try-runtime: executing block #{} ({:?}) / root checks: {:?} / sanity-checks: {:?}",
				block.header.number,
				block.header.hash(),
				state_root_check,
				select,
			);
			Executive::try_execute_block(block, state_root_check, signature_check, select).expect("execute-block failed")
		}
	}

	#[cfg(feature = "runtime-benchmarks")]
	impl frame_benchmarking::Benchmark<Block> for Runtime {
		fn benchmark_metadata(extra: bool) -> (
			Vec<frame_benchmarking::BenchmarkList>,
			Vec<frame_support::traits::StorageInfo>,
		) {
			use frame_benchmarking::{Benchmarking, BenchmarkList};
			use frame_support::traits::StorageInfoTrait;
			use frame_system_benchmarking::Pallet as SystemBench;
			use cumulus_pallet_session_benchmarking::Pallet as SessionBench;

			let mut list = Vec::<BenchmarkList>::new();
			list_benchmarks!(list, extra);

			let storage_info = AllPalletsWithSystem::storage_info();
			(list, storage_info)
		}

		fn dispatch_benchmark(
			config: frame_benchmarking::BenchmarkConfig
		) -> Result<Vec<frame_benchmarking::BenchmarkBatch>, sp_runtime::RuntimeString> {
			use frame_benchmarking::{Benchmarking, BenchmarkBatch, BenchmarkError};

			use frame_system_benchmarking::Pallet as SystemBench;
			impl frame_system_benchmarking::Config for Runtime {
				fn setup_set_code_requirements(code: &sp_std::vec::Vec<u8>) -> Result<(), BenchmarkError> {
					ParachainSystem::initialize_for_set_code_benchmark(code.len() as u32);
					Ok(())
				}

				fn verify_set_code() {
					System::assert_last_event(cumulus_pallet_parachain_system::Event::<Runtime>::ValidationFunctionStored.into());
				}
			}

			use cumulus_pallet_session_benchmarking::Pallet as SessionBench;
			impl cumulus_pallet_session_benchmarking::Config for Runtime {}

			use frame_support::traits::WhitelistedStorageKeys;
			let whitelist = AllPalletsWithSystem::whitelisted_storage_keys();

			let mut batches = Vec::<BenchmarkBatch>::new();
			let params = (&config, &whitelist);
			add_benchmarks!(params, batches);

			if batches.is_empty() { return Err("Benchmark not found for this pallet.".into()) }
			Ok(batches)
		}
	}

	impl sp_genesis_builder::GenesisBuilder<Block> for Runtime {
		fn build_state(config: Vec<u8>) -> sp_genesis_builder::Result {
			build_state::<RuntimeGenesisConfig>(config)
		}

		fn get_preset(id: &Option<sp_genesis_builder::PresetId>) -> Option<Vec<u8>> {
			get_preset::<RuntimeGenesisConfig>(id, |_| None)
		}

		fn preset_names() -> Vec<sp_genesis_builder::PresetId> {
			vec![]
		}
	}
}

cumulus_pallet_parachain_system::register_validate_block! {
	Runtime = Runtime,
	BlockExecutor = cumulus_pallet_aura_ext::BlockExecutor::<Runtime, Executive>,
}<|MERGE_RESOLUTION|>--- conflicted
+++ resolved
@@ -48,13 +48,7 @@
 // for TEE
 pub use pallet_balances::Call as BalancesCall;
 
-<<<<<<< HEAD
-// for CollabAI
-use pallet_collab_ai_common::EnsureSignedAndVerifiedCurator;
-
-=======
 use parachains_common::message_queue::NarrowOriginToSibling;
->>>>>>> ccc825fd
 use sp_api::impl_runtime_apis;
 pub use sp_consensus_aura::sr25519::AuthorityId as AuraId;
 use sp_core::{crypto::KeyTypeId, OpaqueMetadata, RuntimeDebug, H160, H256, U256};
@@ -236,11 +230,7 @@
 	impl_name: create_runtime_str!("paseo-parachain"),
 	authoring_version: 1,
 	// same versioning-mechanism as polkadot: use last digit for minor updates
-<<<<<<< HEAD
-	spec_version: 9203,
-=======
 	spec_version: 9210,
->>>>>>> ccc825fd
 	impl_version: 0,
 	apis: RUNTIME_API_VERSIONS,
 	transaction_version: 1,
@@ -1209,213 +1199,6 @@
 	type GroupManagerOrigin = EnsureRootOrAllCouncil;
 }
 
-<<<<<<< HEAD
-parameter_types! {
-	pub const MinimumCuratorDeposit: Balance = 100 * DOLLARS;
-	pub const MinimumGuardianDeposit: Balance = 20 * DOLLARS;
-	// Declare the official AIUSDAssetId
-	pub const AIUSDAssetId: u128 = 1000;
-	pub OfficialGapPeriod: BlockNumber = prod_or_fast!(7 * DAYS, 10 * MINUTES, "ROCOCO_OFFICIALGAPPERIOD");
-	pub MinimumProposalLastTime: BlockNumber = prod_or_fast!(30 * DAYS, 10 * MINUTES, "ROCOCO_MINIMUMPROPOSALLASTTIME");
-	pub const MinimumPoolDeposit: Balance = 1000 * DOLLARS;
-	pub const MaximumPoolProposed: u32 = 10000;
-	pub const MaximumInvestingPerProposal: u32 = 100000;
-	pub StandardEpoch: BlockNumber = prod_or_fast!(30 * DAYS, 10 * MINUTES, "ROCOCO_STANDARDEPOCH");
-	pub const MaxGuardianPerProposal: u32 = 1000;
-	pub const MaxGuardianSelectedPerProposal: u32 = 3;
-
-	pub const PoolProposalPalletId: PalletId = PalletId(*b"cbai/ipp");
-	pub PreInvestingPool: AccountId = PoolProposalPalletId::get().into_account_truncating();
-}
-
-impl pallet_curator::Config for Runtime {
-	type RuntimeEvent = RuntimeEvent;
-	type Currency = Balances;
-	type MinimumCuratorDeposit = MinimumCuratorDeposit;
-	type CuratorJudgeOrigin = EnsureRootOrHalfCouncil;
-}
-
-impl pallet_guardian::Config for Runtime {
-	type RuntimeEvent = RuntimeEvent;
-	type Currency = Balances;
-	type MinimumGuardianDeposit = MinimumGuardianDeposit;
-	type GuardianJudgeOrigin =
-		pallet_collective::EnsureMember<AccountId, CouncilMembershipInstance>;
-}
-
-impl pallet_pool_proposal::Config for Runtime {
-	type RuntimeEvent = RuntimeEvent;
-	type Currency = Balances;
-	type Fungibles = Assets;
-	type AIUSDAssetId = AIUSDAssetId;
-	type OfficialGapPeriod = OfficialGapPeriod;
-	type MinimumProposalLastTime = MinimumProposalLastTime;
-	type MinimumPoolDeposit = MinimumPoolDeposit;
-	type MaximumPoolProposed = MaximumPoolProposed;
-	type MaximumInvestingPerProposal = MaximumInvestingPerProposal;
-	type StandardEpoch = StandardEpoch;
-	type ProposalOrigin = EnsureSignedAndVerifiedCurator<AccountId, Curator>;
-	type PublicVotingOrigin = EnsureRootOrAllCouncil;
-	type GuardianVoteResource = Guardian;
-	type MaxGuardianPerProposal = MaxGuardianPerProposal;
-	type MaxGuardianSelectedPerProposal = MaxGuardianSelectedPerProposal;
-	type PreInvestingPool = PreInvestingPool;
-	type InvestmentInjector = InvestingPool;
-}
-
-parameter_types! {
-	pub const StableTokenBeneficiaryId: PalletId = PalletId(*b"cbai/sid");
-	pub const CANBeneficiaryId: PalletId = PalletId(*b"cbai/nid");
-}
-
-impl pallet_investing_pool::Config for Runtime {
-	type RuntimeEvent = RuntimeEvent;
-	type PoolProposalPalletOrigin = EnsureRoot<AccountId>;
-	// Equal to Proposal's admin is judged inside pallet
-	type RewardUpdateOrigin = EnsureSignedAndVerifiedCurator<AccountId, Curator>;
-	type InvestingPoolAdminOrigin = EnsureRoot<AccountId>;
-	type Fungibles = Assets;
-	type StableTokenBeneficiaryId = StableTokenBeneficiaryId;
-	type CANBeneficiaryId = CANBeneficiaryId;
-}
-
-parameter_types! {
-	pub const AIUSDConvertorPalletId: PalletId = PalletId(*b"cbai/scv");
-	pub ConvertingPool: AccountId = AIUSDConvertorPalletId::get().into_account_truncating();
-}
-
-impl pallet_aiusd_convertor::Config for Runtime {
-	type RuntimeEvent = RuntimeEvent;
-	type ConvertingPool = ConvertingPool;
-	type AIUSDAssetId = AIUSDAssetId;
-	type ManagerOrigin = EnsureRoot<AccountId>;
-}
-
-// For OnChargeEVMTransaction implementation
-type CurrencyAccountId<T> = <T as frame_system::Config>::AccountId;
-type BalanceFor<T> =
-	<<T as pallet_evm::Config>::Currency as Currency<CurrencyAccountId<T>>>::Balance;
-type PositiveImbalanceFor<T> =
-	<<T as pallet_evm::Config>::Currency as Currency<CurrencyAccountId<T>>>::PositiveImbalance;
-type NegativeImbalanceFor<T> =
-	<<T as pallet_evm::Config>::Currency as Currency<CurrencyAccountId<T>>>::NegativeImbalance;
-pub struct OnChargeEVMTransaction<OU>(sp_std::marker::PhantomData<OU>);
-impl<T, OU> OnChargeEVMTransactionT<T> for OnChargeEVMTransaction<OU>
-where
-	T: pallet_evm::Config,
-	PositiveImbalanceFor<T>: Imbalance<BalanceFor<T>, Opposite = NegativeImbalanceFor<T>>,
-	NegativeImbalanceFor<T>: Imbalance<BalanceFor<T>, Opposite = PositiveImbalanceFor<T>>,
-	OU: OnUnbalanced<NegativeImbalanceFor<T>>,
-	U256: UniqueSaturatedInto<BalanceFor<T>>,
-{
-	type LiquidityInfo = Option<NegativeImbalanceFor<T>>;
-
-	fn withdraw_fee(who: &H160, fee: U256) -> Result<Self::LiquidityInfo, pallet_evm::Error<T>> {
-		EVMCurrencyAdapter::<<T as pallet_evm::Config>::Currency, ()>::withdraw_fee(who, fee)
-	}
-
-	fn correct_and_deposit_fee(
-		who: &H160,
-		corrected_fee: U256,
-		base_fee: U256,
-		already_withdrawn: Self::LiquidityInfo,
-	) -> Self::LiquidityInfo {
-		<EVMCurrencyAdapter<<T as pallet_evm::Config>::Currency, OU> as OnChargeEVMTransactionT<
-			T,
-		>>::correct_and_deposit_fee(who, corrected_fee, base_fee, already_withdrawn)
-	}
-	// This is the only difference of OnChargeEVMTransaction regarding EVMCurrencyAdapter
-	// We can use parachain TransactionPayment logic to handle evm tip
-	fn pay_priority_fee(tip: Self::LiquidityInfo) {
-		if let Some(tip) = tip {
-			OU::on_unbalanced(tip);
-		}
-	}
-}
-
-pub struct TransactionPaymentAsGasPrice;
-impl FeeCalculator for TransactionPaymentAsGasPrice {
-	fn min_gas_price() -> (U256, Weight) {
-		// We do not want to involve Transaction Payment Multiplier here
-		// It will biased normal transfer (base weight is not biased by Multiplier) too much for
-		// Ethereum tx
-		// This is hardcoded ConstantMultiplier<Balance, WeightToFeeFactor>, WeightToFeeFactor =
-		// MILLICENTS / 10
-		let weight_to_fee: u128 = WEIGHT_TO_FEE_FACTOR;
-		let min_gas_price = weight_to_fee.saturating_mul(WEIGHT_PER_GAS as u128);
-		(min_gas_price.into(), <Runtime as frame_system::Config>::DbWeight::get().reads(1))
-	}
-}
-
-parameter_types! {
-	pub WeightPerGas: Weight = Weight::from_parts(WEIGHT_PER_GAS, 0);
-	pub ChainId: u64 = LITENTRY_PARA_ID.into();
-	pub BlockGasLimit: U256 = U256::from(
-		NORMAL_DISPATCH_RATIO * MAXIMUM_BLOCK_WEIGHT.ref_time() / WEIGHT_PER_GAS
-	);
-	pub PrecompilesValue: Precompiles = RococoNetworkPrecompiles::<_>::new();
-	// BlockGasLimit / MAX_POV_SIZE
-	pub GasLimitPovSizeRatio: u64 = 4;
-}
-
-pub struct FindAuthorTruncated<T>(sp_std::marker::PhantomData<T>);
-impl<T: pallet_aura::Config> FindAuthor<H160> for FindAuthorTruncated<T>
-where
-	pallet_aura::Pallet<T>: FindAuthor<u32>,
-{
-	fn find_author<'a, I>(digests: I) -> Option<H160>
-	where
-		I: 'a + IntoIterator<Item = (ConsensusEngineId, &'a [u8])>,
-	{
-		if let Some(author_index) = pallet_aura::Pallet::<T>::find_author(digests) {
-			let authority_id =
-				<pallet_aura::Pallet<T>>::authorities()[author_index as usize].clone();
-			return Some(H160::from_slice(&authority_id.encode()[4..24]));
-		}
-
-		None
-	}
-}
-
-impl pallet_evm::Config for Runtime {
-	type FeeCalculator = TransactionPaymentAsGasPrice;
-	type GasWeightMapping = pallet_evm::FixedGasWeightMapping<Self>;
-	type WeightPerGas = WeightPerGas;
-	type BlockHashMapping = pallet_ethereum::EthereumBlockHashMapping<Self>;
-	type CallOrigin = pallet_evm::EnsureAddressTruncated;
-	type WithdrawOrigin = pallet_evm::EnsureAddressTruncated;
-	// From evm address to parachain address
-	type AddressMapping = pallet_evm::HashedAddressMapping<BlakeTwo256>;
-	type Currency = Balances;
-	type RuntimeEvent = RuntimeEvent;
-	type Runner = pallet_evm::runner::stack::Runner<Self>;
-	type PrecompilesType = Precompiles;
-	type PrecompilesValue = PrecompilesValue;
-	type ChainId = ChainId;
-	type OnChargeTransaction = OnChargeEVMTransaction<DealWithFees<Runtime>>;
-	type BlockGasLimit = BlockGasLimit;
-	type Timestamp = Timestamp;
-	type OnCreate = ();
-	type FindAuthor = FindAuthorTruncated<Runtime>;
-	// BlockGasLimit / MAX_POV_SIZE
-	type GasLimitPovSizeRatio = GasLimitPovSizeRatio;
-	type WeightInfo = weights::pallet_evm::WeightInfo<Runtime>;
-}
-
-parameter_types! {
-	pub const PostBlockAndTxnHashes: PostLogContent = PostLogContent::BlockAndTxnHashes;
-}
-
-impl pallet_ethereum::Config for Runtime {
-	type RuntimeEvent = RuntimeEvent;
-	type StateRoot = pallet_ethereum::IntermediateStateRoot<Self>;
-	type PostLogContent = PostBlockAndTxnHashes;
-	// Maximum length (in bytes) of revert message to include in Executed event
-	type ExtraDataLength = ConstU32<256>;
-}
-
-=======
->>>>>>> ccc825fd
 parameter_types! {
 	pub const DefaultYearlyInflation: Perbill = Perbill::from_perthousand(5);
 }
