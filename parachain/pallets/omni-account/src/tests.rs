// Copyright 2020-2024 Trust Computing GmbH.
// This file is part of Litentry.
//
// Litentry is free software: you can redistribute it and/or modify
// it under the terms of the GNU General Public License as published by
// the Free Software Foundation, either version 3 of the License, or
// (at your option) any later version.
//
// Litentry is distributed in the hope that it will be useful,
// but WITHOUT ANY WARRANTY; without even the implied warranty of
// MERCHANTABILITY or FITNESS FOR A PARTICULAR PURPOSE.  See the
// GNU General Public License for more details.
//
// You should have received a copy of the GNU General Public License
// along with Litentry.  If not, see <https://www.gnu.org/licenses/>.

use crate::{mock::*, AccountStore, MemberAccountHash, *};
use core_primitives::{CallEthereum, Identity};
use frame_support::{assert_noop, assert_ok};
use sp_core::hashing::blake2_256;
use sp_core::H160;
use sp_runtime::{traits::BadOrigin, ModuleError};
use sp_std::vec;

fn add_account_call(account: MemberAccount) -> Box<RuntimeCall> {
	let call = RuntimeCall::OmniAccount(crate::Call::add_account { member_account: account });
	Box::new(call)
}

fn remove_accounts_call(hashes: Vec<H256>) -> Box<RuntimeCall> {
	let call =
		RuntimeCall::OmniAccount(crate::Call::remove_accounts { member_account_hashes: hashes });
	Box::new(call)
}

fn publicize_account_call(id: Identity) -> Box<RuntimeCall> {
	let call = RuntimeCall::OmniAccount(crate::Call::publicize_account { member_account: id });
	Box::new(call)
}

fn request_intention_call(intention: Intention) -> Box<RuntimeCall> {
	RuntimeCall::OmniAccount(crate::Call::request_intention { intention }).into()
}

fn make_balance_transfer_call(dest: AccountId, value: Balance) -> Box<RuntimeCall> {
	let call = RuntimeCall::Balances(pallet_balances::Call::transfer { dest, value });
	Box::new(call)
}

#[test]
fn create_account_store_works() {
	new_test_ext().execute_with(|| {
		let tee_signer = get_tee_signer();

		assert_ok!(OmniAccount::create_account_store(
			RuntimeOrigin::signed(tee_signer.clone()),
			alice().identity,
		));

<<<<<<< HEAD
		let member_accounts: MemberAccounts<TestRuntime> =
			vec![MemberAccount::Public(who_identity.clone())].try_into().unwrap();

		System::assert_last_event(
			Event::AccountStoreCreated { who: who_omni_account, account_store: member_accounts }
				.into(),
		);
=======
		System::assert_last_event(Event::AccountStoreCreated { who: alice().omni_account }.into());
>>>>>>> 2fd63073

		// create it the second time will fail
		assert_noop!(
			OmniAccount::create_account_store(RuntimeOrigin::signed(tee_signer), alice().identity),
			Error::<TestRuntime>::AccountAlreadyAdded
		);
	});
}

#[test]
fn add_account_without_creating_store_fails() {
	new_test_ext().execute_with(|| {
		let tee_signer = get_tee_signer();
		let call = add_account_call(private_member_account(bob()));

		assert_noop!(
			OmniAccount::dispatch_as_omni_account(
				RuntimeOrigin::signed(tee_signer.clone()),
				alice().identity.hash(),
				call
			),
			Error::<TestRuntime>::AccountNotFound
		);
	});
}

#[test]
fn add_account_works() {
	new_test_ext().execute_with(|| {
		let tee_signer = get_tee_signer();

		let bob = private_member_account(bob());
		let charlie = public_member_account(charlie());

		let expected_member_accounts: MemberAccounts<TestRuntime> =
			vec![public_member_account(alice()), bob.clone()].try_into().unwrap();

		assert_ok!(OmniAccount::create_account_store(
			RuntimeOrigin::signed(tee_signer.clone()),
			alice().identity,
		));

		let call = add_account_call(bob.clone());
		assert_ok!(OmniAccount::dispatch_as_omni_account(
			RuntimeOrigin::signed(tee_signer.clone()),
			alice().identity.hash(),
			call
		));

		System::assert_has_event(
			Event::AccountAdded {
<<<<<<< HEAD
				who: who_omni_account.clone(),
				member_account_hash: bob_member_account.hash(),
				account_store: expected_member_accounts.clone(),
=======
				who: alice().omni_account.clone(),
				member_account_hash: bob.hash(),
>>>>>>> 2fd63073
			}
			.into(),
		);

		assert_eq!(
			AccountStore::<TestRuntime>::get(alice().omni_account).unwrap(),
			expected_member_accounts
		);

		let call = add_account_call(charlie.clone());
		assert_ok!(OmniAccount::dispatch_as_omni_account(
			RuntimeOrigin::signed(tee_signer.clone()),
			alice().identity.hash(),
			call
		));
		let expected_member_accounts: MemberAccounts<TestRuntime> =
			BoundedVec::truncate_from(vec![
				MemberAccount::Public(who_identity.clone()),
				bob_member_account.clone(),
				charlie_member_account.clone(),
			]);

		System::assert_has_event(
<<<<<<< HEAD
			Event::AccountAdded {
				who: who_identity.to_omni_account(),
				member_account_hash: charlie_member_account.hash(),
				account_store: expected_member_accounts.clone(),
			}
			.into(),
		);

		let expected_account_store_hash = H256::from(blake2_256(
			&expected_member_accounts
				.iter()
				.map(|member| member.hash())
				.collect::<Vec<H256>>()
				.encode(),
		));
=======
			Event::AccountAdded { who: alice().omni_account, member_account_hash: charlie.hash() }
				.into(),
		);

		let expected_member_accounts: MemberAccounts<TestRuntime> =
			vec![public_member_account(alice()), bob.clone(), charlie.clone()]
				.try_into()
				.unwrap();
>>>>>>> 2fd63073

		assert_eq!(
			AccountStore::<TestRuntime>::get(alice().omni_account).unwrap(),
			expected_member_accounts
		);

		assert!(MemberAccountHash::<TestRuntime>::contains_key(bob.hash()));
		assert!(MemberAccountHash::<TestRuntime>::contains_key(charlie.hash()));
	});
}

#[test]
fn add_account_origin_check_works() {
	new_test_ext().execute_with(|| {
		let tee_signer = get_tee_signer();
		let bob = private_member_account(bob());

		assert_noop!(
			OmniAccount::add_account(RuntimeOrigin::signed(tee_signer), bob.clone()),
			BadOrigin
		);

		assert_noop!(
			OmniAccount::add_account(RuntimeOrigin::signed(alice().omni_account), bob),
			BadOrigin
		);
	});
}

#[test]
fn add_account_with_already_linked_account_fails() {
	new_test_ext().execute_with(|| {
		let tee_signer = get_tee_signer();
		let bob = public_member_account(bob());

		assert_ok!(OmniAccount::create_account_store(
			RuntimeOrigin::signed(tee_signer.clone()),
			alice().identity.clone(),
		));

		let call = add_account_call(bob.clone());
		assert_ok!(OmniAccount::dispatch_as_omni_account(
			RuntimeOrigin::signed(tee_signer.clone()),
			alice().identity.hash(),
			call.clone()
		));

		assert_ok!(OmniAccount::dispatch_as_omni_account(
			RuntimeOrigin::signed(tee_signer.clone()),
			alice().identity.hash(),
			call
		));

		System::assert_has_event(
			Event::DispatchedAsOmniAccount {
				who: alice().omni_account,
				result: Err(DispatchError::Module(ModuleError {
					index: 5,
					error: [0, 0, 0, 0],
					message: Some("AccountAlreadyAdded"),
				})),
			}
			.into(),
		);

		// intent to create a new AccountStore with an account that is already added
		assert_ok!(OmniAccount::create_account_store(
			RuntimeOrigin::signed(tee_signer.clone()),
			charlie().identity,
		));

		let call = add_account_call(public_member_account(alice()));
		assert_ok!(OmniAccount::dispatch_as_omni_account(
			RuntimeOrigin::signed(tee_signer.clone()),
			charlie().identity.hash(),
			call
		));

		System::assert_has_event(
			Event::DispatchedAsOmniAccount {
				who: alice().omni_account,
				result: Err(DispatchError::Module(ModuleError {
					index: 5,
					error: [0, 0, 0, 0],
					message: Some("AccountAlreadyAdded"),
				})),
			}
			.into(),
		);
	});
}

#[test]
fn add_account_store_len_limit_reached_works() {
	new_test_ext().execute_with(|| {
		let tee_signer = get_tee_signer();

		assert_ok!(OmniAccount::create_account_store(
			RuntimeOrigin::signed(tee_signer.clone()),
			alice().identity,
		));

		let member_accounts: MemberAccounts<TestRuntime> = vec![
			public_member_account(alice()),
			private_member_account(bob()),
			private_member_account(charlie()),
		]
		.try_into()
		.unwrap();

		AccountStore::<TestRuntime>::insert(alice().omni_account, member_accounts);

		let call = add_account_call(MemberAccount::Private(
			vec![7, 8, 9],
			H256::from(blake2_256(&[7, 8, 9])),
		));

		assert_ok!(OmniAccount::dispatch_as_omni_account(
			RuntimeOrigin::signed(tee_signer.clone()),
			alice().identity.hash(),
			call
		));

		System::assert_has_event(
			Event::DispatchedAsOmniAccount {
				who: alice().omni_account,
				result: Err(DispatchError::Module(ModuleError {
					index: 5,
					error: [1, 0, 0, 0],
					message: Some("AccountStoreLenLimitReached"),
				})),
			}
			.into(),
		);
	});
}

#[test]
fn remove_account_works() {
	new_test_ext().execute_with(|| {
		let tee_signer = get_tee_signer();
		let bob = private_member_account(bob());

		assert_ok!(OmniAccount::create_account_store(
			RuntimeOrigin::signed(tee_signer.clone()),
			alice().identity,
		));

		let call = add_account_call(bob.clone());
		assert_ok!(OmniAccount::dispatch_as_omni_account(
			RuntimeOrigin::signed(tee_signer.clone()),
			alice().identity.hash(),
			call
		));

		// normal signed origin should give `BadOrigin`, no matter
		// it's from TEE-worker, or omni-account itself
		assert_noop!(
			OmniAccount::remove_accounts(
				RuntimeOrigin::signed(tee_signer.clone()),
				vec![bob.hash()]
			),
			sp_runtime::DispatchError::BadOrigin
		);

		assert_noop!(
			OmniAccount::remove_accounts(
				RuntimeOrigin::signed(alice().omni_account),
				vec![bob.hash()]
			),
			sp_runtime::DispatchError::BadOrigin
		);

		let call = remove_accounts_call(vec![bob.hash()]);
		assert_ok!(OmniAccount::dispatch_as_omni_account(
			RuntimeOrigin::signed(tee_signer.clone()),
			alice().identity.hash(),
			call
		));

		System::assert_has_event(
			Event::DispatchedAsOmniAccount {
				who: alice().omni_account,
				result: DispatchResult::Ok(()),
			}
			.into(),
		);

<<<<<<< HEAD
=======
		System::assert_has_event(
			Event::AccountRemoved {
				who: alice().omni_account,
				member_account_hashes: vec![bob.hash()],
			}
			.into(),
		);

>>>>>>> 2fd63073
		let expected_member_accounts: MemberAccounts<TestRuntime> =
			vec![public_member_account(alice())].try_into().unwrap();

		System::assert_has_event(
			Event::AccountRemoved {
				who: who_omni_account.clone(),
				member_account_hashes: hashes,
				account_store: expected_member_accounts.clone(),
			}
			.into(),
		);

		assert_eq!(
			AccountStore::<TestRuntime>::get(alice().omni_account).unwrap(),
			expected_member_accounts
		);
		assert!(!MemberAccountHash::<TestRuntime>::contains_key(bob.hash()));

		let call = remove_accounts_call(vec![alice().identity.hash()]);
		assert_ok!(OmniAccount::dispatch_as_omni_account(
			RuntimeOrigin::signed(tee_signer.clone()),
			alice().identity.hash(),
			call
		));

		assert!(!AccountStore::<TestRuntime>::contains_key(alice().omni_account));
	});
}

#[test]
fn remove_account_empty_account_check_works() {
	new_test_ext().execute_with(|| {
		let tee_signer = get_tee_signer();

		assert_ok!(OmniAccount::create_account_store(
			RuntimeOrigin::signed(tee_signer.clone()),
			alice().identity,
		));

		let bob = private_member_account(bob());
		let call = add_account_call(bob);
		assert_ok!(OmniAccount::dispatch_as_omni_account(
			RuntimeOrigin::signed(tee_signer.clone()),
			alice().identity.hash(),
			call
		));

		let call = remove_accounts_call(vec![]);
		// execution itself is ok, but error is shown in the dispatch result
		assert_ok!(OmniAccount::dispatch_as_omni_account(
			RuntimeOrigin::signed(tee_signer.clone()),
			alice().identity.hash(),
			call
		));
		System::assert_has_event(
			Event::DispatchedAsOmniAccount {
				who: alice().omni_account,
				result: Err(DispatchError::Module(ModuleError {
					index: 5,
					error: [5, 0, 0, 0],
					message: Some("EmptyAccount"),
				})),
			}
			.into(),
		);
	});
}

#[test]
fn publicize_account_works() {
	new_test_ext().execute_with(|| {
		let tee_signer = get_tee_signer();
		let private_bob = private_member_account(bob());
		let public_bob = public_member_account(bob());

		assert_ok!(OmniAccount::create_account_store(
			RuntimeOrigin::signed(tee_signer.clone()),
			alice().identity.clone(),
		));

		let call = add_account_call(private_bob.clone());
		assert_ok!(OmniAccount::dispatch_as_omni_account(
			RuntimeOrigin::signed(tee_signer.clone()),
			alice().identity.hash(),
			call
		));

		let expected_member_accounts: MemberAccounts<TestRuntime> =
			vec![public_member_account(alice()), private_bob.clone()].try_into().unwrap();
		assert_eq!(
			AccountStore::<TestRuntime>::get(alice().omni_account).unwrap(),
			expected_member_accounts
		);

		let call = publicize_account_call(bob().identity);
		assert_ok!(OmniAccount::dispatch_as_omni_account(
			RuntimeOrigin::signed(tee_signer.clone()),
			alice().identity.hash(),
			call
		));

		System::assert_has_event(
			Event::DispatchedAsOmniAccount {
				who: alice().omni_account,
				result: DispatchResult::Ok(()),
			}
			.into(),
		);

		let expected_member_accounts: MemberAccounts<TestRuntime> =
			BoundedVec::truncate_from(vec![
				MemberAccount::Public(who_identity.clone()),
				MemberAccount::Public(Identity::from(bob())),
			]);

		System::assert_has_event(
			Event::AccountMadePublic {
<<<<<<< HEAD
				who: who_omni_account.clone(),
				member_account_hash: public_account_hash,
				account_store: expected_member_accounts.clone(),
=======
				who: alice().omni_account,
				member_account_hash: public_bob.hash(),
>>>>>>> 2fd63073
			}
			.into(),
		);

<<<<<<< HEAD
=======
		let expected_member_accounts: MemberAccounts<TestRuntime> =
			vec![public_member_account(alice()), public_bob].try_into().unwrap();
>>>>>>> 2fd63073
		assert_eq!(
			AccountStore::<TestRuntime>::get(alice().omni_account).unwrap(),
			expected_member_accounts
		);
	});
}

#[test]
fn publicize_account_identity_not_found_works() {
	new_test_ext().execute_with(|| {
		let tee_signer = get_tee_signer();
		let bob = private_member_account(bob());

		let call = publicize_account_call(charlie().identity);
		assert_noop!(
			OmniAccount::dispatch_as_omni_account(
				RuntimeOrigin::signed(tee_signer.clone()),
				alice().identity.hash(),
				call
			),
			Error::<TestRuntime>::AccountNotFound
		);

		assert_ok!(OmniAccount::create_account_store(
			RuntimeOrigin::signed(tee_signer.clone()),
			alice().identity,
		));

		let call = add_account_call(bob.clone());
		assert_ok!(OmniAccount::dispatch_as_omni_account(
			RuntimeOrigin::signed(tee_signer.clone()),
			alice().identity.hash(),
			call
		));

		let call = publicize_account_call(charlie().identity);
		assert_ok!(OmniAccount::dispatch_as_omni_account(
			RuntimeOrigin::signed(tee_signer.clone()),
			alice().identity.hash(),
			call
		));
		System::assert_has_event(
			Event::DispatchedAsOmniAccount {
				who: alice().omni_account,
				result: Err(DispatchError::Module(ModuleError {
					index: 5,
					error: [2, 0, 0, 0],
					message: Some("AccountNotFound"),
				})),
			}
			.into(),
		);
	});
}

#[test]
fn request_intention_works() {
	new_test_ext().execute_with(|| {
		let tee_signer = get_tee_signer();
		let bob = private_member_account(bob());

		assert_ok!(OmniAccount::create_account_store(
			RuntimeOrigin::signed(tee_signer.clone()),
			alice().identity
		));

		let call = add_account_call(bob);
		assert_ok!(OmniAccount::dispatch_as_omni_account(
			RuntimeOrigin::signed(tee_signer.clone()),
			alice().identity.hash(),
			call
		));

		let intention = Intention::CallEthereum(CallEthereum {
			address: H160::zero(),
			input: BoundedVec::new(),
		});

		let call = request_intention_call(intention.clone());
		assert_ok!(OmniAccount::dispatch_as_omni_account(
			RuntimeOrigin::signed(tee_signer.clone()),
			alice().identity.hash(),
			call
		));

		System::assert_has_event(
			Event::DispatchedAsOmniAccount {
				who: alice().omni_account,
				result: DispatchResult::Ok(()),
			}
			.into(),
		);

		System::assert_has_event(
			Event::IntentionRequested { who: alice().omni_account, intention }.into(),
		);
	});
}

#[test]
fn dispatch_as_signed_works() {
	new_test_ext().execute_with(|| {
		let tee_signer = get_tee_signer();

		assert_ok!(Balances::transfer(
			RuntimeOrigin::signed(alice().native_account),
			alice().omni_account,
			6
		));

		assert_ok!(OmniAccount::create_account_store(
			RuntimeOrigin::signed(tee_signer.clone()),
			alice().identity,
		));

		let call = add_account_call(private_member_account(bob()));
		assert_ok!(OmniAccount::dispatch_as_omni_account(
			RuntimeOrigin::signed(tee_signer.clone()),
			alice().identity.hash(),
			call
		));

		let call = make_balance_transfer_call(bob().native_account, 5);
		assert_ok!(OmniAccount::dispatch_as_signed(
			RuntimeOrigin::signed(tee_signer),
			alice().identity.hash(),
			call
		));
		System::assert_has_event(
			Event::DispatchedAsSigned { who: alice().omni_account, result: DispatchResult::Ok(()) }
				.into(),
		);

		assert_eq!(Balances::free_balance(bob().native_account), 5);
	});
}<|MERGE_RESOLUTION|>--- conflicted
+++ resolved
@@ -57,17 +57,16 @@
 			alice().identity,
 		));
 
-<<<<<<< HEAD
 		let member_accounts: MemberAccounts<TestRuntime> =
-			vec![MemberAccount::Public(who_identity.clone())].try_into().unwrap();
+			vec![MemberAccount::Public(alice().identity.clone())].try_into().unwrap();
 
 		System::assert_last_event(
-			Event::AccountStoreCreated { who: who_omni_account, account_store: member_accounts }
-				.into(),
-		);
-=======
-		System::assert_last_event(Event::AccountStoreCreated { who: alice().omni_account }.into());
->>>>>>> 2fd63073
+			Event::AccountStoreCreated {
+				who: alice().omni_account,
+				account_store: member_accounts,
+			}
+			.into(),
+		);
 
 		// create it the second time will fail
 		assert_noop!(
@@ -119,14 +118,9 @@
 
 		System::assert_has_event(
 			Event::AccountAdded {
-<<<<<<< HEAD
-				who: who_omni_account.clone(),
-				member_account_hash: bob_member_account.hash(),
-				account_store: expected_member_accounts.clone(),
-=======
 				who: alice().omni_account.clone(),
 				member_account_hash: bob.hash(),
->>>>>>> 2fd63073
+				account_store: expected_member_accounts.clone(),
 			}
 			.into(),
 		);
@@ -144,42 +138,27 @@
 		));
 		let expected_member_accounts: MemberAccounts<TestRuntime> =
 			BoundedVec::truncate_from(vec![
-				MemberAccount::Public(who_identity.clone()),
-				bob_member_account.clone(),
-				charlie_member_account.clone(),
+				MemberAccount::Public(alice().identity.clone()),
+				bob.clone(),
+				charlie.clone(),
 			]);
 
 		System::assert_has_event(
-<<<<<<< HEAD
 			Event::AccountAdded {
-				who: who_identity.to_omni_account(),
-				member_account_hash: charlie_member_account.hash(),
+				who: alice().omni_account,
+				member_account_hash: charlie.hash(),
 				account_store: expected_member_accounts.clone(),
 			}
 			.into(),
 		);
 
-		let expected_account_store_hash = H256::from(blake2_256(
-			&expected_member_accounts
-				.iter()
-				.map(|member| member.hash())
-				.collect::<Vec<H256>>()
-				.encode(),
-		));
-=======
-			Event::AccountAdded { who: alice().omni_account, member_account_hash: charlie.hash() }
-				.into(),
-		);
-
-		let expected_member_accounts: MemberAccounts<TestRuntime> =
-			vec![public_member_account(alice()), bob.clone(), charlie.clone()]
-				.try_into()
-				.unwrap();
->>>>>>> 2fd63073
-
-		assert_eq!(
-			AccountStore::<TestRuntime>::get(alice().omni_account).unwrap(),
-			expected_member_accounts
+		System::assert_has_event(
+			Event::AccountAdded {
+				who: alice().omni_account,
+				member_account_hash: charlie.hash(),
+				account_store: expected_member_accounts.clone(),
+			}
+			.into(),
 		);
 
 		assert!(MemberAccountHash::<TestRuntime>::contains_key(bob.hash()));
@@ -364,24 +343,13 @@
 			.into(),
 		);
 
-<<<<<<< HEAD
-=======
+		let expected_member_accounts: MemberAccounts<TestRuntime> =
+			BoundedVec::truncate_from(vec![MemberAccount::Public(alice().identity.clone())]);
+
 		System::assert_has_event(
 			Event::AccountRemoved {
-				who: alice().omni_account,
+				who: alice().omni_account.clone(),
 				member_account_hashes: vec![bob.hash()],
-			}
-			.into(),
-		);
-
->>>>>>> 2fd63073
-		let expected_member_accounts: MemberAccounts<TestRuntime> =
-			vec![public_member_account(alice())].try_into().unwrap();
-
-		System::assert_has_event(
-			Event::AccountRemoved {
-				who: who_omni_account.clone(),
-				member_account_hashes: hashes,
 				account_store: expected_member_accounts.clone(),
 			}
 			.into(),
@@ -485,30 +453,17 @@
 		);
 
 		let expected_member_accounts: MemberAccounts<TestRuntime> =
-			BoundedVec::truncate_from(vec![
-				MemberAccount::Public(who_identity.clone()),
-				MemberAccount::Public(Identity::from(bob())),
-			]);
+			BoundedVec::truncate_from(vec![public_member_account(alice()), public_bob]);
 
 		System::assert_has_event(
 			Event::AccountMadePublic {
-<<<<<<< HEAD
-				who: who_omni_account.clone(),
-				member_account_hash: public_account_hash,
+				who: alice().omni_account.clone(),
+				member_account_hash: bob().identity.hash(),
 				account_store: expected_member_accounts.clone(),
-=======
-				who: alice().omni_account,
-				member_account_hash: public_bob.hash(),
->>>>>>> 2fd63073
-			}
-			.into(),
-		);
-
-<<<<<<< HEAD
-=======
-		let expected_member_accounts: MemberAccounts<TestRuntime> =
-			vec![public_member_account(alice()), public_bob].try_into().unwrap();
->>>>>>> 2fd63073
+			}
+			.into(),
+		);
+
 		assert_eq!(
 			AccountStore::<TestRuntime>::get(alice().omni_account).unwrap(),
 			expected_member_accounts
