// Copyright 2020-2024 Trust Computing GmbH.
// This file is part of Litentry.
//
// Litentry is free software: you can redistribute it and/or modify
// it under the terms of the GNU General Public License as published by
// the Free Software Foundation, either version 3 of the License, or
// (at your option) any later version.
//
// Litentry is distributed in the hope that it will be useful,
// but WITHOUT ANY WARRANTY; without even the implied warranty of
// MERCHANTABILITY or FITNESS FOR A PARTICULAR PURPOSE.  See the
// GNU General Public License for more details.
//
// You should have received a copy of the GNU General Public License
// along with Litentry.  If not, see <https://www.gnu.org/licenses/>.

#![cfg_attr(not(feature = "std"), no_std)]

#[cfg(test)]
mod mock;
#[cfg(test)]
mod tests;

pub use core_primitives::{IDGraphHash, IDGraphMember, Identity, MemberIdentity};
pub use frame_system::pallet_prelude::BlockNumberFor;
pub use pallet::*;

use frame_support::pallet_prelude::*;
use frame_support::{
	dispatch::{GetDispatchInfo, PostDispatchInfo},
	traits::{IsSubType, UnfilteredDispatchable},
};
use frame_system::pallet_prelude::*;
use sp_core::H256;
<<<<<<< HEAD
=======
use sp_core_hashing::blake2_256;
use sp_runtime::traits::Dispatchable;
use sp_std::boxed::Box;
>>>>>>> b7842f7f
use sp_std::vec::Vec;

pub trait AccountIdConverter<T: Config> {
	fn convert(identity: &Identity) -> Option<T::AccountId>;
}

<<<<<<< HEAD
=======
pub trait IDGraphHash {
	fn graph_hash(&self) -> H256;
}

impl<T> IDGraphHash for BoundedVec<IDGraphMember, T> {
	fn graph_hash(&self) -> H256 {
		let id_graph_members_hashes: Vec<H256> = self.iter().map(|member| member.hash).collect();
		H256::from(blake2_256(&id_graph_members_hashes.encode()))
	}
}

pub type MemberCount = u32;

// Customized origin for this pallet, to:
// 1. to decouple `TEECallOrigin` and extrinsic that should be sent from `OmniAccount` origin only
// 2. allow other pallets to specify ensure_origin using this origin
// 3. leave room for more delicate control over OmniAccount in the future (e.g. multisig-like control)
#[derive(PartialEq, Eq, Clone, RuntimeDebug, Encode, Decode, TypeInfo, MaxEncodedLen)]
#[codec(mel_bound(AccountId: MaxEncodedLen))]
pub enum RawOrigin<AccountId> {
	// dispatched from OmniAccount T::AccountId
	OmniAccount(AccountId),
	// dispatched by a given number of members of the OmniAccount IDGraph from a given total
	OmniAccountMembers(AccountId, MemberCount, MemberCount),
}

>>>>>>> b7842f7f
#[frame_support::pallet]
pub mod pallet {
	use super::*;

	/// The current storage version.
	const STORAGE_VERSION: StorageVersion = StorageVersion::new(0);

	#[pallet::pallet]
	#[pallet::storage_version(STORAGE_VERSION)]
	#[pallet::without_storage_info]
	pub struct Pallet<T>(_);

	#[pallet::config]
	pub trait Config: frame_system::Config {
		/// The runtime origin type
		type RuntimeOrigin: From<RawOrigin<Self::AccountId>>
			+ From<frame_system::RawOrigin<Self::AccountId>>;

		/// The overarching call type
		type RuntimeCall: Parameter
			+ Dispatchable<
				RuntimeOrigin = <Self as Config>::RuntimeOrigin,
				PostInfo = PostDispatchInfo,
			> + GetDispatchInfo
			+ From<frame_system::Call<Self>>
			+ UnfilteredDispatchable<RuntimeOrigin = <Self as Config>::RuntimeOrigin>
			+ IsSubType<Call<Self>>
			+ IsType<<Self as frame_system::Config>::RuntimeCall>;

		/// The event type of this pallet
		type RuntimeEvent: From<Event<Self>> + IsType<<Self as frame_system::Config>::RuntimeEvent>;
		/// The origin that represents the off-chain worker
		type TEECallOrigin: EnsureOrigin<<Self as frame_system::Config>::RuntimeOrigin>;
		/// The maximum number of identities an id graph can have.
		#[pallet::constant]
		type MaxIDGraphLength: Get<u32>;
		/// AccountId converter
		type AccountIdConverter: AccountIdConverter<Self>;
		/// The origin that represents the customised OmniAccount type
		type OmniAccountOrigin: EnsureOrigin<
			<Self as frame_system::Config>::RuntimeOrigin,
			Success = Self::AccountId,
		>;
	}

	pub type IDGraph<T> = BoundedVec<IDGraphMember, <T as Config>::MaxIDGraphLength>;

	#[pallet::origin]
	pub type Origin<T> = RawOrigin<<T as frame_system::Config>::AccountId>;

	#[pallet::storage]
	pub type LinkedIdentityHashes<T: Config> =
		StorageMap<Hasher = Blake2_128Concat, Key = H256, Value = T::AccountId>;

	#[pallet::storage]
	#[pallet::getter(fn id_graphs)]
	pub type IDGraphs<T: Config> =
		StorageMap<Hasher = Blake2_128Concat, Key = T::AccountId, Value = IDGraph<T>>;

	#[pallet::storage]
	#[pallet::getter(fn id_graph_hashes)]
	pub type IDGraphHashes<T: Config> =
		StorageMap<Hasher = Blake2_128Concat, Key = T::AccountId, Value = H256>;

	#[pallet::event]
	#[pallet::generate_deposit(pub(super) fn deposit_event)]
	pub enum Event<T: Config> {
		/// Identity linked
		IdentityLinked { who: T::AccountId, identity: H256 },
		/// Identity remove
		IdentityRemoved { who: T::AccountId, identity_hashes: Vec<H256> },
		/// Identity made public
		IdentityMadePublic { who: T::AccountId, identity_hash: H256 },
		/// Some call is dispatched as omni-account origin
		DispatchedAsOmniAccount { who: T::AccountId, result: DispatchResult },
		/// Some call is dispatched as signed origin
		DispatchedAsSigned { who: T::AccountId, result: DispatchResult },
	}

	#[pallet::error]
	pub enum Error<T> {
		/// Identity is already linked
		IdentityAlreadyLinked,
		/// IDGraph len limit reached
		IDGraphLenLimitReached,
		/// Identity not found
		IdentityNotFound,
		/// Invalid identity
		InvalidIdentity,
		/// IDGraph not found
		UnknownIDGraph,
		/// Identity is private
		IdentityIsPrivate,
		/// Identities empty
		IdentitiesEmpty,
		/// IDGraph hash does not match
		IDGraphHashMismatch,
		/// Missing IDGraph hash
		IDGraphHashMissing,
	}

	#[pallet::call]
	impl<T: Config> Pallet<T> {
		// dispatch the `call` as RawOrigin::OmniAccount
		#[pallet::call_index(0)]
		#[pallet::weight((195_000_000, DispatchClass::Normal))]
		pub fn dispatch_as_omni_account(
			origin: OriginFor<T>,
			account_hash: H256,
			call: Box<<T as Config>::RuntimeCall>,
		) -> DispatchResult {
			let _ = T::TEECallOrigin::ensure_origin(origin)?;
			let omni_account =
				LinkedIdentityHashes::<T>::get(account_hash).ok_or(Error::<T>::IdentityNotFound)?;
			let result = call.dispatch(RawOrigin::OmniAccount(omni_account.clone()).into());
			Self::deposit_event(Event::DispatchedAsOmniAccount {
				who: omni_account,
				result: result.map(|_| ()).map_err(|e| e.error),
			});
			Ok(())
		}

		// dispatch the `call` as the standard (frame_system) signed origin
		// TODO: what about other customised origin like collective?
		#[pallet::call_index(1)]
		#[pallet::weight((195_000_000, DispatchClass::Normal))]
		pub fn dispatch_as_signed(
			origin: OriginFor<T>,
			account_hash: H256,
			call: Box<<T as Config>::RuntimeCall>,
		) -> DispatchResult {
			let _ = T::TEECallOrigin::ensure_origin(origin)?;
			let omni_account =
				LinkedIdentityHashes::<T>::get(account_hash).ok_or(Error::<T>::IdentityNotFound)?;
			let result =
				call.dispatch(frame_system::RawOrigin::Signed(omni_account.clone()).into());
			Self::deposit_event(Event::DispatchedAsSigned {
				who: omni_account,
				result: result.map(|_| ()).map_err(|e| e.error),
			});
			Ok(())
		}

		#[pallet::call_index(2)]
		#[pallet::weight((195_000_000, DispatchClass::Normal))]
		pub fn link_identity(
			origin: OriginFor<T>,
			who: Identity,
			member_account: IDGraphMember,
			maybe_id_graph_hash: Option<H256>,
		) -> DispatchResult {
			// We can't use `T::OmniAccountOrigin` here as the ownership of member account needs to
			// be firstly validated by the TEE-worker before dispatching the extrinsic
			let _ = T::TEECallOrigin::ensure_origin(origin)?;
			ensure!(
				!LinkedIdentityHashes::<T>::contains_key(member_account.hash),
				Error::<T>::IdentityAlreadyLinked
			);
			let who_account_id = match T::AccountIdConverter::convert(&who) {
				Some(account_id) => account_id,
				None => return Err(Error::<T>::InvalidIdentity.into()),
			};
			let identity_hash = member_account.hash;
			let mut id_graph = Self::get_or_create_id_graph(
				who.clone(),
				who_account_id.clone(),
				maybe_id_graph_hash,
			)?;
			id_graph
				.try_push(member_account)
				.map_err(|_| Error::<T>::IDGraphLenLimitReached)?;

<<<<<<< HEAD
			LinkedIdentityHashes::<T>::insert(identity_hash, ());
			IDGraphHashes::<T>::insert(who_account_id.clone(), id_graph.hash());
=======
			LinkedIdentityHashes::<T>::insert(identity_hash, who_account_id.clone());
			IDGraphHashes::<T>::insert(who_account_id.clone(), id_graph.graph_hash());
>>>>>>> b7842f7f
			IDGraphs::<T>::insert(who_account_id.clone(), id_graph);

			Self::deposit_event(Event::IdentityLinked {
				who: who_account_id,
				identity: identity_hash,
			});

			Ok(())
		}

		#[pallet::call_index(3)]
		#[pallet::weight((195_000_000, DispatchClass::Normal))]
		pub fn remove_identities(
			origin: OriginFor<T>,
			identity_hashes: Vec<H256>,
		) -> DispatchResult {
			let who = T::OmniAccountOrigin::ensure_origin(origin)?;
			ensure!(!identity_hashes.is_empty(), Error::<T>::IdentitiesEmpty);

			let mut id_graph_members =
				IDGraphs::<T>::get(&who).ok_or(Error::<T>::UnknownIDGraph)?;

			id_graph_members.retain(|member| {
				if identity_hashes.contains(&member.hash) {
					LinkedIdentityHashes::<T>::remove(member.hash);
					false
				} else {
					true
				}
			});

			if id_graph_members.is_empty() {
				IDGraphs::<T>::remove(&who);
			} else {
				IDGraphs::<T>::insert(who.clone(), id_graph_members);
			}

			Self::deposit_event(Event::IdentityRemoved { who, identity_hashes });

			Ok(())
		}

		#[pallet::call_index(4)]
		#[pallet::weight((195_000_000, DispatchClass::Normal))]
		pub fn make_identity_public(
			origin: OriginFor<T>,
			identity_hash: H256,
			public_identity: MemberIdentity,
		) -> DispatchResult {
			let who = T::OmniAccountOrigin::ensure_origin(origin)?;
			ensure!(public_identity.is_public(), Error::<T>::IdentityIsPrivate);

			let mut id_graph_members =
				IDGraphs::<T>::get(&who).ok_or(Error::<T>::UnknownIDGraph)?;
			let id_graph_link = id_graph_members
				.iter_mut()
				.find(|member| member.hash == identity_hash)
				.ok_or(Error::<T>::IdentityNotFound)?;
			id_graph_link.id = public_identity;

			IDGraphs::<T>::insert(who.clone(), id_graph_members);

			Self::deposit_event(Event::IdentityMadePublic { who, identity_hash });

			Ok(())
		}
	}

	impl<T: Config> Pallet<T> {
		pub fn get_or_create_id_graph(
			who: Identity,
			who_account_id: T::AccountId,
			maybe_id_graph_hash: Option<H256>,
		) -> Result<IDGraph<T>, Error<T>> {
			match IDGraphs::<T>::get(&who_account_id) {
				Some(id_graph_members) => {
					Self::verify_id_graph_hash(&who_account_id, maybe_id_graph_hash)?;
					Ok(id_graph_members)
				},
				None => Self::create_id_graph(who, who_account_id),
			}
		}

		fn verify_id_graph_hash(
			who: &T::AccountId,
			maybe_id_graph_hash: Option<H256>,
		) -> Result<(), Error<T>> {
			let current_id_graph_hash =
				IDGraphHashes::<T>::get(who).ok_or(Error::<T>::IDGraphHashMissing)?;
			match maybe_id_graph_hash {
				Some(id_graph_hash) => {
					ensure!(
						current_id_graph_hash == id_graph_hash,
						Error::<T>::IDGraphHashMismatch
					);
				},
				None => return Err(Error::<T>::IDGraphHashMissing),
			}

			Ok(())
		}

		fn create_id_graph(
			owner_identity: Identity,
			owner_account_id: T::AccountId,
		) -> Result<IDGraph<T>, Error<T>> {
			let owner_identity_hash =
				owner_identity.hash().map_err(|_| Error::<T>::InvalidIdentity)?;
			if LinkedIdentityHashes::<T>::contains_key(owner_identity_hash) {
				return Err(Error::<T>::IdentityAlreadyLinked);
			}
			let mut id_graph_members: IDGraph<T> = BoundedVec::new();
			id_graph_members
				.try_push(IDGraphMember {
					id: MemberIdentity::from(owner_identity.clone()),
					hash: owner_identity_hash,
				})
				.map_err(|_| Error::<T>::IDGraphLenLimitReached)?;
			LinkedIdentityHashes::<T>::insert(owner_identity_hash, owner_account_id.clone());
			IDGraphs::<T>::insert(owner_account_id.clone(), id_graph_members.clone());

			Ok(id_graph_members)
		}
	}
}

pub struct EnsureOmniAccount<AccountId>(PhantomData<AccountId>);
impl<O: Into<Result<RawOrigin<AccountId>, O>> + From<RawOrigin<AccountId>>, AccountId: Decode>
	EnsureOrigin<O> for EnsureOmniAccount<AccountId>
{
	type Success = AccountId;
	fn try_origin(o: O) -> Result<Self::Success, O> {
		o.into().and_then(|o| match o {
			RawOrigin::OmniAccount(id) => Ok(id),
			r => Err(O::from(r)),
		})
	}

	#[cfg(feature = "runtime-benchmarks")]
	fn try_successful_origin() -> Result<O, ()> {
		let zero_account_id =
			AccountId::decode(&mut sp_runtime::traits::TrailingZeroInput::zeroes())
				.expect("infinite length input; no invalid inputs for type; qed");
		Ok(O::from(RawOrigin::OmniAccount(zero_account_id)))
	}
}<|MERGE_RESOLUTION|>--- conflicted
+++ resolved
@@ -21,7 +21,7 @@
 #[cfg(test)]
 mod tests;
 
-pub use core_primitives::{IDGraphHash, IDGraphMember, Identity, MemberIdentity};
+pub use core_primitives::{GetAccountStoreHash, Identity, MemberAccount, MemberIdentity};
 pub use frame_system::pallet_prelude::BlockNumberFor;
 pub use pallet::*;
 
@@ -32,32 +32,15 @@
 };
 use frame_system::pallet_prelude::*;
 use sp_core::H256;
-<<<<<<< HEAD
-=======
-use sp_core_hashing::blake2_256;
 use sp_runtime::traits::Dispatchable;
 use sp_std::boxed::Box;
->>>>>>> b7842f7f
 use sp_std::vec::Vec;
+
+pub type MemberCount = u32;
 
 pub trait AccountIdConverter<T: Config> {
 	fn convert(identity: &Identity) -> Option<T::AccountId>;
 }
-
-<<<<<<< HEAD
-=======
-pub trait IDGraphHash {
-	fn graph_hash(&self) -> H256;
-}
-
-impl<T> IDGraphHash for BoundedVec<IDGraphMember, T> {
-	fn graph_hash(&self) -> H256 {
-		let id_graph_members_hashes: Vec<H256> = self.iter().map(|member| member.hash).collect();
-		H256::from(blake2_256(&id_graph_members_hashes.encode()))
-	}
-}
-
-pub type MemberCount = u32;
 
 // Customized origin for this pallet, to:
 // 1. to decouple `TEECallOrigin` and extrinsic that should be sent from `OmniAccount` origin only
@@ -68,11 +51,10 @@
 pub enum RawOrigin<AccountId> {
 	// dispatched from OmniAccount T::AccountId
 	OmniAccount(AccountId),
-	// dispatched by a given number of members of the OmniAccount IDGraph from a given total
+	// dispatched by a given number of members of the AccountStore from a given total
 	OmniAccountMembers(AccountId, MemberCount, MemberCount),
 }
 
->>>>>>> b7842f7f
 #[frame_support::pallet]
 pub mod pallet {
 	use super::*;
@@ -104,13 +86,17 @@
 
 		/// The event type of this pallet
 		type RuntimeEvent: From<Event<Self>> + IsType<<Self as frame_system::Config>::RuntimeEvent>;
+
 		/// The origin that represents the off-chain worker
 		type TEECallOrigin: EnsureOrigin<<Self as frame_system::Config>::RuntimeOrigin>;
-		/// The maximum number of identities an id graph can have.
+
+		/// The maximum number of accounts that an AccountGraph can have
 		#[pallet::constant]
-		type MaxIDGraphLength: Get<u32>;
+		type MaxAccountStoreLength: Get<MemberCount>;
+
 		/// AccountId converter
 		type AccountIdConverter: AccountIdConverter<Self>;
+
 		/// The origin that represents the customised OmniAccount type
 		type OmniAccountOrigin: EnsureOrigin<
 			<Self as frame_system::Config>::RuntimeOrigin,
@@ -118,34 +104,37 @@
 		>;
 	}
 
-	pub type IDGraph<T> = BoundedVec<IDGraphMember, <T as Config>::MaxIDGraphLength>;
+	pub type MemberAccounts<T> = BoundedVec<MemberAccount, <T as Config>::MaxAccountStoreLength>;
 
 	#[pallet::origin]
 	pub type Origin<T> = RawOrigin<<T as frame_system::Config>::AccountId>;
 
+	/// A map between OmniAccount and its MemberAccounts (a bounded vector of MemberAccount)
 	#[pallet::storage]
-	pub type LinkedIdentityHashes<T: Config> =
+	#[pallet::getter(fn account_store)]
+	pub type AccountStore<T: Config> =
+		StorageMap<Hasher = Blake2_128Concat, Key = T::AccountId, Value = MemberAccounts<T>>;
+
+	/// A map between hash of MemberAccount and its belonging OmniAccount
+	#[pallet::storage]
+	pub type MemberAccountHash<T: Config> =
 		StorageMap<Hasher = Blake2_128Concat, Key = H256, Value = T::AccountId>;
 
+	/// A map between OmniAccount and hash of its AccountStore
 	#[pallet::storage]
-	#[pallet::getter(fn id_graphs)]
-	pub type IDGraphs<T: Config> =
-		StorageMap<Hasher = Blake2_128Concat, Key = T::AccountId, Value = IDGraph<T>>;
-
-	#[pallet::storage]
-	#[pallet::getter(fn id_graph_hashes)]
-	pub type IDGraphHashes<T: Config> =
+	#[pallet::getter(fn account_store_hash)]
+	pub type AccountStoreHash<T: Config> =
 		StorageMap<Hasher = Blake2_128Concat, Key = T::AccountId, Value = H256>;
 
 	#[pallet::event]
 	#[pallet::generate_deposit(pub(super) fn deposit_event)]
 	pub enum Event<T: Config> {
-		/// Identity linked
-		IdentityLinked { who: T::AccountId, identity: H256 },
-		/// Identity remove
-		IdentityRemoved { who: T::AccountId, identity_hashes: Vec<H256> },
-		/// Identity made public
-		IdentityMadePublic { who: T::AccountId, identity_hash: H256 },
+		/// Some member account is added
+		AccountAdded { who: T::AccountId, member_account_hash: H256 },
+		/// Some member accounts are removed
+		AccountRemoved { who: T::AccountId, member_account_hashes: Vec<H256> },
+		/// Some member account is made public
+		AccountMadePublic { who: T::AccountId, member_account_hash: H256 },
 		/// Some call is dispatched as omni-account origin
 		DispatchedAsOmniAccount { who: T::AccountId, result: DispatchResult },
 		/// Some call is dispatched as signed origin
@@ -154,24 +143,15 @@
 
 	#[pallet::error]
 	pub enum Error<T> {
-		/// Identity is already linked
-		IdentityAlreadyLinked,
-		/// IDGraph len limit reached
-		IDGraphLenLimitReached,
-		/// Identity not found
-		IdentityNotFound,
-		/// Invalid identity
-		InvalidIdentity,
-		/// IDGraph not found
-		UnknownIDGraph,
-		/// Identity is private
-		IdentityIsPrivate,
-		/// Identities empty
-		IdentitiesEmpty,
-		/// IDGraph hash does not match
-		IDGraphHashMismatch,
-		/// Missing IDGraph hash
-		IDGraphHashMissing,
+		AccountAlreadyAdded,
+		AccountStoreLenLimitReached,
+		AccountNotFound,
+		InvalidAccount,
+		UnknownAccountStore,
+		AccountIsPrivate,
+		EmptyAccount,
+		AccountStoreHashMismatch,
+		AccountStoreHashMaissing,
 	}
 
 	#[pallet::call]
@@ -186,7 +166,7 @@
 		) -> DispatchResult {
 			let _ = T::TEECallOrigin::ensure_origin(origin)?;
 			let omni_account =
-				LinkedIdentityHashes::<T>::get(account_hash).ok_or(Error::<T>::IdentityNotFound)?;
+				MemberAccountHash::<T>::get(account_hash).ok_or(Error::<T>::AccountNotFound)?;
 			let result = call.dispatch(RawOrigin::OmniAccount(omni_account.clone()).into());
 			Self::deposit_event(Event::DispatchedAsOmniAccount {
 				who: omni_account,
@@ -206,7 +186,7 @@
 		) -> DispatchResult {
 			let _ = T::TEECallOrigin::ensure_origin(origin)?;
 			let omni_account =
-				LinkedIdentityHashes::<T>::get(account_hash).ok_or(Error::<T>::IdentityNotFound)?;
+				MemberAccountHash::<T>::get(account_hash).ok_or(Error::<T>::AccountNotFound)?;
 			let result =
 				call.dispatch(frame_system::RawOrigin::Signed(omni_account.clone()).into());
 			Self::deposit_event(Event::DispatchedAsSigned {
@@ -218,45 +198,40 @@
 
 		#[pallet::call_index(2)]
 		#[pallet::weight((195_000_000, DispatchClass::Normal))]
-		pub fn link_identity(
+		pub fn add_account(
 			origin: OriginFor<T>,
 			who: Identity,
-			member_account: IDGraphMember,
-			maybe_id_graph_hash: Option<H256>,
+			member_account: MemberAccount,
+			maybe_account_store_hash: Option<H256>,
 		) -> DispatchResult {
 			// We can't use `T::OmniAccountOrigin` here as the ownership of member account needs to
 			// be firstly validated by the TEE-worker before dispatching the extrinsic
 			let _ = T::TEECallOrigin::ensure_origin(origin)?;
 			ensure!(
-				!LinkedIdentityHashes::<T>::contains_key(member_account.hash),
-				Error::<T>::IdentityAlreadyLinked
+				!MemberAccountHash::<T>::contains_key(member_account.hash),
+				Error::<T>::AccountAlreadyAdded
 			);
 			let who_account_id = match T::AccountIdConverter::convert(&who) {
 				Some(account_id) => account_id,
-				None => return Err(Error::<T>::InvalidIdentity.into()),
+				None => return Err(Error::<T>::InvalidAccount.into()),
 			};
-			let identity_hash = member_account.hash;
-			let mut id_graph = Self::get_or_create_id_graph(
+			let hash = member_account.hash;
+			let mut account_store = Self::get_or_create_account_store(
 				who.clone(),
 				who_account_id.clone(),
-				maybe_id_graph_hash,
+				maybe_account_store_hash,
 			)?;
-			id_graph
+			account_store
 				.try_push(member_account)
-				.map_err(|_| Error::<T>::IDGraphLenLimitReached)?;
-
-<<<<<<< HEAD
-			LinkedIdentityHashes::<T>::insert(identity_hash, ());
-			IDGraphHashes::<T>::insert(who_account_id.clone(), id_graph.hash());
-=======
-			LinkedIdentityHashes::<T>::insert(identity_hash, who_account_id.clone());
-			IDGraphHashes::<T>::insert(who_account_id.clone(), id_graph.graph_hash());
->>>>>>> b7842f7f
-			IDGraphs::<T>::insert(who_account_id.clone(), id_graph);
-
-			Self::deposit_event(Event::IdentityLinked {
+				.map_err(|_| Error::<T>::AccountStoreLenLimitReached)?;
+
+			MemberAccountHash::<T>::insert(hash, who_account_id.clone());
+			AccountStoreHash::<T>::insert(who_account_id.clone(), account_store.hash());
+			AccountStore::<T>::insert(who_account_id.clone(), account_store);
+
+			Self::deposit_event(Event::AccountAdded {
 				who: who_account_id,
-				identity: identity_hash,
+				member_account_hash: hash,
 			});
 
 			Ok(())
@@ -264,116 +239,113 @@
 
 		#[pallet::call_index(3)]
 		#[pallet::weight((195_000_000, DispatchClass::Normal))]
-		pub fn remove_identities(
-			origin: OriginFor<T>,
-			identity_hashes: Vec<H256>,
+		pub fn remove_accounts(
+			origin: OriginFor<T>,
+			member_account_hashes: Vec<H256>,
 		) -> DispatchResult {
 			let who = T::OmniAccountOrigin::ensure_origin(origin)?;
-			ensure!(!identity_hashes.is_empty(), Error::<T>::IdentitiesEmpty);
-
-			let mut id_graph_members =
-				IDGraphs::<T>::get(&who).ok_or(Error::<T>::UnknownIDGraph)?;
-
-			id_graph_members.retain(|member| {
-				if identity_hashes.contains(&member.hash) {
-					LinkedIdentityHashes::<T>::remove(member.hash);
+			ensure!(!member_account_hashes.is_empty(), Error::<T>::EmptyAccount);
+
+			let mut member_accounts =
+				AccountStore::<T>::get(&who).ok_or(Error::<T>::UnknownAccountStore)?;
+
+			member_accounts.retain(|member| {
+				if member_account_hashes.contains(&member.hash) {
+					MemberAccountHash::<T>::remove(member.hash);
 					false
 				} else {
 					true
 				}
 			});
 
-			if id_graph_members.is_empty() {
-				IDGraphs::<T>::remove(&who);
+			if member_accounts.is_empty() {
+				AccountStore::<T>::remove(&who);
 			} else {
-				IDGraphs::<T>::insert(who.clone(), id_graph_members);
+				AccountStore::<T>::insert(who.clone(), member_accounts);
 			}
 
-			Self::deposit_event(Event::IdentityRemoved { who, identity_hashes });
+			Self::deposit_event(Event::AccountRemoved { who, member_account_hashes });
 
 			Ok(())
 		}
 
 		#[pallet::call_index(4)]
 		#[pallet::weight((195_000_000, DispatchClass::Normal))]
-		pub fn make_identity_public(
-			origin: OriginFor<T>,
-			identity_hash: H256,
+		pub fn publicize_account(
+			origin: OriginFor<T>,
+			member_account_hash: H256,
 			public_identity: MemberIdentity,
 		) -> DispatchResult {
 			let who = T::OmniAccountOrigin::ensure_origin(origin)?;
-			ensure!(public_identity.is_public(), Error::<T>::IdentityIsPrivate);
-
-			let mut id_graph_members =
-				IDGraphs::<T>::get(&who).ok_or(Error::<T>::UnknownIDGraph)?;
-			let id_graph_link = id_graph_members
+			ensure!(public_identity.is_public(), Error::<T>::AccountIsPrivate);
+
+			let mut member_accounts =
+				AccountStore::<T>::get(&who).ok_or(Error::<T>::UnknownAccountStore)?;
+			let member_account = member_accounts
 				.iter_mut()
-				.find(|member| member.hash == identity_hash)
-				.ok_or(Error::<T>::IdentityNotFound)?;
-			id_graph_link.id = public_identity;
-
-			IDGraphs::<T>::insert(who.clone(), id_graph_members);
-
-			Self::deposit_event(Event::IdentityMadePublic { who, identity_hash });
+				.find(|member| member.hash == member_account_hash)
+				.ok_or(Error::<T>::AccountNotFound)?;
+			member_account.id = public_identity;
+
+			AccountStore::<T>::insert(who.clone(), member_accounts);
+
+			Self::deposit_event(Event::AccountMadePublic { who, member_account_hash });
 
 			Ok(())
 		}
 	}
 
 	impl<T: Config> Pallet<T> {
-		pub fn get_or_create_id_graph(
+		pub fn get_or_create_account_store(
 			who: Identity,
 			who_account_id: T::AccountId,
-			maybe_id_graph_hash: Option<H256>,
-		) -> Result<IDGraph<T>, Error<T>> {
-			match IDGraphs::<T>::get(&who_account_id) {
-				Some(id_graph_members) => {
-					Self::verify_id_graph_hash(&who_account_id, maybe_id_graph_hash)?;
-					Ok(id_graph_members)
+			maybe_account_store_hash: Option<H256>,
+		) -> Result<MemberAccounts<T>, Error<T>> {
+			match AccountStore::<T>::get(&who_account_id) {
+				Some(member_accounts) => {
+					Self::verify_account_store_hash(&who_account_id, maybe_account_store_hash)?;
+					Ok(member_accounts)
 				},
-				None => Self::create_id_graph(who, who_account_id),
+				None => Self::create_account_store(who, who_account_id),
 			}
 		}
 
-		fn verify_id_graph_hash(
+		fn verify_account_store_hash(
 			who: &T::AccountId,
-			maybe_id_graph_hash: Option<H256>,
+			maybe_account_store_hash: Option<H256>,
 		) -> Result<(), Error<T>> {
-			let current_id_graph_hash =
-				IDGraphHashes::<T>::get(who).ok_or(Error::<T>::IDGraphHashMissing)?;
-			match maybe_id_graph_hash {
-				Some(id_graph_hash) => {
-					ensure!(
-						current_id_graph_hash == id_graph_hash,
-						Error::<T>::IDGraphHashMismatch
-					);
+			let current_account_store_hash =
+				AccountStoreHash::<T>::get(who).ok_or(Error::<T>::AccountStoreHashMaissing)?;
+			match maybe_account_store_hash {
+				Some(h) => {
+					ensure!(current_account_store_hash == h, Error::<T>::AccountStoreHashMismatch);
 				},
-				None => return Err(Error::<T>::IDGraphHashMissing),
+				None => return Err(Error::<T>::AccountStoreHashMaissing),
 			}
 
 			Ok(())
 		}
 
-		fn create_id_graph(
+		fn create_account_store(
 			owner_identity: Identity,
 			owner_account_id: T::AccountId,
-		) -> Result<IDGraph<T>, Error<T>> {
+		) -> Result<MemberAccounts<T>, Error<T>> {
 			let owner_identity_hash =
-				owner_identity.hash().map_err(|_| Error::<T>::InvalidIdentity)?;
-			if LinkedIdentityHashes::<T>::contains_key(owner_identity_hash) {
-				return Err(Error::<T>::IdentityAlreadyLinked);
+				owner_identity.hash().map_err(|_| Error::<T>::InvalidAccount)?;
+			if MemberAccountHash::<T>::contains_key(owner_identity_hash) {
+				return Err(Error::<T>::AccountAlreadyAdded);
 			}
-			let mut id_graph_members: IDGraph<T> = BoundedVec::new();
-			id_graph_members
-				.try_push(IDGraphMember {
+			let mut member_accounts: MemberAccounts<T> = BoundedVec::new();
+			member_accounts
+				.try_push(MemberAccount {
 					id: MemberIdentity::from(owner_identity.clone()),
 					hash: owner_identity_hash,
 				})
-				.map_err(|_| Error::<T>::IDGraphLenLimitReached)?;
-			LinkedIdentityHashes::<T>::insert(owner_identity_hash, owner_account_id.clone());
-			IDGraphs::<T>::insert(owner_account_id.clone(), id_graph_members.clone());
-
-			Ok(id_graph_members)
+				.map_err(|_| Error::<T>::AccountStoreLenLimitReached)?;
+			MemberAccountHash::<T>::insert(owner_identity_hash, owner_account_id.clone());
+			AccountStore::<T>::insert(owner_account_id.clone(), member_accounts.clone());
+
+			Ok(member_accounts)
 		}
 	}
 }
