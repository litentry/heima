--- conflicted
+++ resolved
@@ -133,17 +133,13 @@
 			account_store: MemberAccounts<T>,
 		},
 		/// Some member account is made public
-<<<<<<< HEAD
 		AccountMadePublic {
 			who: T::AccountId,
 			member_account_hash: H256,
 			account_store: MemberAccounts<T>,
 		},
-=======
-		AccountMadePublic { who: T::AccountId, member_account_hash: H256 },
 		/// An account store is updated
 		AccountStoreUpdated { who: T::AccountId },
->>>>>>> 7ead80a5
 		/// Some call is dispatched as omni-account origin
 		DispatchedAsOmniAccount { who: T::AccountId, result: DispatchResult },
 		/// Some call is dispatched as signed origin
@@ -214,30 +210,8 @@
 		) -> DispatchResultWithPostInfo {
 			// initial creation request has to come from `TEECallOrigin`
 			let _ = T::TEECallOrigin::ensure_origin(origin)?;
-<<<<<<< HEAD
-			let hash = identity.hash();
-			let omni_account = T::OmniAccountConverter::convert(&identity);
-
-			ensure!(!MemberAccountHash::<T>::contains_key(hash), Error::<T>::AccountAlreadyAdded);
-
-			let mut member_accounts: MemberAccounts<T> = BoundedVec::new();
-			member_accounts
-				.try_push(identity.into())
-				.map_err(|_| Error::<T>::AccountStoreLenLimitReached)?;
-
-			MemberAccountHash::<T>::insert(hash, omni_account.clone());
-			AccountStore::<T>::insert(omni_account.clone(), member_accounts.clone());
-
-			Self::deposit_event(Event::AccountStoreCreated {
-				who: omni_account,
-				account_store: member_accounts,
-			});
-
-			Ok(())
-=======
 			let _ = Self::do_create_account_store(identity)?;
 			Ok(Pays::No.into())
->>>>>>> 7ead80a5
 		}
 
 		#[pallet::call_index(3)]
@@ -392,7 +366,10 @@
 			MemberAccountHash::<T>::insert(hash, omni_account.clone());
 			AccountStore::<T>::insert(omni_account.clone(), member_accounts.clone());
 
-			Self::deposit_event(Event::AccountStoreCreated { who: omni_account });
+			Self::deposit_event(Event::AccountStoreCreated {
+				who: omni_account,
+				account_store: member_accounts.clone(),
+			});
 
 			Ok(member_accounts)
 		}
