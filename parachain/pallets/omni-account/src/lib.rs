--- conflicted
+++ resolved
@@ -198,13 +198,10 @@
 		IntentRequested { who: T::AccountId, intent: Intent },
 		/// Intent is executed
 		IntentExecuted { who: T::AccountId, intent: Intent, result: IntentExecutionResult },
-<<<<<<< HEAD
 		/// Member permission set
 		AccountPermissionsSet { who: T::AccountId, member_account_hash: H256 },
-=======
 		/// An auth token is requested
 		AuthTokenRequested { who: T::AccountId, expires_at: BlockNumberFor<T> },
->>>>>>> d21a22c8
 	}
 
 	#[pallet::error]
@@ -447,7 +444,6 @@
 
 		#[pallet::call_index(9)]
 		#[pallet::weight((195_000_000, DispatchClass::Normal))]
-<<<<<<< HEAD
 		pub fn set_permissions(
 			origin: OriginFor<T>,
 			member_account_hash: H256,
@@ -458,7 +454,11 @@
 				{ permissions.try_into().map_err(|_| Error::<T>::PermissionsLenLimitReached)? };
 			MemberAccountPermissions::<T>::insert(member_account_hash, member_permissions);
 			Self::deposit_event(Event::AccountPermissionsSet { who, member_account_hash });
-=======
+			Ok(())
+		}
+
+		#[pallet::call_index(10)]
+		#[pallet::weight((195_000_000, DispatchClass::Normal))]
 		pub fn auth_token_requested(
 			origin: OriginFor<T>,
 			who: T::AccountId,
@@ -466,7 +466,6 @@
 		) -> DispatchResult {
 			let _ = T::TEECallOrigin::ensure_origin(origin)?;
 			Self::deposit_event(Event::AuthTokenRequested { who, expires_at });
->>>>>>> d21a22c8
 			Ok(())
 		}
 	}
