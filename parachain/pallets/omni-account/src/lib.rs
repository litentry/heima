--- conflicted
+++ resolved
@@ -42,20 +42,6 @@
 	fn convert(identity: &Identity) -> Option<T::AccountId>;
 }
 
-<<<<<<< HEAD
-=======
-pub trait GetAccountStoreHash {
-	fn hash(&self) -> H256;
-}
-
-impl<T> GetAccountStoreHash for BoundedVec<MemberAccount, T> {
-	fn hash(&self) -> H256 {
-		let hashes: Vec<H256> = self.iter().map(|member| member.hash).collect();
-		hashes.using_encoded(blake2_256).into()
-	}
-}
-
->>>>>>> 1fd1efc0
 // Customized origin for this pallet, to:
 // 1. to decouple `TEECallOrigin` and extrinsic that should be sent from `OmniAccount` origin only
 // 2. allow other pallets to specify ensure_origin using this origin
