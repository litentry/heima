--- conflicted
+++ resolved
@@ -482,13 +482,8 @@
     engines: {node: '>=18'}
     dependencies:
       '@polkadot/x-global': 12.6.2
-<<<<<<< HEAD
-      tslib: 2.6.2
-      ws: 8.17.1
-=======
       tslib: 2.6.3
       ws: 8.18.0
->>>>>>> ffde9884
     transitivePeerDependencies:
       - bufferutil
       - utf-8-validate
@@ -835,11 +830,7 @@
     resolution: {integrity: sha512-B50vRgTY6v3baYH6uCgL15tfaag5tcS2o/P5q1OiXcKGv1axZDfz2dzzMuIkVpyMR2ug11F6EAtQlmYBQd292g==}
     requiresBuild: true
     dependencies:
-<<<<<<< HEAD
-      ws: 8.17.1
-=======
       ws: 8.18.0
->>>>>>> ffde9884
     transitivePeerDependencies:
       - bufferutil
       - utf-8-validate
@@ -893,13 +884,8 @@
     resolution: {integrity: sha512-l4Sp/DRseor9wL6EvV2+TuQn63dMkPjZ/sp9XkghTEbV9KlPS1xUsZ3u7/IQO4wxtcFB4bgpQPRcR3QCvezPcQ==}
     dev: false
 
-<<<<<<< HEAD
-  /ws@8.17.1:
-    resolution: {integrity: sha512-6XQFvXTkbfUOZOKKILFG1PDK2NDQs4azKQl26T0YS5CxqWLgXajbPZ+h4gZekJyRqFU8pvnbAbbs/3TgRPy+GQ==}
-=======
   /ws@8.18.0:
     resolution: {integrity: sha512-8VbfWfHLbbwu3+N6OKsOMpBdT4kXPDDB9cJk2bJ6mh9ucxdlnNvH1e+roYkKmN9Nxw2yjz7VzeO9oOz2zJ04Pw==}
->>>>>>> ffde9884
     engines: {node: '>=10.0.0'}
     peerDependencies:
       bufferutil: ^4.0.1
@@ -938,28 +924,4 @@
       string-width: 4.2.3
       y18n: 5.0.8
       yargs-parser: 21.1.1
-<<<<<<< HEAD
-    dev: false
-
-  git@github.com+Kailai-Wang/parachain-launch/87874c95b1738cb3f2a9fa1beef599a3b7dbfaf0:
-    resolution: {commit: 87874c95b1738cb3f2a9fa1beef599a3b7dbfaf0, repo: git@github.com:Kailai-Wang/parachain-launch.git, type: git}
-    name: '@open-web3/parachain-launch'
-    version: 1.4.2
-    hasBin: true
-    dependencies:
-      '@polkadot/api': 10.12.6
-      '@polkadot/keyring': 12.6.2(@polkadot/util-crypto@12.6.2)(@polkadot/util@12.6.2)
-      '@polkadot/util': 12.6.2
-      '@polkadot/util-crypto': 12.6.2(@polkadot/util@12.6.2)
-      lodash: 4.17.21
-      readline-sync: 1.4.10
-      shelljs: 0.8.5
-      yaml: 2.4.1
-      yargs: 17.7.2
-    transitivePeerDependencies:
-      - bufferutil
-      - supports-color
-      - utf-8-validate
-=======
->>>>>>> ffde9884
     dev: false