#![cfg_attr(not(feature = "std"), no_std)]
// `construct_runtime!` does a lot of recursion and requires us to increase the limit to 256.
#![recursion_limit = "256"]

// Make the WASM binary available.
#[cfg(feature = "std")]
include!(concat!(env!("OUT_DIR"), "/wasm_binary.rs"));

pub mod weights;

use sp_api::impl_runtime_apis;
use sp_core::{
	crypto::KeyTypeId,
	u32_trait::{_1, _2, _3, _4, _5},
	OpaqueMetadata,
};
use sp_runtime::{
	create_runtime_str, generic, impl_opaque_keys,
	traits::{AccountIdLookup, BlakeTwo256, Block as BlockT, ConvertInto, IdentifyAccount, Verify},
	transaction_validity::{TransactionSource, TransactionValidity},
	ApplyExtrinsicResult, MultiSignature,
};

use sp_std::prelude::*;
#[cfg(feature = "std")]
use sp_version::NativeVersion;
use sp_version::RuntimeVersion;

use codec::{Decode, Encode, MaxEncodedLen};
use frame_support::{
	construct_runtime, match_type, parameter_types,
	traits::{Everything, InstanceFilter},
	weights::{
		constants::{BlockExecutionWeight, ExtrinsicBaseWeight, WEIGHT_PER_SECOND},
		DispatchClass, IdentityFee, Weight,
	},
	PalletId, RuntimeDebug,
};
use frame_system::{
	limits::{BlockLength, BlockWeights},
	EnsureOneOf, EnsureRoot,
};
pub use sp_consensus_aura::sr25519::AuthorityId as AuraId;
pub use sp_runtime::{MultiAddress, Perbill, Percent, Permill};

#[cfg(any(feature = "std", test))]
pub use sp_runtime::BuildStorage;

// Polkadot Imports
use pallet_xcm::XcmPassthrough;
use polkadot_parachain::primitives::Sibling;

// XCM Imports
use xcm::latest::prelude::*;
use xcm_builder::{
	AccountId32Aliases, AllowTopLevelPaidExecutionFrom, AllowUnpaidExecutionFrom, CurrencyAdapter,
	EnsureXcmOrigin, FixedWeightBounds, IsConcrete, LocationInverter, NativeAsset,
	ParentAsSuperuser, ParentIsDefault, RelayChainAsNative, SiblingParachainAsNative,
	SiblingParachainConvertsVia, SignedAccountId32AsNative, SignedToAccountId32,
	SovereignSignedViaLocation, TakeWeightCredit, UsingComponents,
};
use xcm_executor::{Config, XcmExecutor};

/// Alias to 512-bit hash when used in the context of a transaction signature on the chain.
pub type Signature = MultiSignature;

/// Some way of identifying an account on the chain. We intentionally make it equivalent
/// to the public key of our transaction signing scheme.
pub type AccountId = <<Signature as Verify>::Signer as IdentifyAccount>::AccountId;

/// Balance of an account.
pub type Balance = u128;

/// Index of a transaction in the chain.
pub type Index = u32;

/// A hash of some data used by the chain.
pub type Hash = sp_core::H256;

/// An index to a block.
pub type BlockNumber = u32;

/// The address format for describing accounts.
pub type Address = MultiAddress<AccountId, ()>;

/// Block header type as expected by this runtime.
pub type Header = generic::Header<BlockNumber, BlakeTwo256>;

/// Block type as expected by this runtime.
pub type Block = generic::Block<Header, UncheckedExtrinsic>;

/// A Block signed with a Justification
pub type SignedBlock = generic::SignedBlock<Block>;

/// BlockId type as expected by this runtime.
pub type BlockId = generic::BlockId<Block>;

/// The SignedExtension to the basic transaction logic.
pub type SignedExtra = (
	frame_system::CheckSpecVersion<Runtime>,
	frame_system::CheckTxVersion<Runtime>,
	frame_system::CheckGenesis<Runtime>,
	frame_system::CheckEra<Runtime>,
	frame_system::CheckNonce<Runtime>,
	frame_system::CheckWeight<Runtime>,
	pallet_transaction_payment::ChargeTransactionPayment<Runtime>,
);

/// Unchecked extrinsic type as expected by this runtime.
pub type UncheckedExtrinsic = generic::UncheckedExtrinsic<Address, Call, Signature, SignedExtra>;

/// Extrinsic type that has already been checked.
pub type CheckedExtrinsic = generic::CheckedExtrinsic<AccountId, Call, SignedExtra>;

/// Executive: handles dispatch to the various modules.
/// TODO: add OnRuntimeUpgrade
pub type Executive = frame_executive::Executive<
	Runtime,
	Block,
	frame_system::ChainContext<Runtime>,
	Runtime,
	AllPallets,
>;

/// Opaque types. These are used by the CLI to instantiate machinery that don't need to know
/// the specifics of the runtime. They can then be made to be agnostic over specific formats
/// of data like extrinsics, allowing for them to continue syncing the network through upgrades
/// to even the core data structures.
pub mod opaque {
	use super::*;
	use sp_runtime::{generic, traits::BlakeTwo256};

	pub use sp_runtime::OpaqueExtrinsic as UncheckedExtrinsic;
	/// Opaque block header type.
	pub type Header = generic::Header<BlockNumber, BlakeTwo256>;
	/// Opaque block type.
	pub type Block = generic::Block<Header, UncheckedExtrinsic>;
	/// Opaque block identifier type.
	pub type BlockId = generic::BlockId<Block>;
}

impl_opaque_keys! {
	pub struct SessionKeys {
		pub aura: Aura,
	}
}

/// This runtime version.
#[sp_version::runtime_version]
pub const VERSION: RuntimeVersion = RuntimeVersion {
	spec_name: create_runtime_str!("litentry-parachain"),
	impl_name: create_runtime_str!("litentry-parachain"),
	authoring_version: 1,
	// same versioning-mechanism as polkadot, corresponds to 0.1.0 package version/client version.
	// last digit is used for minor updates, like 9110 -> 9111 in polkadot
	spec_version: 1000,
	impl_version: 1,
	apis: RUNTIME_API_VERSIONS,
	transaction_version: 1,
};

/// This determines the average expected block time that we are targeting.
/// Blocks will be produced at a minimum duration defined by `SLOT_DURATION`.
/// `SLOT_DURATION` is picked up by `pallet_timestamp` which is in turn picked
/// up by `pallet_aura` to implement `fn slot_duration()`.
///
/// Change this to adjust the block time.
pub const MILLISECS_PER_BLOCK: u64 = 12000;

// NOTE: Currently it is not possible to change the slot duration after the chain has started.
//       Attempting to do so will brick block production.
pub const SLOT_DURATION: u64 = MILLISECS_PER_BLOCK;

// Time is measured by number of blocks.
pub const MINUTES: BlockNumber = 60_000 / (MILLISECS_PER_BLOCK as BlockNumber);
pub const HOURS: BlockNumber = MINUTES * 60;
pub const DAYS: BlockNumber = HOURS * 24;

// Unit or DOLLARS = the base number of indivisible units for balances
pub const UNIT: Balance = 1_000_000_000_000;
pub const DOLLARS: Balance = UNIT;
pub const CENTS: Balance = DOLLARS / 100;
pub const MILLICENTS: Balance = CENTS / 1000;

/// The existential deposit.
pub const EXISTENTIAL_DEPOSIT: Balance = 10 * CENTS;

// 1 in 4 blocks (on average, not counting collisions) will be primary babe blocks.
pub const PRIMARY_PROBABILITY: (u64, u64) = (1, 4);

/// We assume that ~10% of the block weight is consumed by `on_initialize` handlers. This is
/// used to limit the maximal weight of a single extrinsic.
const AVERAGE_ON_INITIALIZE_RATIO: Perbill = Perbill::from_percent(10);

/// We allow `Normal` extrinsics to fill up the block up to 75%, the rest can be used by
/// `Operational` extrinsics.
const NORMAL_DISPATCH_RATIO: Perbill = Perbill::from_percent(75);

/// We allow for 0.5 of a second of compute with a 12 second average block time.
const MAXIMUM_BLOCK_WEIGHT: Weight = WEIGHT_PER_SECOND / 2;

/// Function used in some fee configurations
pub const fn deposit(items: u32, bytes: u32) -> Balance {
	items as Balance * DOLLARS + (bytes as Balance) * 100 * MILLICENTS
}

/// The version information used to identify this runtime when compiled natively.
#[cfg(feature = "std")]
pub fn native_version() -> NativeVersion {
	NativeVersion { runtime_version: VERSION, can_author_with: Default::default() }
}

parameter_types! {
	pub const BlockHashCount: BlockNumber = 250;
	pub const Version: RuntimeVersion = VERSION;

	// This part is copied from Substrate's `bin/node/runtime/src/lib.rs`.
	//  The `RuntimeBlockLength` and `RuntimeBlockWeights` exist here because the
	// `DeletionWeightLimit` and `DeletionQueueDepth` depend on those to parameterize
	// the lazy contract deletion.
	pub RuntimeBlockLength: BlockLength =
		BlockLength::max_with_normal_ratio(5 * 1024 * 1024, NORMAL_DISPATCH_RATIO);
	pub RuntimeBlockWeights: BlockWeights = BlockWeights::builder()
		.base_block(BlockExecutionWeight::get())
		.for_class(DispatchClass::all(), |weights| {
			weights.base_extrinsic = ExtrinsicBaseWeight::get();
		})
		.for_class(DispatchClass::Normal, |weights| {
			weights.max_total = Some(NORMAL_DISPATCH_RATIO * MAXIMUM_BLOCK_WEIGHT);
		})
		.for_class(DispatchClass::Operational, |weights| {
			weights.max_total = Some(MAXIMUM_BLOCK_WEIGHT);
			// Operational transactions have some extra reserved space, so that they
			// are included even if block reached `MAXIMUM_BLOCK_WEIGHT`.
			weights.reserved = Some(
				MAXIMUM_BLOCK_WEIGHT - NORMAL_DISPATCH_RATIO * MAXIMUM_BLOCK_WEIGHT
			);
		})
		.avg_block_initialization(AVERAGE_ON_INITIALIZE_RATIO)
		.build_or_panic();
	pub const SS58Prefix: u8 = 31;
}

impl frame_system::Config for Runtime {
	/// The identifier used to distinguish between accounts.
	type AccountId = AccountId;
	/// The aggregated dispatch type that is available for extrinsics.
	type Call = Call;
	/// The lookup mechanism to get account ID from whatever is passed in dispatchers.
	type Lookup = AccountIdLookup<AccountId, ()>;
	/// The index type for storing how many extrinsics an account has signed.
	type Index = Index;
	/// The index type for blocks.
	type BlockNumber = BlockNumber;
	/// The type for hashing blocks and tries.
	type Hash = Hash;
	/// The hashing algorithm used.
	type Hashing = BlakeTwo256;
	/// The header type.
	type Header = generic::Header<BlockNumber, BlakeTwo256>;
	/// The ubiquitous event type.
	type Event = Event;
	/// The ubiquitous origin type.
	type Origin = Origin;
	/// Maximum number of block number to block hash mappings to keep (oldest pruned first).
	type BlockHashCount = BlockHashCount;
	/// Runtime version.
	type Version = Version;
	/// Converts a module to an index of this module in the runtime.
	type PalletInfo = PalletInfo;
	/// The data to be stored in an account.
	type AccountData = pallet_balances::AccountData<Balance>;
	/// What to do if a new account is created.
	type OnNewAccount = ();
	/// What to do if an account is fully reaped from the system.
	type OnKilledAccount = ();
	/// The weight of database operations that the runtime can invoke.
	type DbWeight = (); // TODO: cumulus is `RocksDbWeight`
	/// The basic call filter to use in dispatchable.
	type BaseCallFilter = Everything;
	/// Weight information for the extrinsics of this pallet.
	type SystemWeightInfo = weights::frame_system::WeightInfo<Runtime>;
	/// Block & extrinsics weights: base values and limits.
	type BlockWeights = RuntimeBlockWeights;
	/// The maximum length of a block (in bytes).
	type BlockLength = RuntimeBlockLength;
	/// This is used as an identifier of the chain. 42 is the generic substrate prefix.
	type SS58Prefix = SS58Prefix;
	/// The action to take on a Runtime Upgrade
	type OnSetCode = cumulus_pallet_parachain_system::ParachainSetCode<Self>;
}

parameter_types! {
	// One storage item; key size is 32; value is size 4+4+16+32 bytes = 56 bytes.
	pub const DepositBase: Balance = deposit(1, 88);
	// Additional storage item size of 32 bytes.
	pub const DepositFactor: Balance = deposit(0, 32);
	pub const MaxSignatories: u16 = 100;
}

impl pallet_multisig::Config for Runtime {
	type Event = Event;
	type Call = Call;
	type Currency = Balances;
	type DepositBase = DepositBase;
	type DepositFactor = DepositFactor;
	type MaxSignatories = MaxSignatories;
	type WeightInfo = pallet_multisig::weights::SubstrateWeight<Runtime>;
}

/// The type used to represent the kinds of proxying allowed.
#[derive(
	Copy,
	Clone,
	Eq,
	PartialEq,
	Ord,
	PartialOrd,
	Encode,
	Decode,
	RuntimeDebug,
	MaxEncodedLen,
	scale_info::TypeInfo,
)]
pub enum ProxyType {
    /// Fully permissioned proxy. Can execute any call on behalf of _proxied_.
    Any,
    /// Can execute any call that does not transfer funds, including asset transfers.
    NonTransfer,
    /// Proxy with the ability to reject time-delay proxy announcements.
    CancelProxy,
    /// Collator selection proxy. Can execute calls related to collator selection mechanism.
    Collator,
    /// Governance
    Governance,
}

impl Default for ProxyType {
	fn default() -> Self {
		Self::Any
	}
}

impl InstanceFilter<Call> for ProxyType {
	fn filter(&self, c: &Call) -> bool {
		match self {
			ProxyType::Any => true,
			ProxyType::NonTransfer => !matches!(
				c, 
				Call::Balances(..) | 
					Call::Vesting(pallet_vesting::Call::vested_transfer { .. })
			),
            ProxyType::CancelProxy => matches!(
                c,
                Call::Proxy(pallet_proxy::Call::reject_announcement { .. }) |
                	Call::Utility(..) |
                	Call::Multisig(..)
            ),
            ProxyType::Collator => matches!(
                c,
                Call::CollatorSelection(..) |
                	Call::Utility(..) |
                	Call::Multisig(..)
            ),
			ProxyType::Governance => matches!(
				c,
				Call::Democracy(..)
					| Call::Council(..) | Call::TechnicalCommittee(..)
					| Call::Treasury(..)
			),
		}
	}
	fn is_superset(&self, o: &Self) -> bool {
		match (self, o) {
			(x, y) if x == y => true,
			(ProxyType::Any, _) => true,
			(_, ProxyType::Any) => false,
			(ProxyType::NonTransfer, _) => true,
			_ => false,
		}
	}
}

parameter_types! {
	// One storage item; key size 32, value size 8; .
	pub const ProxyDepositBase: Balance = deposit(1, 8);
	// Additional storage item size of 33 bytes.
	pub const ProxyDepositFactor: Balance = deposit(0, 33);
	pub const MaxProxies: u16 = 32;
	pub const AnnouncementDepositBase: Balance = deposit(1, 8);
	pub const AnnouncementDepositFactor: Balance = deposit(0, 66);
	pub const MaxPending: u16 = 32;
}

impl pallet_proxy::Config for Runtime {
	type Event = Event;
	type Call = Call;
	type Currency = Balances;
	type ProxyType = ProxyType;
	type ProxyDepositBase = ProxyDepositBase;
	type ProxyDepositFactor = ProxyDepositFactor;
	type MaxProxies = MaxProxies;
	type WeightInfo = weights::pallet_proxy::WeightInfo<Runtime>;
	type MaxPending = MaxPending;
	type CallHasher = BlakeTwo256;
	type AnnouncementDepositBase = AnnouncementDepositBase;
	type AnnouncementDepositFactor = AnnouncementDepositFactor;
}

parameter_types! {
	pub const MinimumPeriod: u64 = SLOT_DURATION / 2;
}

impl pallet_timestamp::Config for Runtime {
	/// A timestamp: milliseconds since the unix epoch.
	type Moment = u64;
	type OnTimestampSet = ();
	type MinimumPeriod = MinimumPeriod;
	type WeightInfo = ();
}

parameter_types! {
	pub const UncleGenerations: u32 = 0;
}

impl pallet_authorship::Config for Runtime {
	type FindAuthor = pallet_session::FindAccountFromAuthorIndex<Self, Aura>;
	type UncleGenerations = UncleGenerations;
	type FilterUncle = ();
	type EventHandler = (CollatorSelection,);
}

parameter_types! {
	pub MaximumSchedulerWeight: Weight = Perbill::from_percent(80) *
		RuntimeBlockWeights::get().max_block;
	pub const MaxScheduledPerBlock: u32 = 50;
}

impl pallet_scheduler::Config for Runtime {
	type Event = Event;
	type Origin = Origin;
	type PalletsOrigin = OriginCaller;
	type Call = Call;
	type MaximumWeight = MaximumSchedulerWeight;
	type ScheduleOrigin = EnsureRoot<AccountId>;
	type MaxScheduledPerBlock = MaxScheduledPerBlock;
	type WeightInfo = weights::pallet_scheduler::WeightInfo<Runtime>;
}

parameter_types! {
	pub const ExistentialDeposit: Balance = EXISTENTIAL_DEPOSIT;
	pub const MaxLocks: u32 = 50;
	pub const MaxReserves: u32 = 50;
}

impl pallet_balances::Config for Runtime {
	/// The type for recording an account's balance.
	type Balance = Balance;
	/// The ubiquitous event type.
	type Event = Event;
	type DustRemoval = ();
	type ExistentialDeposit = ExistentialDeposit;
	type AccountStore = System;
	type WeightInfo = weights::pallet_balances::WeightInfo<Runtime>;
	type MaxLocks = MaxLocks;
	type MaxReserves = MaxReserves;
	type ReserveIdentifier = [u8; 8];
}

impl pallet_utility::Config for Runtime {
	type Event = Event;
	type Call = Call;
	type WeightInfo = pallet_utility::weights::SubstrateWeight<Runtime>;
}

parameter_types! {
	/// Relay Chain `TransactionByteFee` / 10
	pub const TransactionByteFee: Balance = 1 * MILLICENTS;
	pub const OperationalFeeMultiplier: u8 = 5;
}

// TODO: same as rococo-parachain but differnet as parachain-template
impl pallet_transaction_payment::Config for Runtime {
	type OnChargeTransaction = pallet_transaction_payment::CurrencyAdapter<Balances, ()>;
	type TransactionByteFee = TransactionByteFee;
	type WeightToFee = IdentityFee<Balance>;
	type FeeMultiplierUpdate = ();
	type OperationalFeeMultiplier = OperationalFeeMultiplier;
}

parameter_types! {
	pub const LaunchPeriod: BlockNumber = 28 * 24 * 60 * MINUTES;
	pub const VotingPeriod: BlockNumber = 28 * 24 * 60 * MINUTES;
	pub const FastTrackVotingPeriod: BlockNumber = 3 * 24 * 60 * MINUTES;
	pub const InstantAllowed: bool = true;
	pub const MinimumDeposit: Balance = 100 * DOLLARS;
	pub const EnactmentPeriod: BlockNumber = 30 * 24 * 60 * MINUTES;
	pub const CooloffPeriod: BlockNumber = 28 * 24 * 60 * MINUTES;
	// One cent: $10,000 / MB
	pub const PreimageByteDeposit: Balance = 1 * CENTS;
	pub const MaxVotes: u32 = 100;
	pub const MaxProposals: u32 = 100;
}

impl pallet_democracy::Config for Runtime {
	type Proposal = Call;
	type Event = Event;
	type Currency = Balances;
	type EnactmentPeriod = EnactmentPeriod;
	type LaunchPeriod = LaunchPeriod;
	type VotingPeriod = VotingPeriod;
	type VoteLockingPeriod = EnactmentPeriod; // Same as EnactmentPeriod
	type MinimumDeposit = MinimumDeposit;
	/// A straight majority of the council can decide what their next motion is.
	type ExternalOrigin =
		pallet_collective::EnsureProportionAtLeast<_1, _2, AccountId, CouncilCollective>;
	/// A super-majority can have the next scheduled referendum be a straight majority-carries vote.
	type ExternalMajorityOrigin =
		pallet_collective::EnsureProportionAtLeast<_3, _4, AccountId, CouncilCollective>;
	/// A unanimous council can have the next scheduled referendum be a straight default-carries
	/// (NTB) vote.
	type ExternalDefaultOrigin =
		pallet_collective::EnsureProportionAtLeast<_1, _1, AccountId, CouncilCollective>;
	/// Two thirds of the technical committee can have an ExternalMajority/ExternalDefault vote
	/// be tabled immediately and with a shorter voting/enactment period.
	type FastTrackOrigin =
		pallet_collective::EnsureProportionAtLeast<_2, _3, AccountId, TechnicalCollective>;
	type InstantOrigin =
		pallet_collective::EnsureProportionAtLeast<_1, _1, AccountId, TechnicalCollective>;
	type InstantAllowed = InstantAllowed;
	type FastTrackVotingPeriod = FastTrackVotingPeriod;
	// To cancel a proposal which has been passed, 2/3 of the council must agree to it.
	type CancellationOrigin =
		pallet_collective::EnsureProportionAtLeast<_2, _3, AccountId, CouncilCollective>;
	// To cancel a proposal before it has been passed, the technical committee must be unanimous or
	// Root must agree.
	type CancelProposalOrigin = EnsureOneOf<
		AccountId,
		EnsureRoot<AccountId>,
		pallet_collective::EnsureProportionAtLeast<_1, _1, AccountId, TechnicalCollective>,
	>;
	type BlacklistOrigin = EnsureRoot<AccountId>;
	// Any single technical committee member may veto a coming council proposal, however they can
	// only do it once and it lasts only for the cool-off period.
	type VetoOrigin = pallet_collective::EnsureMember<AccountId, TechnicalCollective>;
	type CooloffPeriod = CooloffPeriod;
	type PreimageByteDeposit = PreimageByteDeposit;
	type OperationalPreimageOrigin = pallet_collective::EnsureMember<AccountId, CouncilCollective>;
	type Slash = Treasury;
	type Scheduler = Scheduler;
	type PalletsOrigin = OriginCaller;
	type MaxVotes = MaxVotes;
	type WeightInfo = weights::pallet_democracy::WeightInfo<Runtime>;
	type MaxProposals = MaxProposals;
}

parameter_types! {
	pub const CouncilMotionDuration: BlockNumber = 5 * DAYS;
	pub const CouncilMaxProposals: u32 = 100;
	pub const CouncilMaxMembers: u32 = 100;
}

type CouncilCollective = pallet_collective::Instance1;
impl pallet_collective::Config<CouncilCollective> for Runtime {
	type Origin = Origin;
	type Proposal = Call;
	type Event = Event;
	type MotionDuration = CouncilMotionDuration;
	type MaxProposals = CouncilMaxProposals;
	type MaxMembers = CouncilMaxMembers;
	type DefaultVote = pallet_collective::PrimeDefaultVote;
	type WeightInfo = weights::pallet_collective::WeightInfo<Runtime>;
}

parameter_types! {
	pub const TechnicalMotionDuration: BlockNumber = 5 * DAYS;
	pub const TechnicalMaxProposals: u32 = 100;
	pub const TechnicalMaxMembers: u32 = 100;
}

type TechnicalCollective = pallet_collective::Instance2;
impl pallet_collective::Config<TechnicalCollective> for Runtime {
	type Origin = Origin;
	type Proposal = Call;
	type Event = Event;
	type MotionDuration = TechnicalMotionDuration;
	type MaxProposals = TechnicalMaxProposals;
	type MaxMembers = TechnicalMaxMembers;
	type DefaultVote = pallet_collective::PrimeDefaultVote;
	type WeightInfo = pallet_collective::weights::SubstrateWeight<Runtime>;
}

parameter_types! {
<<<<<<< HEAD
	pub const BasicDeposit: Balance = 10 * DOLLARS;       // 258 bytes on-chain
	pub const FieldDeposit: Balance = 250 * CENTS;        // 66 bytes on-chain
	pub const SubAccountDeposit: Balance = 2 * DOLLARS;   // 53 bytes on-chain
	pub const MaxSubAccounts: u32 = 100;
	pub const MaxAdditionalFields: u32 = 100;
	pub const MaxRegistrars: u32 = 20;
}

type EnsureRootOrHalfCouncil = EnsureOneOf<
	AccountId,
	EnsureRoot<AccountId>,
	pallet_collective::EnsureProportionMoreThan<_1, _2, AccountId, CouncilCollective>,
>;
impl pallet_identity::Config for Runtime {
	type Event = Event;
	type Currency = Balances;
	type BasicDeposit = BasicDeposit;
	type FieldDeposit = FieldDeposit;
	type SubAccountDeposit = SubAccountDeposit;
	type MaxSubAccounts = MaxSubAccounts;
	type MaxAdditionalFields = MaxAdditionalFields;
	type MaxRegistrars = MaxRegistrars;
	type Slashed = Treasury;
	type ForceOrigin = EnsureRootOrHalfCouncil;
	type RegistrarOrigin = EnsureRootOrHalfCouncil;
	type WeightInfo = weights::pallet_identity::WeightInfo<Runtime>;
}

parameter_types! {
=======
>>>>>>> 8f899f70
	pub const ProposalBond: Permill = Permill::from_percent(5);
	pub const ProposalBondMinimum: Balance = 1 * DOLLARS;
	pub const SpendPeriod: BlockNumber = 1 * DAYS;
	pub const Burn: Permill = Permill::from_percent(50);
	pub const TipCountdown: BlockNumber = 1 * DAYS;
	pub const TipFindersFee: Percent = Percent::from_percent(20);
	pub const TipReportDepositBase: Balance = 1 * DOLLARS;
	pub const DataDepositPerByte: Balance = 1 * CENTS;
	pub const BountyDepositBase: Balance = 1 * DOLLARS;
	pub const BountyDepositPayoutDelay: BlockNumber = 1 * DAYS;
	pub const TreasuryPalletId: PalletId = PalletId(*b"py/trsry");
	pub const BountyUpdatePeriod: BlockNumber = 14 * DAYS;
	pub const MaximumReasonLength: u32 = 16384;
	pub const BountyCuratorDeposit: Permill = Permill::from_percent(50);
	pub const BountyValueMinimum: Balance = 5 * DOLLARS;
	pub const MaxApprovals: u32 = 100;
}

impl pallet_treasury::Config for Runtime {
	type PalletId = TreasuryPalletId;
	type Currency = Balances;
	type ApproveOrigin = EnsureOneOf<
		AccountId,
		EnsureRoot<AccountId>,
		pallet_collective::EnsureProportionAtLeast<_3, _5, AccountId, CouncilCollective>,
	>;
	type RejectOrigin = EnsureOneOf<
		AccountId,
		EnsureRoot<AccountId>,
		pallet_collective::EnsureProportionMoreThan<_1, _2, AccountId, CouncilCollective>,
	>;
	type Event = Event;
	type OnSlash = ();
	type ProposalBond = ProposalBond;
	type ProposalBondMinimum = ProposalBondMinimum;
	type SpendPeriod = SpendPeriod;
	type Burn = Burn;
	type BurnDestination = ();
	type SpendFunds = ();
	type WeightInfo = weights::pallet_treasury::WeightInfo<Runtime>;
	type MaxApprovals = MaxApprovals;
}

impl pallet_sudo::Config for Runtime {
	type Call = Call;
	type Event = Event;
}

parameter_types! {
	pub const ReservedXcmpWeight: Weight = MAXIMUM_BLOCK_WEIGHT / 4;
	pub const ReservedDmpWeight: Weight = MAXIMUM_BLOCK_WEIGHT / 4;
}

impl cumulus_pallet_parachain_system::Config for Runtime {
	type Event = Event;
	type OnValidationData = ();
	type SelfParaId = parachain_info::Pallet<Runtime>;
	type OutboundXcmpMessageSource = XcmpQueue;
	type DmpMessageHandler = DmpQueue;
	type ReservedDmpWeight = ReservedDmpWeight;
	type XcmpMessageHandler = XcmpQueue;
	type ReservedXcmpWeight = ReservedXcmpWeight;
}

impl parachain_info::Config for Runtime {}

impl cumulus_pallet_aura_ext::Config for Runtime {}

parameter_types! {
	pub const RocLocation: MultiLocation = MultiLocation::parent();
	pub const RelayNetwork: NetworkId = NetworkId::Any;
	pub RelayChainOrigin: Origin = cumulus_pallet_xcm::Origin::Relay.into();
	pub Ancestry: MultiLocation = Parachain(ParachainInfo::parachain_id().into()).into();
}

/// Type for specifying how a `MultiLocation` can be converted into an `AccountId`. This is used
/// when determining ownership of accounts for asset transacting and when attempting to use XCM
/// `Transact` in order to determine the dispatch Origin.
pub type LocationToAccountId = (
	// The parent (Relay-chain) origin converts to the default `AccountId`.
	ParentIsDefault<AccountId>,
	// Sibling parachain origins convert to AccountId via the `ParaId::into`.
	SiblingParachainConvertsVia<Sibling, AccountId>,
	// Straight up local `AccountId32` origins just alias directly to `AccountId`.
	AccountId32Aliases<RelayNetwork, AccountId>,
);

/// Means for transacting assets on this chain.
pub type LocalAssetTransactor = CurrencyAdapter<
	// Use this currency:
	Balances,
	// Use this currency when it is a fungible asset matching the given location or name:
	IsConcrete<RocLocation>,
	// Do a simple punn to convert an AccountId32 MultiLocation into a native chain account ID:
	LocationToAccountId,
	// Our chain's account ID type (we can't get away without mentioning it explicitly):
	AccountId,
	// We don't track any teleports.
	(),
>;

/// This is the type we use to convert an (incoming) XCM origin into a local `Origin` instance,
/// ready for dispatching a transaction with Xcm's `Transact`. There is an `OriginKind` which can
/// biases the kind of local `Origin` it will become.
pub type XcmOriginToTransactDispatchOrigin = (
	// Sovereign account converter; this attempts to derive an `AccountId` from the origin location
	// using `LocationToAccountId` and then turn that into the usual `Signed` origin. Useful for
	// foreign chains who want to have a local sovereign account on this chain which they control.
	SovereignSignedViaLocation<LocationToAccountId, Origin>,
	// Native converter for Relay-chain (Parent) location; will converts to a `Relay` origin when
	// recognised.
	RelayChainAsNative<RelayChainOrigin, Origin>,
	// Native converter for sibling Parachains; will convert to a `SiblingPara` origin when
	// recognised.
	SiblingParachainAsNative<cumulus_pallet_xcm::Origin, Origin>,
	// Superuser converter for the Relay-chain (Parent) location. This will allow it to issue a
	// transaction from the Root origin.
	ParentAsSuperuser<Origin>,
	// Native signed account converter; this just converts an `AccountId32` origin into a normal
	// `Origin::Signed` origin of the same 32-byte value.
	SignedAccountId32AsNative<RelayNetwork, Origin>,
	// Xcm origins can be represented natively under the Xcm pallet's Xcm origin.
	XcmPassthrough<Origin>,
);

parameter_types! {
	// One XCM operation is 1_000_000_000 weight - almost certainly a conservative estimate.
	pub UnitWeightCost: Weight = 1_000_000_000;
	pub const MaxInstructions: u32 = 100;
}

match_type! {
	pub type ParentOrParentsExecutivePlurality: impl Contains<MultiLocation> = {
		MultiLocation { parents: 1, interior: Here } |
		MultiLocation { parents: 1, interior: X1(Plurality { id: BodyId::Executive, .. }) }
	};
}

pub type Barrier = (
	TakeWeightCredit,
	AllowTopLevelPaidExecutionFrom<Everything>,
	AllowUnpaidExecutionFrom<ParentOrParentsExecutivePlurality>,
	// ^^^ Parent and its exec plurality get free execution
);

pub struct XcmConfig;
impl Config for XcmConfig {
	type Call = Call;
	type XcmSender = XcmRouter;
	// How to withdraw and deposit an asset.
	type AssetTransactor = LocalAssetTransactor;
	type OriginConverter = XcmOriginToTransactDispatchOrigin;
	type IsReserve = NativeAsset;
	type IsTeleporter = NativeAsset; // Should be enough to allow teleportation of ROC
	type LocationInverter = LocationInverter<Ancestry>;
	type Barrier = Barrier;
	type Weigher = FixedWeightBounds<UnitWeightCost, Call, MaxInstructions>;
	type Trader = UsingComponents<IdentityFee<Balance>, RocLocation, AccountId, Balances, ()>;
	type ResponseHandler = PolkadotXcm;
	type AssetTrap = PolkadotXcm;
	type AssetClaims = PolkadotXcm;
	type SubscriptionService = PolkadotXcm;
}

parameter_types! {
	pub const MaxDownwardMessageWeight: Weight = MAXIMUM_BLOCK_WEIGHT / 10;
}

/// No local origins on this chain are allowed to dispatch XCM sends/executions.
pub type LocalOriginToLocation = SignedToAccountId32<Origin, AccountId, RelayNetwork>;

/// The means for routing XCM messages which are not for local execution into the right message
/// queues.
pub type XcmRouter = (
	// Two routers - use UMP to communicate with the relay chain:
	cumulus_primitives_utility::ParentAsUmp<ParachainSystem, ()>,
	// ..and XCMP to communicate with the sibling chains.
	XcmpQueue,
);

impl pallet_xcm::Config for Runtime {
	type Event = Event;
	type SendXcmOrigin = EnsureXcmOrigin<Origin, LocalOriginToLocation>;
	type XcmRouter = XcmRouter;
	type ExecuteXcmOrigin = EnsureXcmOrigin<Origin, LocalOriginToLocation>;
	type XcmExecuteFilter = Everything;
	type XcmExecutor = XcmExecutor<XcmConfig>;
	type XcmTeleportFilter = Everything;
	type XcmReserveTransferFilter = Everything;
	type Weigher = FixedWeightBounds<UnitWeightCost, Call, MaxInstructions>;
	type LocationInverter = LocationInverter<Ancestry>;
	type Origin = Origin;
	type Call = Call;

	const VERSION_DISCOVERY_QUEUE_SIZE: u32 = 100;
	type AdvertisedXcmVersion = pallet_xcm::CurrentXcmVersion;
}

impl cumulus_pallet_xcm::Config for Runtime {
	type Event = Event;
	type XcmExecutor = XcmExecutor<XcmConfig>;
}

impl cumulus_pallet_xcmp_queue::Config for Runtime {
	type Event = Event;
	type XcmExecutor = XcmExecutor<XcmConfig>;
	type ChannelInfo = ParachainSystem;
	type VersionWrapper = ();
}

impl cumulus_pallet_dmp_queue::Config for Runtime {
	type Event = Event;
	type XcmExecutor = XcmExecutor<XcmConfig>;
	type ExecuteOverweightOrigin = frame_system::EnsureRoot<AccountId>;
}

parameter_types! {
	pub const DisabledValidatorsThreshold: Perbill = Perbill::from_percent(33);
	pub const Period: u32 = 6 * HOURS;
	pub const Offset: u32 = 0;
	pub const MaxAuthorities: u32 = 100_000;
}

impl pallet_session::Config for Runtime {
	type Event = Event;
	type ValidatorId = <Self as frame_system::Config>::AccountId;
	// we don't have stash and controller, thus we don't need the convert as well.
	type ValidatorIdOf = pallet_collator_selection::IdentityCollator;
	type ShouldEndSession = pallet_session::PeriodicSessions<Period, Offset>;
	type NextSessionRotation = pallet_session::PeriodicSessions<Period, Offset>;
	type SessionManager = CollatorSelection;
	// Essentially just Aura, but lets be pedantic.
	type SessionHandler = <SessionKeys as sp_runtime::traits::OpaqueKeys>::KeyTypeIdProviders;
	type Keys = SessionKeys;
	type DisabledValidatorsThreshold = DisabledValidatorsThreshold;
	type WeightInfo = pallet_session::weights::SubstrateWeight<Runtime>;
}

impl pallet_aura::Config for Runtime {
	type AuthorityId = AuraId;
	type DisabledValidators = ();
	type MaxAuthorities = MaxAuthorities;
}

parameter_types! {
	pub const PotId: PalletId = PalletId(*b"PotStake");
	pub const MaxCandidates: u32 = 1000;
	pub const MinCandidates: u32 = 1;
	pub const SessionLength: BlockNumber = 6 * HOURS;
	pub const MaxInvulnerables: u32 = 100;
}

impl pallet_collator_selection::Config for Runtime {
	type Event = Event;
	type Currency = Balances;
	type UpdateOrigin = EnsureRoot<AccountId>;
	type PotId = PotId;
	type MaxCandidates = MaxCandidates;
	type MinCandidates = MinCandidates;
	type MaxInvulnerables = MaxInvulnerables;
	// should be a multiple of session or things will get inconsistent
	type KickThreshold = Period;
	type ValidatorId = <Self as frame_system::Config>::AccountId;
	type ValidatorIdOf = pallet_collator_selection::IdentityCollator;
	type ValidatorRegistration = Session;
	type WeightInfo = pallet_collator_selection::weights::SubstrateWeight<Runtime>;
}

parameter_types! {
	pub const MinVestedTransfer: Balance = 10 * CENTS;
}

impl pallet_vesting::Config for Runtime {
	type Event = Event;
	type Currency = Balances;
	type BlockNumberToBalance = ConvertInto;
	type MinVestedTransfer = MinVestedTransfer;
	type WeightInfo = pallet_vesting::weights::SubstrateWeight<Runtime>;
	// `VestingInfo` encode length is 36bytes. 28 schedules gets encoded as 1009 bytes, which is the
	// highest number of schedules that encodes less than 2^10.
	const MAX_VESTING_SCHEDULES: u32 = 28;
}

impl pallet_utility::Config for Runtime {
    type Event = Event;
    type Call = Call;
    type WeightInfo = weights::pallet_utility::WeightInfo<Runtime>;
}

construct_runtime! {
	pub enum Runtime where
		Block = Block,
		NodeBlock = opaque::Block,
		UncheckedExtrinsic = UncheckedExtrinsic,
	{
<<<<<<< HEAD
		System: frame_system::{Pallet, Call, Storage, Config, Event<T>},
		Timestamp: pallet_timestamp::{Pallet, Call, Storage, Inherent},
		Sudo: pallet_sudo::{Pallet, Call, Storage, Config<T>, Event<T>},
		RandomnessCollectiveFlip: pallet_randomness_collective_flip::{Pallet, Storage},
		Utility: pallet_utility::{Pallet, Call, Event},
		Scheduler: pallet_scheduler::{Pallet, Call, Storage, Event<T>},
		TransactionPayment: pallet_transaction_payment::{Pallet, Storage},
		Treasury: pallet_treasury::{Pallet, Call, Storage, Config, Event<T>},
		Democracy: pallet_democracy::{Pallet, Call, Storage, Config<T>, Event<T>},
		Council: pallet_collective::<Instance1>::{Pallet, Call, Storage, Origin<T>, Event<T>, Config<T>},
		Identity: pallet_identity::{Pallet, Call, Storage, Event<T>},
		TechnicalCommittee: pallet_collective::<Instance2>::{Pallet, Call, Storage, Origin<T>, Event<T>, Config<T>},
		Proxy: pallet_proxy::{Pallet, Call, Storage, Event<T>},
		Recovery: pallet_recovery::{Pallet, Call, Storage, Event<T>},
=======
		// Core
		System: frame_system::{Pallet, Call, Storage, Config, Event<T>} = 0,
		Timestamp: pallet_timestamp::{Pallet, Call, Storage, Inherent} = 1,
		Scheduler: pallet_scheduler::{Pallet, Call, Storage, Event<T>} = 2,
		Utility: pallet_utility::{Pallet, Call, Event} = 3,
		Multisig: pallet_multisig::{Pallet, Call, Storage, Event<T>} = 4,
		Proxy: pallet_proxy::{Pallet, Call, Storage, Event<T>} = 5,

		// Token related
		Balances: pallet_balances::{Pallet, Call, Storage, Config<T>, Event<T>} = 10,
		Vesting: pallet_vesting::{Pallet, Call, Storage, Event<T>, Config<T>} = 11,
		TransactionPayment: pallet_transaction_payment::{Pallet, Storage} = 12,
		Treasury: pallet_treasury::{Pallet, Call, Storage, Config, Event<T>} = 13,

		// Governance
		Democracy: pallet_democracy::{Pallet, Call, Storage, Config<T>, Event<T>} = 21,
		Council: pallet_collective::<Instance1>::{Pallet, Call, Storage, Origin<T>, Event<T>, Config<T>} = 22,
		TechnicalCommittee: pallet_collective::<Instance2>::{Pallet, Call, Storage, Origin<T>, Event<T>, Config<T>} = 23,

		// Parachain
>>>>>>> 8f899f70
		ParachainSystem: cumulus_pallet_parachain_system::{
			Pallet, Call, Config, Storage, Inherent, Event<T>, ValidateUnsigned,
		} = 30,
		ParachainInfo: parachain_info::{Pallet, Storage, Config} = 31,

		// Collator support. the order of these 4 are important and shall not change.
		Authorship: pallet_authorship::{Pallet, Call, Storage} = 40,
		CollatorSelection: pallet_collator_selection::{Pallet, Call, Storage, Event<T>, Config<T>} = 41,
		Session: pallet_session::{Pallet, Call, Storage, Event, Config<T>} = 42,
		Aura: pallet_aura::{Pallet, Storage, Config<T>} = 43,
		AuraExt: cumulus_pallet_aura_ext::{Pallet, Storage, Config} = 44,

		// XCM helpers.
		XcmpQueue: cumulus_pallet_xcmp_queue::{Pallet, Call, Storage, Event<T>} = 50,
		PolkadotXcm: pallet_xcm::{Pallet, Call, Event<T>, Origin} = 51,
		CumulusXcm: cumulus_pallet_xcm::{Pallet, Call, Event<T>, Origin} = 52,
		DmpQueue: cumulus_pallet_dmp_queue::{Pallet, Call, Storage, Event<T>} = 53,

		// TMP
		Sudo: pallet_sudo::{Pallet, Call, Storage, Config<T>, Event<T>} = 255,
	}
}

impl_runtime_apis! {
	impl sp_api::Core<Block> for Runtime {
		fn version() -> RuntimeVersion {
			VERSION
		}

		fn execute_block(block: Block) {
			Executive::execute_block(block);
		}

		fn initialize_block(header: &<Block as BlockT>::Header) {
			Executive::initialize_block(header)
		}
	}

	impl sp_api::Metadata<Block> for Runtime {
		fn metadata() -> OpaqueMetadata {
			OpaqueMetadata::new(Runtime::metadata().into())
		}
	}

	impl sp_block_builder::BlockBuilder<Block> for Runtime {
		fn apply_extrinsic(
			extrinsic: <Block as BlockT>::Extrinsic,
		) -> ApplyExtrinsicResult {
			Executive::apply_extrinsic(extrinsic)
		}

		fn finalize_block() -> <Block as BlockT>::Header {
			Executive::finalize_block()
		}

		fn inherent_extrinsics(data: sp_inherents::InherentData) -> Vec<<Block as BlockT>::Extrinsic> {
			data.create_extrinsics()
		}

		fn check_inherents(block: Block, data: sp_inherents::InherentData) -> sp_inherents::CheckInherentsResult {
			data.check_extrinsics(&block)
		}
	}

	impl sp_transaction_pool::runtime_api::TaggedTransactionQueue<Block> for Runtime {
		fn validate_transaction(
			source: TransactionSource,
			tx: <Block as BlockT>::Extrinsic,
			block_hash: <Block as BlockT>::Hash,
		) -> TransactionValidity {
			Executive::validate_transaction(source, tx, block_hash)
		}
	}

	impl sp_offchain::OffchainWorkerApi<Block> for Runtime {
		fn offchain_worker(header: &<Block as BlockT>::Header) {
			Executive::offchain_worker(header)
		}
	}

	impl sp_session::SessionKeys<Block> for Runtime {
		fn decode_session_keys(
			encoded: Vec<u8>,
		) -> Option<Vec<(Vec<u8>, KeyTypeId)>> {
			SessionKeys::decode_into_raw_public_keys(&encoded)
		}

		fn generate_session_keys(seed: Option<Vec<u8>>) -> Vec<u8> {
			SessionKeys::generate(seed)
		}
	}

	impl sp_consensus_aura::AuraApi<Block, AuraId> for Runtime {
		fn slot_duration() -> sp_consensus_aura::SlotDuration {
			sp_consensus_aura::SlotDuration::from_millis(Aura::slot_duration())
		}

		fn authorities() -> Vec<AuraId> {
			Aura::authorities().into_inner()
		}
	}

	impl frame_system_rpc_runtime_api::AccountNonceApi<Block, AccountId, Index> for Runtime {
		fn account_nonce(account: AccountId) -> Index {
			System::account_nonce(account)
		}
	}

	impl pallet_transaction_payment_rpc_runtime_api::TransactionPaymentApi<Block, Balance> for Runtime {
		fn query_info(
			uxt: <Block as BlockT>::Extrinsic,
			len: u32,
		) -> pallet_transaction_payment_rpc_runtime_api::RuntimeDispatchInfo<Balance> {
			TransactionPayment::query_info(uxt, len)
		}
		fn query_fee_details(
			uxt: <Block as BlockT>::Extrinsic,
			len: u32,
		) -> pallet_transaction_payment::FeeDetails<Balance> {
			TransactionPayment::query_fee_details(uxt, len)
		}
	}

	impl cumulus_primitives_core::CollectCollationInfo<Block> for Runtime {
		fn collect_collation_info() -> cumulus_primitives_core::CollationInfo {
			ParachainSystem::collect_collation_info()
		}
	}

	#[cfg(feature = "runtime-benchmarks")]
	impl frame_benchmarking::Benchmark<Block> for Runtime {
		fn benchmark_metadata(extra: bool) -> (
			Vec<frame_benchmarking::BenchmarkList>,
			Vec<frame_support::traits::StorageInfo>,
		) {
			use frame_benchmarking::{list_benchmark, Benchmarking, BenchmarkList};
			use frame_support::traits::StorageInfoTrait;
			use frame_system_benchmarking::Pallet as SystemBench;

			let mut list = Vec::<BenchmarkList>::new();
			list_benchmark!(list, extra, frame_system, SystemBench::<Runtime>);
			list_benchmark!(list, extra, pallet_timestamp, Timestamp);
			list_benchmark!(list, extra, pallet_utility, Utility);
			list_benchmark!(list, extra, pallet_scheduler, Scheduler);
			list_benchmark!(list, extra, pallet_treasury, Treasury);
			list_benchmark!(list, extra, pallet_democracy, Democracy);
			list_benchmark!(list, extra, pallet_collective, Council);
			list_benchmark!(list, extra, pallet_identity, Identity);
			list_benchmark!(list, extra, pallet_proxy, Proxy);
			list_benchmark!(list, extra, pallet_balances, Balances);
			list_benchmark!(list, extra, pallet_assets,Assets );
			list_benchmark!(list, extra, pallet_collator_selection, CollatorSelection);

			let storage_info = AllPalletsWithSystem::storage_info();
			return (list, storage_info)
		}

		fn dispatch_benchmark(
			config: frame_benchmarking::BenchmarkConfig
		) -> Result<Vec<frame_benchmarking::BenchmarkBatch>, sp_runtime::RuntimeString> {
			use frame_benchmarking::{Benchmarking, BenchmarkBatch, add_benchmark, TrackedStorageKey};

			use frame_system_benchmarking::Pallet as SystemBench;
			impl frame_system_benchmarking::Config for Runtime {}

			let whitelist: Vec<TrackedStorageKey> = vec![
				// Block Number
				hex_literal::hex!("26aa394eea5630e07c48ae0c9558cef702a5c1b19ab7a04f536c519aca4983ac").to_vec().into(),
				// Total Issuance
				hex_literal::hex!("c2261276cc9d1f8598ea4b6a74b15c2f57c875e4cff74148e4628f264b974c80").to_vec().into(),
				// Execution Phase
				hex_literal::hex!("26aa394eea5630e07c48ae0c9558cef7ff553b5a9862a516939d82b3d3d8661a").to_vec().into(),
				// Event Count
				hex_literal::hex!("26aa394eea5630e07c48ae0c9558cef70a98fdbe9ce6c55837576c60c7af3850").to_vec().into(),
				// System Events
				hex_literal::hex!("26aa394eea5630e07c48ae0c9558cef780d41e5e16056765bc8461851072c9d7").to_vec().into(),
			];

			let mut batches = Vec::<BenchmarkBatch>::new();
			let params = (&config, &whitelist);

			add_benchmark!(params, batches, frame_system, SystemBench::<Runtime>);
			add_benchmark!(params, batches, pallet_timestamp, Timestamp);
			add_benchmark!(params, batches, pallet_utility, Utility);
			add_benchmark!(params, batches, pallet_scheduler, Scheduler);
			add_benchmark!(params, batches, pallet_treasury, Treasury);
			add_benchmark!(params, batches, pallet_democracy, Democracy);
			add_benchmark!(params, batches, pallet_collective, Council);
			add_benchmark!(params, batches, pallet_identity, Identity);
			add_benchmark!(params, batches, pallet_proxy, Proxy);
			add_benchmark!(params, batches, pallet_balances, Balances);
			add_benchmark!(params, batches, pallet_assets, Assets );
			add_benchmark!(params, batches, pallet_collator_selection, CollatorSelection);

			if batches.is_empty() { return Err("Benchmark not found for this pallet.".into()) }
			Ok(batches)
		}
	}
}

struct CheckInherents;

impl cumulus_pallet_parachain_system::CheckInherents<Block> for CheckInherents {
	fn check_inherents(
		block: &Block,
		relay_state_proof: &cumulus_pallet_parachain_system::RelayChainStateProof,
	) -> sp_inherents::CheckInherentsResult {
		let relay_chain_slot = relay_state_proof
			.read_slot()
			.expect("Could not read the relay chain slot from the proof");

		let inherent_data =
			cumulus_primitives_timestamp::InherentDataProvider::from_relay_chain_slot_and_duration(
				relay_chain_slot,
				sp_std::time::Duration::from_secs(6),
			)
			.create_inherent_data()
			.expect("Could not create the timestamp inherent data");

		inherent_data.check_extrinsics(block)
	}
}

cumulus_pallet_parachain_system::register_validate_block! {
	Runtime = Runtime,
	BlockExecutor = cumulus_pallet_aura_ext::BlockExecutor::<Runtime, Executive>,
	CheckInherents = CheckInherents,
}<|MERGE_RESOLUTION|>--- conflicted
+++ resolved
@@ -468,9 +468,9 @@
 }
 
 impl pallet_utility::Config for Runtime {
-	type Event = Event;
-	type Call = Call;
-	type WeightInfo = pallet_utility::weights::SubstrateWeight<Runtime>;
+    type Event = Event;
+    type Call = Call;
+    type WeightInfo = weights::pallet_utility::WeightInfo<Runtime>;
 }
 
 parameter_types! {
@@ -587,42 +587,10 @@
 	type MaxProposals = TechnicalMaxProposals;
 	type MaxMembers = TechnicalMaxMembers;
 	type DefaultVote = pallet_collective::PrimeDefaultVote;
-	type WeightInfo = pallet_collective::weights::SubstrateWeight<Runtime>;
-}
-
-parameter_types! {
-<<<<<<< HEAD
-	pub const BasicDeposit: Balance = 10 * DOLLARS;       // 258 bytes on-chain
-	pub const FieldDeposit: Balance = 250 * CENTS;        // 66 bytes on-chain
-	pub const SubAccountDeposit: Balance = 2 * DOLLARS;   // 53 bytes on-chain
-	pub const MaxSubAccounts: u32 = 100;
-	pub const MaxAdditionalFields: u32 = 100;
-	pub const MaxRegistrars: u32 = 20;
-}
-
-type EnsureRootOrHalfCouncil = EnsureOneOf<
-	AccountId,
-	EnsureRoot<AccountId>,
-	pallet_collective::EnsureProportionMoreThan<_1, _2, AccountId, CouncilCollective>,
->;
-impl pallet_identity::Config for Runtime {
-	type Event = Event;
-	type Currency = Balances;
-	type BasicDeposit = BasicDeposit;
-	type FieldDeposit = FieldDeposit;
-	type SubAccountDeposit = SubAccountDeposit;
-	type MaxSubAccounts = MaxSubAccounts;
-	type MaxAdditionalFields = MaxAdditionalFields;
-	type MaxRegistrars = MaxRegistrars;
-	type Slashed = Treasury;
-	type ForceOrigin = EnsureRootOrHalfCouncil;
-	type RegistrarOrigin = EnsureRootOrHalfCouncil;
-	type WeightInfo = weights::pallet_identity::WeightInfo<Runtime>;
-}
-
-parameter_types! {
-=======
->>>>>>> 8f899f70
+	type WeightInfo = weights::pallet_collective::WeightInfo<Runtime>;
+}
+
+parameter_types! {
 	pub const ProposalBond: Permill = Permill::from_percent(5);
 	pub const ProposalBondMinimum: Balance = 1 * DOLLARS;
 	pub const SpendPeriod: BlockNumber = 1 * DAYS;
@@ -906,34 +874,12 @@
 	const MAX_VESTING_SCHEDULES: u32 = 28;
 }
 
-impl pallet_utility::Config for Runtime {
-    type Event = Event;
-    type Call = Call;
-    type WeightInfo = weights::pallet_utility::WeightInfo<Runtime>;
-}
-
 construct_runtime! {
 	pub enum Runtime where
 		Block = Block,
 		NodeBlock = opaque::Block,
 		UncheckedExtrinsic = UncheckedExtrinsic,
 	{
-<<<<<<< HEAD
-		System: frame_system::{Pallet, Call, Storage, Config, Event<T>},
-		Timestamp: pallet_timestamp::{Pallet, Call, Storage, Inherent},
-		Sudo: pallet_sudo::{Pallet, Call, Storage, Config<T>, Event<T>},
-		RandomnessCollectiveFlip: pallet_randomness_collective_flip::{Pallet, Storage},
-		Utility: pallet_utility::{Pallet, Call, Event},
-		Scheduler: pallet_scheduler::{Pallet, Call, Storage, Event<T>},
-		TransactionPayment: pallet_transaction_payment::{Pallet, Storage},
-		Treasury: pallet_treasury::{Pallet, Call, Storage, Config, Event<T>},
-		Democracy: pallet_democracy::{Pallet, Call, Storage, Config<T>, Event<T>},
-		Council: pallet_collective::<Instance1>::{Pallet, Call, Storage, Origin<T>, Event<T>, Config<T>},
-		Identity: pallet_identity::{Pallet, Call, Storage, Event<T>},
-		TechnicalCommittee: pallet_collective::<Instance2>::{Pallet, Call, Storage, Origin<T>, Event<T>, Config<T>},
-		Proxy: pallet_proxy::{Pallet, Call, Storage, Event<T>},
-		Recovery: pallet_recovery::{Pallet, Call, Storage, Event<T>},
-=======
 		// Core
 		System: frame_system::{Pallet, Call, Storage, Config, Event<T>} = 0,
 		Timestamp: pallet_timestamp::{Pallet, Call, Storage, Inherent} = 1,
@@ -954,7 +900,6 @@
 		TechnicalCommittee: pallet_collective::<Instance2>::{Pallet, Call, Storage, Origin<T>, Event<T>, Config<T>} = 23,
 
 		// Parachain
->>>>>>> 8f899f70
 		ParachainSystem: cumulus_pallet_parachain_system::{
 			Pallet, Call, Config, Storage, Inherent, Event<T>, ValidateUnsigned,
 		} = 30,
@@ -1102,10 +1047,8 @@
 			list_benchmark!(list, extra, pallet_treasury, Treasury);
 			list_benchmark!(list, extra, pallet_democracy, Democracy);
 			list_benchmark!(list, extra, pallet_collective, Council);
-			list_benchmark!(list, extra, pallet_identity, Identity);
 			list_benchmark!(list, extra, pallet_proxy, Proxy);
 			list_benchmark!(list, extra, pallet_balances, Balances);
-			list_benchmark!(list, extra, pallet_assets,Assets );
 			list_benchmark!(list, extra, pallet_collator_selection, CollatorSelection);
 
 			let storage_info = AllPalletsWithSystem::storage_info();
@@ -1143,10 +1086,8 @@
 			add_benchmark!(params, batches, pallet_treasury, Treasury);
 			add_benchmark!(params, batches, pallet_democracy, Democracy);
 			add_benchmark!(params, batches, pallet_collective, Council);
-			add_benchmark!(params, batches, pallet_identity, Identity);
 			add_benchmark!(params, batches, pallet_proxy, Proxy);
 			add_benchmark!(params, batches, pallet_balances, Balances);
-			add_benchmark!(params, batches, pallet_assets, Assets );
 			add_benchmark!(params, batches, pallet_collator_selection, CollatorSelection);
 
 			if batches.is_empty() { return Err("Benchmark not found for this pallet.".into()) }
