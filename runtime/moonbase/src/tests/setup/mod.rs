--- conflicted
+++ resolved
@@ -28,10 +28,7 @@
 
 pub const ALICE: [u8; 32] = [1u8; 32];
 pub const BOB: [u8; 32] = [2u8; 32];
-<<<<<<< HEAD
-=======
 pub const CHARLIE: [u8; 32] = [3u8; 32];
->>>>>>> 2955593b
 
 pub use sp_std::cell::RefCell;
 pub mod relay;
