--- conflicted
+++ resolved
@@ -98,16 +98,10 @@
 pallet-vc-management = { path = "../../pallets/vc-management", default-features = false }
 runtime-common = { path = '../common', default-features = false }
 
-<<<<<<< HEAD
-# TEE pallets - TODO: patch it with litentry teerex
+# TEE pallets
+# TODO: change to `master`\`polkadot-v0.9.29` branch temporarily for aligning upstream codebase: tee-worker/#113
 pallet-sidechain = { git = "https://github.com/integritee-network/pallets.git", default-features = false, branch = "polkadot-v0.9.29" }
 pallet-teerex = { git = "https://github.com/integritee-network/pallets.git", default-features = false, branch = "polkadot-v0.9.29" }
-=======
-# TEE pallets
-# TODO: change to `master` branch temporarily for aligning upstream codebase: tee-worker/#113
-pallet-sidechain = { git = "https://github.com/integritee-network/pallets.git", default-features = false, branch = "master" }
-pallet-teerex = { git = "https://github.com/integritee-network/pallets.git", default-features = false, branch = "master" }
->>>>>>> eb722cec
 
 [dev-dependencies]
 cumulus-primitives-parachain-inherent = { git = 'https://github.com/paritytech/cumulus', branch = "polkadot-v0.9.29" }
