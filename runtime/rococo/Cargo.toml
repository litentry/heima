--- conflicted
+++ resolved
@@ -292,10 +292,7 @@
     "pallet-ethereum/try-runtime",
     "pallet-evm/try-runtime",
     "pallet-evm-assertions/try-runtime",
-<<<<<<< HEAD
-=======
     "pallet-identity/try-runtime",
->>>>>>> 7bcdf8b0
     "pallet-extrinsic-filter/try-runtime",
     "pallet-identity/try-runtime",
     "pallet-group/try-runtime",
