// Copyright 2020-2024 Trust Computing GmbH.
// This file is part of Litentry.
//
// Litentry is free software: you can redistribute it and/or modify
// it under the terms of the GNU General Public License as published by
// the Free Software Foundation, either version 3 of the License, or
// (at your option) any later version.
//
// Litentry is distributed in the hope that it will be useful,
// but WITHOUT ANY WARRANTY; without even the implied warranty of
// MERCHANTABILITY or FITNESS FOR A PARTICULAR PURPOSE.  See the
// GNU General Public License for more details.
//
// You should have received a copy of the GNU General Public License
// along with Litentry.  If not, see <https://www.gnu.org/licenses/>.

#![cfg_attr(not(feature = "std"), no_std)]
#![allow(clippy::identity_op)]
#![allow(clippy::items_after_test_module)]
// `construct_runtime!` does a lot of recursion and requires us to increase the limit to 256.
#![recursion_limit = "512"]

#[cfg(feature = "runtime-benchmarks")]
#[macro_use]
extern crate frame_benchmarking;

use cumulus_pallet_parachain_system::RelayNumberStrictlyIncreases;
use frame_support::{
	construct_runtime, parameter_types,
	traits::{
		ConstU128, ConstU32, ConstU64, ConstU8, Contains, ContainsLengthBound, EnsureOrigin,
		Everything, FindAuthor, InstanceFilter, OnFinalize, SortedMembers, WithdrawReasons,
	},
	weights::{constants::RocksDbWeight, ConstantMultiplier, Weight},
	ConsensusEngineId, PalletId, RuntimeDebug,
};
use frame_system::EnsureRoot;
use hex_literal::hex;
use parity_scale_codec::{Decode, Encode, MaxEncodedLen};

use runtime_common::EnsureEnclaveSigner;
// for TEE
pub use pallet_balances::Call as BalancesCall;
pub use pallet_teebag::{self, OperationalMode as TeebagOperationalMode};

use sp_api::impl_runtime_apis;
pub use sp_consensus_aura::sr25519::AuthorityId as AuraId;
use sp_core::{crypto::KeyTypeId, OpaqueMetadata, H160, H256, U256};
#[cfg(any(feature = "std", test))]
pub use sp_runtime::BuildStorage;
use sp_runtime::{
	create_runtime_str, generic, impl_opaque_keys,
	traits::{
		AccountIdConversion, AccountIdLookup, BlakeTwo256, Block as BlockT, ConvertInto,
		DispatchInfoOf, Dispatchable, PostDispatchInfoOf, UniqueSaturatedInto,
	},
	transaction_validity::{TransactionSource, TransactionValidity, TransactionValidityError},
	ApplyExtrinsicResult,
};
pub use sp_runtime::{MultiAddress, Perbill, Percent, Permill};
use sp_std::prelude::*;
#[cfg(feature = "std")]
use sp_version::NativeVersion;
use sp_version::RuntimeVersion;
// XCM Imports
use xcm_executor::XcmExecutor;

pub use constants::currency::deposit;
pub use core_primitives::{
	opaque, AccountId, Amount, AssetId, Balance, BlockNumber, Hash, Header, Index, Signature, DAYS,
	HOURS, MINUTES, SLOT_DURATION,
};
pub use runtime_common::currency::*;

use runtime_common::{
	impl_runtime_transaction_payment_fees, prod_or_fast, BlockHashCount, BlockLength,
	CouncilInstance, CouncilMembershipInstance, DeveloperCommitteeInstance,
	DeveloperCommitteeMembershipInstance, EnsureRootOrAllCouncil,
	EnsureRootOrAllTechnicalCommittee, EnsureRootOrHalfCouncil, EnsureRootOrHalfTechnicalCommittee,
	EnsureRootOrTwoThirdsCouncil, EnsureRootOrTwoThirdsTechnicalCommittee,
	IMPExtrinsicWhitelistInstance, NegativeImbalance, RuntimeBlockWeights, SlowAdjustingFeeUpdate,
	TechnicalCommitteeInstance, TechnicalCommitteeMembershipInstance,
	VCMPExtrinsicWhitelistInstance, MAXIMUM_BLOCK_WEIGHT, NORMAL_DISPATCH_RATIO, WEIGHT_PER_GAS,
	WEIGHT_TO_FEE_FACTOR,
};
use xcm_config::{XcmConfig, XcmOriginToTransactDispatchOrigin};

use pallet_ethereum::{Call::transact, PostLogContent, TransactionStatus};
use pallet_evm::{
	EVMCurrencyAdapter, FeeCalculator, GasWeightMapping,
	OnChargeEVMTransaction as OnChargeEVMTransactionT, Runner,
};
// Make the WASM binary available.
#[cfg(feature = "std")]
include!(concat!(env!("OUT_DIR"), "/wasm_binary.rs"));

pub mod asset_config;
pub mod constants;
pub mod precompiles;

pub mod migration;

#[cfg(test)]
mod tests;
pub mod weights;
pub mod xcm_config;

pub use precompiles::RococoNetworkPrecompiles;
pub type Precompiles = RococoNetworkPrecompiles<Runtime>;

#[derive(Clone)]
pub struct TransactionConverter;

impl fp_rpc::ConvertTransaction<UncheckedExtrinsic> for TransactionConverter {
	fn convert_transaction(&self, transaction: pallet_ethereum::Transaction) -> UncheckedExtrinsic {
		UncheckedExtrinsic::new_unsigned(
			pallet_ethereum::Call::<Runtime>::transact { transaction }.into(),
		)
	}
}

impl fp_rpc::ConvertTransaction<opaque::UncheckedExtrinsic> for TransactionConverter {
	fn convert_transaction(
		&self,
		transaction: pallet_ethereum::Transaction,
	) -> opaque::UncheckedExtrinsic {
		let extrinsic = UncheckedExtrinsic::new_unsigned(
			pallet_ethereum::Call::<Runtime>::transact { transaction }.into(),
		);
		let encoded = extrinsic.encode();
		opaque::UncheckedExtrinsic::decode(&mut &encoded[..])
			.expect("Encoded extrinsic is always valid")
	}
}

/// The address format for describing accounts.
pub type Address = MultiAddress<AccountId, ()>;

/// Block type as expected by this runtime.
pub type Block = generic::Block<Header, UncheckedExtrinsic>;

/// A Block signed with a Justification
pub type SignedBlock = generic::SignedBlock<Block>;

/// BlockId type as expected by this runtime.
pub type BlockId = generic::BlockId<Block>;

/// The SignedExtension to the basic transaction logic.
pub type SignedExtra = (
	frame_system::CheckNonZeroSender<Runtime>,
	frame_system::CheckSpecVersion<Runtime>,
	frame_system::CheckTxVersion<Runtime>,
	frame_system::CheckGenesis<Runtime>,
	frame_system::CheckEra<Runtime>,
	frame_system::CheckNonce<Runtime>,
	frame_system::CheckWeight<Runtime>,
	pallet_transaction_payment::ChargeTransactionPayment<Runtime>,
);

/// Unchecked extrinsic type as expected by this runtime.
pub type UncheckedExtrinsic =
	fp_self_contained::UncheckedExtrinsic<Address, RuntimeCall, Signature, SignedExtra>;
/// Extrinsic type that has already been checked.
pub type CheckedExtrinsic =
	fp_self_contained::CheckedExtrinsic<AccountId, RuntimeCall, SignedExtra, H160>;

/// Executive: handles dispatch to the various modules.
pub type Executive = frame_executive::Executive<
	Runtime,
	Block,
	frame_system::ChainContext<Runtime>,
	Runtime,
	// see https://github.com/paritytech/substrate/pull/10043
	//
	// With this type the hooks of pallets will be executed
	// in the order that they are declared in `construct_runtime!`
	// it was reverse order before.
	// See the comment before collation related pallets too.
	AllPalletsWithSystem,
	(
		migration::ReplaceParachainStakingStorage<Runtime>,
		migration::ReplaceBalancesRelatedStorage<Runtime>,
<<<<<<< HEAD
=======
		migration::ReplaceBridgeRelatedStorage<Runtime>,
>>>>>>> 4fdc1d04
	),
>;

impl fp_self_contained::SelfContainedCall for RuntimeCall {
	type SignedInfo = H160;

	fn is_self_contained(&self) -> bool {
		match self {
			RuntimeCall::Ethereum(call) => call.is_self_contained(),
			_ => false,
		}
	}

	fn check_self_contained(&self) -> Option<Result<Self::SignedInfo, TransactionValidityError>> {
		match self {
			RuntimeCall::Ethereum(call) => call.check_self_contained(),
			_ => None,
		}
	}

	fn validate_self_contained(
		&self,
		info: &Self::SignedInfo,
		dispatch_info: &DispatchInfoOf<RuntimeCall>,
		len: usize,
	) -> Option<TransactionValidity> {
		match self {
			RuntimeCall::Ethereum(call) => call.validate_self_contained(info, dispatch_info, len),
			_ => None,
		}
	}

	fn pre_dispatch_self_contained(
		&self,
		info: &Self::SignedInfo,
		dispatch_info: &DispatchInfoOf<RuntimeCall>,
		len: usize,
	) -> Option<Result<(), TransactionValidityError>> {
		match self {
			RuntimeCall::Ethereum(call) =>
				call.pre_dispatch_self_contained(info, dispatch_info, len),
			_ => None,
		}
	}

	fn apply_self_contained(
		self,
		info: Self::SignedInfo,
	) -> Option<sp_runtime::DispatchResultWithInfo<PostDispatchInfoOf<Self>>> {
		match self {
			call @ RuntimeCall::Ethereum(pallet_ethereum::Call::transact { .. }) =>
				Some(call.dispatch(RuntimeOrigin::from(
					pallet_ethereum::RawOrigin::EthereumTransaction(info),
				))),
			_ => None,
		}
	}
}

impl_opaque_keys! {
	pub struct SessionKeys {
		pub aura: Aura,
	}
}

/// This runtime version.
#[sp_version::runtime_version]
pub const VERSION: RuntimeVersion = RuntimeVersion {
	// Note:
	// It's important to match `rococo-parachain-runtime`, which is runtime pkg name
	spec_name: create_runtime_str!("rococo-parachain"),
	impl_name: create_runtime_str!("rococo-parachain"),
	authoring_version: 1,
	// same versioning-mechanism as polkadot: use last digit for minor updates
	spec_version: 9186,
	impl_version: 0,
	apis: RUNTIME_API_VERSIONS,
	transaction_version: 1,
	state_version: 0,
};

/// A timestamp: milliseconds since the unix epoch.
pub type Moment = u64;

/// The version information used to identify this runtime when compiled natively.
#[cfg(feature = "std")]
pub fn native_version() -> NativeVersion {
	NativeVersion { runtime_version: VERSION, can_author_with: Default::default() }
}

parameter_types! {
	pub const Version: RuntimeVersion = VERSION;

	// using generic substrate prefix
	pub const SS58Prefix: u16 = 42;
}

impl frame_system::Config for Runtime {
	/// The identifier used to distinguish between accounts.
	type AccountId = AccountId;
	/// The aggregated dispatch type that is available for extrinsics.
	type RuntimeCall = RuntimeCall;
	/// The lookup mechanism to get account ID from whatever is passed in dispatchers.
	type Lookup = AccountIdLookup<AccountId, ()>;
	/// The index type for storing how many extrinsics an account has signed.
	type Index = Index;
	/// The index type for blocks.
	type BlockNumber = BlockNumber;
	/// The type for hashing blocks and tries.
	type Hash = Hash;
	/// The hashing algorithm used.
	type Hashing = BlakeTwo256;
	/// The header type.
	type Header = generic::Header<BlockNumber, BlakeTwo256>;
	/// The ubiquitous event type.
	type RuntimeEvent = RuntimeEvent;
	/// The ubiquitous origin type.
	type RuntimeOrigin = RuntimeOrigin;
	/// Maximum number of block number to block hash mappings to keep (oldest pruned first).
	type BlockHashCount = BlockHashCount;
	/// Runtime version.
	type Version = Version;
	/// Converts a module to an index of this module in the runtime.
	type PalletInfo = PalletInfo;
	/// The data to be stored in an account.
	type AccountData = pallet_balances::AccountData<Balance>;
	/// What to do if a new account is created.
	type OnNewAccount = ();
	/// What to do if an account is fully reaped from the system.
	type OnKilledAccount = ();
	/// The weight of database operations that the runtime can invoke.
	type DbWeight = RocksDbWeight;
	/// The basic call filter to use in dispatchable.
	type BaseCallFilter = BaseCallFilter;
	/// Weight information for the extrinsics of this pallet.
	type SystemWeightInfo = weights::frame_system::WeightInfo<Runtime>;
	/// Block & extrinsics weights: base values and limits.
	type BlockWeights = RuntimeBlockWeights;
	/// The maximum length of a block (in bytes).
	type BlockLength = BlockLength;
	/// This is used as an identifier of the chain. 42 is the generic substrate prefix.
	type SS58Prefix = SS58Prefix;
	/// The action to take on a Runtime Upgrade
	type OnSetCode = cumulus_pallet_parachain_system::ParachainSetCode<Self>;
	type MaxConsumers = frame_support::traits::ConstU32<16>;
}

parameter_types! {
	// One storage item; key size is 32; value is size 4+4+16+32 bytes = 56 bytes.
	pub const DepositBase: Balance = deposit(1, 88);
	// Additional storage item size of 32 bytes.
	pub const DepositFactor: Balance = deposit(0, 32);
}

impl pallet_multisig::Config for Runtime {
	type RuntimeEvent = RuntimeEvent;
	type RuntimeCall = RuntimeCall;
	type Currency = Balances;
	type DepositBase = DepositBase;
	type DepositFactor = DepositFactor;
	type MaxSignatories = ConstU32<100>;
	type WeightInfo = weights::pallet_multisig::WeightInfo<Runtime>;
}

/// The type used to represent the kinds of proxying allowed.
#[derive(
	Copy,
	Clone,
	Eq,
	PartialEq,
	Ord,
	PartialOrd,
	Encode,
	Decode,
	RuntimeDebug,
	MaxEncodedLen,
	scale_info::TypeInfo,
)]
pub enum ProxyType {
	/// Fully permissioned proxy. Can execute any call on behalf of _proxied_.
	#[codec(index = 0)]
	Any,
	/// Can execute any call that does not transfer funds, including asset transfers.
	#[codec(index = 1)]
	NonTransfer,
	/// Proxy with the ability to reject time-delay proxy announcements.
	#[codec(index = 2)]
	CancelProxy,
	/// Collator selection proxy. Can execute calls related to collator selection mechanism.
	#[codec(index = 3)]
	Collator,
	/// Governance
	#[codec(index = 4)]
	Governance,
}

impl Default for ProxyType {
	fn default() -> Self {
		Self::Any
	}
}

impl InstanceFilter<RuntimeCall> for ProxyType {
	fn filter(&self, c: &RuntimeCall) -> bool {
		match self {
			ProxyType::Any => true,
			ProxyType::NonTransfer => !matches!(
				c,
				RuntimeCall::Balances(..) |
					RuntimeCall::Vesting(pallet_vesting::Call::vested_transfer { .. })
			),
			ProxyType::CancelProxy => matches!(
				c,
				RuntimeCall::Proxy(pallet_proxy::Call::reject_announcement { .. }) |
					RuntimeCall::Utility(..) |
					RuntimeCall::Multisig(..)
			),
			ProxyType::Collator => matches!(
				c,
				RuntimeCall::ParachainStaking(..) |
					RuntimeCall::Utility(..) |
					RuntimeCall::Multisig(..)
			),
			ProxyType::Governance => matches!(
				c,
				RuntimeCall::Democracy(..) |
					RuntimeCall::Council(..) |
					RuntimeCall::TechnicalCommittee(..) |
					RuntimeCall::Treasury(..) |
					RuntimeCall::DeveloperCommittee(..)
			),
		}
	}
	fn is_superset(&self, o: &Self) -> bool {
		match (self, o) {
			(x, y) if x == y => true,
			(ProxyType::Any, _) => true,
			(_, ProxyType::Any) => false,
			(ProxyType::NonTransfer, _) => true,
			_ => false,
		}
	}
}

parameter_types! {
	// One storage item; key size 32, value size 8; .
	pub const ProxyDepositBase: Balance = deposit(1, 8);
	// Additional storage item size of 33 bytes.
	pub const ProxyDepositFactor: Balance = deposit(0, 33);
	pub const AnnouncementDepositBase: Balance = deposit(1, 8);
	pub const AnnouncementDepositFactor: Balance = deposit(0, 66);
}

impl pallet_proxy::Config for Runtime {
	type RuntimeEvent = RuntimeEvent;
	type RuntimeCall = RuntimeCall;
	type Currency = Balances;
	type ProxyType = ProxyType;
	type ProxyDepositBase = ProxyDepositBase;
	type ProxyDepositFactor = ProxyDepositFactor;
	type MaxProxies = ConstU32<32>;
	type WeightInfo = weights::pallet_proxy::WeightInfo<Runtime>;
	type MaxPending = ConstU32<32>;
	type CallHasher = BlakeTwo256;
	type AnnouncementDepositBase = AnnouncementDepositBase;
	type AnnouncementDepositFactor = AnnouncementDepositFactor;
}

impl pallet_timestamp::Config for Runtime {
	/// A timestamp: milliseconds since the unix epoch.
	type Moment = Moment;
	type OnTimestampSet = ();
	type MinimumPeriod = ConstU64<{ SLOT_DURATION / 2 }>;
	type WeightInfo = weights::pallet_timestamp::WeightInfo<Runtime>;
}

impl pallet_authorship::Config for Runtime {
	type FindAuthor = pallet_session::FindAccountFromAuthorIndex<Self, Aura>;
	type EventHandler = (ParachainStaking,);
}

parameter_types! {
	pub MaximumSchedulerWeight: Weight = Perbill::from_percent(80) *
		RuntimeBlockWeights::get().max_block;
}

impl pallet_scheduler::Config for Runtime {
	type RuntimeEvent = RuntimeEvent;
	type RuntimeOrigin = RuntimeOrigin;
	type PalletsOrigin = OriginCaller;
	type RuntimeCall = RuntimeCall;
	type MaximumWeight = MaximumSchedulerWeight;
	type ScheduleOrigin = EnsureRootOrAllCouncil;
	type MaxScheduledPerBlock = ConstU32<50>;
	type WeightInfo = weights::pallet_scheduler::WeightInfo<Runtime>;
	type OriginPrivilegeCmp = frame_support::traits::EqualPrivilegeOnly;
	type Preimages = Preimage;
}

parameter_types! {
	pub const PreimageMaxSize: u32 = 4096 * 1024;
	pub const PreimageBaseDeposit: Balance = 1 * DOLLARS;
}

impl pallet_preimage::Config for Runtime {
	type WeightInfo = weights::pallet_preimage::WeightInfo<Runtime>;
	type RuntimeEvent = RuntimeEvent;
	type Currency = Balances;
	type ManagerOrigin = EnsureRootOrAllCouncil;
	type BaseDeposit = PreimageBaseDeposit;
	type ByteDeposit = PreimageByteDeposit;
}

parameter_types! {
	pub const ExistentialDeposit: Balance = EXISTENTIAL_DEPOSIT;
}

impl pallet_balances::Config for Runtime {
	/// The type for recording an account's balance.
	type Balance = Balance;
	/// The ubiquitous event type.
	type RuntimeEvent = RuntimeEvent;
	type DustRemoval = ();
	type ExistentialDeposit = ExistentialDeposit;
	type AccountStore = System;
	type WeightInfo = weights::pallet_balances::WeightInfo<Runtime>;
	type MaxLocks = ConstU32<50>;
	type MaxReserves = ConstU32<50>;
	type ReserveIdentifier = [u8; 8];
	type HoldIdentifier = ();
	type FreezeIdentifier = ();
	type MaxHolds = ();
	type MaxFreezes = ();
}

impl pallet_utility::Config for Runtime {
	type RuntimeEvent = RuntimeEvent;
	type RuntimeCall = RuntimeCall;
	type PalletsOrigin = OriginCaller;
	type WeightInfo = weights::pallet_utility::WeightInfo<Runtime>;
}

parameter_types! {
	pub const TransactionByteFee: Balance = WEIGHT_TO_FEE_FACTOR; // 10^6
<<<<<<< HEAD
	pub const WeighToFeeFactor: Balance = WEIGHT_TO_FEE_FACTOR; // 10^6
=======
	pub const WeightToFeeFactor: Balance = WEIGHT_TO_FEE_FACTOR; // 10^6
>>>>>>> 4fdc1d04
}
impl_runtime_transaction_payment_fees!(constants);

impl pallet_transaction_payment::Config for Runtime {
	type RuntimeEvent = RuntimeEvent;
	type OnChargeTransaction =
		pallet_transaction_payment::CurrencyAdapter<Balances, DealWithFees<Runtime>>;
<<<<<<< HEAD
	type WeightToFee = ConstantMultiplier<Balance, WeighToFeeFactor>;
=======
	type WeightToFee = ConstantMultiplier<Balance, WeightToFeeFactor>;
>>>>>>> 4fdc1d04
	type LengthToFee = ConstantMultiplier<Balance, TransactionByteFee>;
	type FeeMultiplierUpdate = SlowAdjustingFeeUpdate<Self>;
	type OperationalFeeMultiplier = ConstU8<5>;
}

parameter_types! {
	pub LaunchPeriod: BlockNumber = prod_or_fast!(10 * MINUTES, 5 * MINUTES, "ROCOCO_LAUNCHPERIOD");
	pub VotingPeriod: BlockNumber = prod_or_fast!(10 * MINUTES, 5 * MINUTES, "ROCOCO_VOTINGPERIOD");
	pub FastTrackVotingPeriod: BlockNumber = prod_or_fast!(8 * MINUTES, 2 * MINUTES, "ROCOCO_FASTTRACKVOTINGPERIOD");
	pub const InstantAllowed: bool = true;
	pub const MinimumDeposit: Balance = 100 * DOLLARS;
	pub EnactmentPeriod: BlockNumber = prod_or_fast!(5 * MINUTES, 2 * MINUTES, "ROCOCO_ENACTMENTPERIOD");
	pub CooloffPeriod: BlockNumber = prod_or_fast!(10 * MINUTES, 2 * MINUTES, "ROCOCO_COOLOFFPERIOD");
	pub const PreimageByteDeposit: Balance = deposit(0, 1);
}

impl pallet_democracy::Config for Runtime {
	type Preimages = Preimage;
	type RuntimeEvent = RuntimeEvent;
	type Currency = Balances;
	type EnactmentPeriod = EnactmentPeriod;
	type LaunchPeriod = LaunchPeriod;
	type VotingPeriod = VotingPeriod;
	type VoteLockingPeriod = EnactmentPeriod; // Same as EnactmentPeriod
	type MinimumDeposit = MinimumDeposit;
	/// A straight majority of the council can decide what their next motion is.
	type ExternalOrigin = EnsureRootOrHalfCouncil;
	/// A super-majority can have the next scheduled referendum be a straight majority-carries vote.
	type ExternalMajorityOrigin = EnsureRootOrTwoThirdsCouncil;
	/// A unanimous council can have the next scheduled referendum be a straight default-carries
	/// (NTB) vote.
	type ExternalDefaultOrigin = EnsureRootOrAllCouncil;
	/// Two thirds of the technical committee can have an ExternalMajority/ExternalDefault vote
	/// be tabled immediately and with a shorter voting/enactment period.
	type FastTrackOrigin = EnsureRootOrTwoThirdsTechnicalCommittee;
	type InstantOrigin = EnsureRootOrAllTechnicalCommittee;
	type InstantAllowed = InstantAllowed;
	type FastTrackVotingPeriod = FastTrackVotingPeriod;
	// To cancel a proposal which has been passed, 2/3 of the council must agree to it.
	type CancellationOrigin = EnsureRootOrTwoThirdsCouncil;
	// To cancel a proposal before it has been passed, the technical committee must be unanimous or
	// Root must agree.
	type CancelProposalOrigin = EnsureRootOrAllTechnicalCommittee;
	type BlacklistOrigin = EnsureRootOrAllCouncil;
	// Any single technical committee member may veto a coming council proposal, however they can
	// only do it once and it lasts only for the cool-off period.
	type VetoOrigin = pallet_collective::EnsureMember<AccountId, TechnicalCommitteeInstance>;
	type CooloffPeriod = CooloffPeriod;
	type Slash = Treasury;
	type Scheduler = Scheduler;
	type PalletsOrigin = OriginCaller;
	type MaxVotes = ConstU32<100>;
	type WeightInfo = weights::pallet_democracy::WeightInfo<Runtime>;
	type MaxProposals = ConstU32<100>;
	type MaxDeposits = ConstU32<100>;
	type MaxBlacklisted = ConstU32<100>;
	type SubmitOrigin = frame_system::EnsureSigned<AccountId>;
}

parameter_types! {
	pub const CouncilMotionDuration: BlockNumber = 3 * DAYS;
	pub const CouncilDefaultMaxMembers: u32 = 100;
	pub MaxProposalWeight: Weight = Perbill::from_percent(50) * RuntimeBlockWeights::get().max_block;
}

impl pallet_collective::Config<CouncilInstance> for Runtime {
	type RuntimeOrigin = RuntimeOrigin;
	type Proposal = RuntimeCall;
	type RuntimeEvent = RuntimeEvent;
	type MotionDuration = CouncilMotionDuration;
	type MaxProposals = ConstU32<100>;
	type MaxMembers = CouncilDefaultMaxMembers;
	type DefaultVote = pallet_collective::PrimeDefaultVote;
	type WeightInfo = weights::pallet_collective::WeightInfo<Runtime>;
	type SetMembersOrigin = EnsureRoot<AccountId>;
	type MaxProposalWeight = MaxProposalWeight;
}

impl pallet_membership::Config<CouncilMembershipInstance> for Runtime {
	type RuntimeEvent = RuntimeEvent;
	type AddOrigin = EnsureRootOrTwoThirdsCouncil;
	type RemoveOrigin = EnsureRootOrTwoThirdsCouncil;
	type SwapOrigin = EnsureRootOrTwoThirdsCouncil;
	type ResetOrigin = EnsureRootOrTwoThirdsCouncil;
	type PrimeOrigin = EnsureRootOrTwoThirdsCouncil;
	type MembershipInitialized = Council;
	type MembershipChanged = Council;
	type MaxMembers = CouncilDefaultMaxMembers;
	type WeightInfo = weights::pallet_membership::WeightInfo<Runtime>;
}

parameter_types! {
	pub const TechnicalMotionDuration: BlockNumber = 3 * DAYS;
}

impl pallet_collective::Config<TechnicalCommitteeInstance> for Runtime {
	type RuntimeOrigin = RuntimeOrigin;
	type Proposal = RuntimeCall;
	type RuntimeEvent = RuntimeEvent;
	type MotionDuration = TechnicalMotionDuration;
	type MaxProposals = ConstU32<100>;
	type MaxMembers = CouncilDefaultMaxMembers;
	type DefaultVote = pallet_collective::PrimeDefaultVote;
	type WeightInfo = weights::pallet_collective::WeightInfo<Runtime>;
	type SetMembersOrigin = EnsureRoot<AccountId>;
	type MaxProposalWeight = MaxProposalWeight;
}

impl pallet_membership::Config<TechnicalCommitteeMembershipInstance> for Runtime {
	type RuntimeEvent = RuntimeEvent;
	type AddOrigin = EnsureRootOrTwoThirdsCouncil;
	type RemoveOrigin = EnsureRootOrTwoThirdsCouncil;
	type SwapOrigin = EnsureRootOrTwoThirdsCouncil;
	type ResetOrigin = EnsureRootOrTwoThirdsCouncil;
	type PrimeOrigin = EnsureRootOrTwoThirdsCouncil;
	type MembershipInitialized = TechnicalCommittee;
	type MembershipChanged = TechnicalCommittee;
	type MaxMembers = CouncilDefaultMaxMembers;
	type WeightInfo = weights::pallet_membership::WeightInfo<Runtime>;
}

impl pallet_collective::Config<DeveloperCommitteeInstance> for Runtime {
	type RuntimeOrigin = RuntimeOrigin;
	type Proposal = RuntimeCall;
	type RuntimeEvent = RuntimeEvent;
	type MotionDuration = TechnicalMotionDuration;
	type MaxProposals = ConstU32<100>;
	type MaxMembers = CouncilDefaultMaxMembers;
	type DefaultVote = pallet_collective::PrimeDefaultVote;
	type WeightInfo = weights::pallet_collective::WeightInfo<Runtime>;
	type SetMembersOrigin = EnsureRoot<AccountId>;
	type MaxProposalWeight = MaxProposalWeight;
}

impl pallet_membership::Config<DeveloperCommitteeMembershipInstance> for Runtime {
	type RuntimeEvent = RuntimeEvent;
	type AddOrigin = EnsureRootOrTwoThirdsCouncil;
	type RemoveOrigin = EnsureRootOrTwoThirdsCouncil;
	type SwapOrigin = EnsureRootOrTwoThirdsCouncil;
	type ResetOrigin = EnsureRootOrTwoThirdsCouncil;
	type PrimeOrigin = EnsureRootOrTwoThirdsCouncil;
	type MembershipInitialized = DeveloperCommittee;
	type MembershipChanged = DeveloperCommittee;
	type MaxMembers = CouncilDefaultMaxMembers;
	type WeightInfo = weights::pallet_membership::WeightInfo<Runtime>;
}

parameter_types! {
	pub const ProposalBond: Permill = Permill::from_percent(5);
	pub const ProposalBondMinimum: Balance = 1 * DOLLARS;
	pub const ProposalBondMaximum: Balance = 20 * DOLLARS;
	pub SpendPeriod: BlockNumber = prod_or_fast!(10 * MINUTES, 2 * MINUTES, "ROCOCO_SPENDPERIOD");
	pub const Burn: Permill = Permill::from_percent(0);
	pub const TreasuryPalletId: PalletId = PalletId(*b"py/trsry");

	pub const TipCountdown: BlockNumber = DAYS;
	pub const TipFindersFee: Percent = Percent::from_percent(5);
	pub TipReportDepositBase: Balance = deposit(1, 0);
	pub BountyDepositBase: Balance = deposit(1, 0);
	pub const BountyDepositPayoutDelay: BlockNumber = 4 * DAYS;
	pub const BountyUpdatePeriod: BlockNumber = 35 * DAYS;
	pub const CuratorDepositMultiplier: Permill = Permill::from_percent(50);
	pub CuratorDepositMin: Balance = DOLLARS;
	pub CuratorDepositMax: Balance = 100 * DOLLARS;
	pub BountyValueMinimum: Balance = 5 * DOLLARS;
	pub DataDepositPerByte: Balance = deposit(0, 1);
	pub const MaximumReasonLength: u32 = 8192;
}

pub struct EnsureRootOrTwoThirdsCouncilWrapper;
impl EnsureOrigin<RuntimeOrigin> for EnsureRootOrTwoThirdsCouncilWrapper {
	type Success = Balance;
	fn try_origin(o: RuntimeOrigin) -> Result<Self::Success, RuntimeOrigin> {
		match EnsureRootOrTwoThirdsCouncil::try_origin(o) {
			Ok(_) => Ok(Balance::max_value()),
			Err(o) => Err(o),
		}
	}
	#[cfg(feature = "runtime-benchmarks")]
	fn try_successful_origin() -> Result<RuntimeOrigin, ()> {
		Ok(RuntimeOrigin::root())
	}
}

impl pallet_treasury::Config for Runtime {
	type PalletId = TreasuryPalletId;
	type Currency = Balances;
	type ApproveOrigin = EnsureRootOrTwoThirdsCouncil;
	type RejectOrigin = EnsureRootOrHalfCouncil;
	type RuntimeEvent = RuntimeEvent;
	type OnSlash = Treasury;
	type ProposalBond = ProposalBond;
	type ProposalBondMinimum = ProposalBondMinimum;
	type ProposalBondMaximum = ProposalBondMaximum;
	// Once passed, at most all is allowed to be spent
	type SpendOrigin = EnsureRootOrTwoThirdsCouncilWrapper;
	type SpendPeriod = SpendPeriod;
	type Burn = Burn;
	type BurnDestination = ();
	// Rcococo bounty enabled
	type SpendFunds = Bounties;
	type WeightInfo = weights::pallet_treasury::WeightInfo<Runtime>;
	type MaxApprovals = ConstU32<100>;
}

pub struct CouncilProvider;
impl SortedMembers<AccountId> for CouncilProvider {
	fn contains(who: &AccountId) -> bool {
		Council::is_member(who)
	}

	fn sorted_members() -> Vec<AccountId> {
		Council::members()
	}

	#[cfg(feature = "runtime-benchmarks")]
	fn add(_: &AccountId) {
		unimplemented!()
	}
}

impl ContainsLengthBound for CouncilProvider {
	fn max_len() -> usize {
		CouncilDefaultMaxMembers::get() as usize
	}
	fn min_len() -> usize {
		0
	}
}

impl pallet_bounties::Config for Runtime {
	type RuntimeEvent = RuntimeEvent;
	type BountyDepositBase = BountyDepositBase;
	type BountyDepositPayoutDelay = BountyDepositPayoutDelay;
	type BountyUpdatePeriod = BountyUpdatePeriod;
	type BountyValueMinimum = BountyValueMinimum;
	type CuratorDepositMultiplier = CuratorDepositMultiplier;
	type CuratorDepositMin = CuratorDepositMin;
	type CuratorDepositMax = CuratorDepositMax;
	type DataDepositPerByte = DataDepositPerByte;
	type MaximumReasonLength = MaximumReasonLength;
	type WeightInfo = ();
	type ChildBountyManager = ();
}

impl pallet_tips::Config for Runtime {
	type RuntimeEvent = RuntimeEvent;
	type DataDepositPerByte = DataDepositPerByte;
	type MaximumReasonLength = MaximumReasonLength;
	type Tippers = CouncilProvider;
	type TipCountdown = TipCountdown;
	type TipFindersFee = TipFindersFee;
	type TipReportDepositBase = TipReportDepositBase;
	type WeightInfo = ();
}

impl pallet_identity::Config for Runtime {
	type RuntimeEvent = RuntimeEvent;
	type Currency = Balances;
	// Add one item in storage and take 258 bytes
	type BasicDeposit = ConstU128<{ deposit(1, 258) }>;
	// Not add any item to the storage but takes 66 bytes
	type FieldDeposit = ConstU128<{ deposit(0, 66) }>;
	// Add one item in storage and take 53 bytes
	type SubAccountDeposit = ConstU128<{ deposit(1, 53) }>;
	type MaxSubAccounts = ConstU32<100>;
	type MaxAdditionalFields = ConstU32<100>;
	type MaxRegistrars = ConstU32<20>;
	type Slashed = Treasury;
	type ForceOrigin = EnsureRootOrHalfCouncil;
	type RegistrarOrigin = EnsureRootOrHalfCouncil;
	type WeightInfo = weights::pallet_identity::WeightInfo<Runtime>;
}

impl pallet_sudo::Config for Runtime {
	type RuntimeCall = RuntimeCall;
	type RuntimeEvent = RuntimeEvent;
}

impl pallet_account_fix::Config for Runtime {
	type Currency = Balances;
}

parameter_types! {
	pub const ReservedXcmpWeight: Weight = MAXIMUM_BLOCK_WEIGHT.saturating_div(4);
	pub const ReservedDmpWeight: Weight = MAXIMUM_BLOCK_WEIGHT.saturating_div(4);
}

impl cumulus_pallet_parachain_system::Config for Runtime {
	type RuntimeEvent = RuntimeEvent;
	type OnSystemEvent = ();
	type SelfParaId = parachain_info::Pallet<Runtime>;
	type DmpMessageHandler = DmpQueue;
	type ReservedDmpWeight = ReservedDmpWeight;
	type OutboundXcmpMessageSource = XcmpQueue;
	type XcmpMessageHandler = XcmpQueue;
	type ReservedXcmpWeight = ReservedXcmpWeight;
	type CheckAssociatedRelayNumber = RelayNumberStrictlyIncreases;
}

impl parachain_info::Config for Runtime {}

impl cumulus_pallet_aura_ext::Config for Runtime {}

impl cumulus_pallet_xcmp_queue::Config for Runtime {
	type RuntimeEvent = RuntimeEvent;
	type XcmExecutor = XcmExecutor<XcmConfig>;
	type ChannelInfo = ParachainSystem;
	// We use pallet_xcm to confirm the version of xcm
	type VersionWrapper = PolkadotXcm;
	type ExecuteOverweightOrigin = EnsureRootOrAllCouncil;
	type ControllerOrigin = EnsureRootOrAllCouncil;
	type ControllerOriginConverter = XcmOriginToTransactDispatchOrigin;
	type WeightInfo = weights::cumulus_pallet_xcmp_queue::WeightInfo<Runtime>;
	type PriceForSiblingDelivery = ();
}

impl cumulus_pallet_dmp_queue::Config for Runtime {
	type RuntimeEvent = RuntimeEvent;
	type XcmExecutor = XcmExecutor<XcmConfig>;
	type ExecuteOverweightOrigin = EnsureRootOrAllCouncil;
}

parameter_types! {
	pub const Offset: u32 = 0;
}

impl pallet_session::Config for Runtime {
	type RuntimeEvent = RuntimeEvent;
	type ValidatorId = <Self as frame_system::Config>::AccountId;
	// we don't have stash and controller, thus we don't need the convert as well.
	type ValidatorIdOf = ConvertInto;
	type ShouldEndSession = ParachainStaking;
	type NextSessionRotation = ParachainStaking;
	type SessionManager = ParachainStaking;
	// Essentially just Aura, but lets be pedantic.
	type SessionHandler = <SessionKeys as sp_runtime::traits::OpaqueKeys>::KeyTypeIdProviders;
	type Keys = SessionKeys;
	type WeightInfo = weights::pallet_session::WeightInfo<Runtime>;
}

impl pallet_aura::Config for Runtime {
	type AuthorityId = AuraId;
	type DisabledValidators = ();
	type MaxAuthorities = ConstU32<100_000>;
}

parameter_types! {
	/// Default fixed percent a collator takes off the top of due rewards
	pub const DefaultCollatorCommission: Perbill = Perbill::from_percent(0);
	/// Default percent of inflation set aside for parachain bond every round
	pub const DefaultParachainBondReservePercent: Percent = Percent::from_percent(0);
	pub const MinCollatorStk: Balance = 50 * DOLLARS;
	pub const MinCandidateStk: Balance = 50 * DOLLARS;
	pub const MinDelegation: Balance = 50 * DOLLARS;
	pub const MinDelegatorStk: Balance = 50 * DOLLARS;
}

impl pallet_parachain_staking::Config for Runtime {
	type RuntimeEvent = RuntimeEvent;
	type Currency = Balances;
	type MonetaryGovernanceOrigin = EnsureRootOrAllCouncil;
	/// Minimum round length is 2 minutes (10 * 12 second block times)
	type MinBlocksPerRound = ConstU32<{ prod_or_fast!(2 * MINUTES, 2) }>;
	/// Blocks per round
	type DefaultBlocksPerRound = ConstU32<{ prod_or_fast!(2 * MINUTES, 2) }>;
	/// Rounds before the collator leaving the candidates request can be executed
	type LeaveCandidatesDelay = ConstU32<{ prod_or_fast!(28, 1) }>;
	/// Rounds before the candidate bond increase/decrease can be executed
	type CandidateBondLessDelay = ConstU32<{ prod_or_fast!(28, 1) }>;
	/// Rounds before the delegator exit can be executed
	type LeaveDelegatorsDelay = ConstU32<{ prod_or_fast!(28, 1) }>;
	/// Rounds before the delegator revocation can be executed
	type RevokeDelegationDelay = ConstU32<{ prod_or_fast!(28, 1) }>;
	/// Rounds before the delegator bond increase/decrease can be executed
	type DelegationBondLessDelay = ConstU32<{ prod_or_fast!(28, 1) }>;
	/// Rounds before the reward is paid
	type RewardPaymentDelay = ConstU32<2>;
	/// Minimum collators selected per round, default at genesis and minimum forever after
	type MinSelectedCandidates = ConstU32<1>;
	/// Maximum top delegations per candidate
	type MaxTopDelegationsPerCandidate = ConstU32<1000>;
	/// Maximum bottom delegations per candidate
	type MaxBottomDelegationsPerCandidate = ConstU32<200>;
	/// Maximum delegations per delegator
	type MaxDelegationsPerDelegator = ConstU32<100>;
	type DefaultCollatorCommission = DefaultCollatorCommission;
	type DefaultParachainBondReservePercent = DefaultParachainBondReservePercent;
	/// Minimum stake required to become a collator
	type MinCollatorStk = MinCollatorStk;
	/// Minimum stake required to be reserved to be a candidate
	type MinCandidateStk = MinCandidateStk;
	/// Minimum stake required to be reserved to be a delegator
	type MinDelegation = MinDelegation;
	/// Minimum stake required to be reserved to be a delegator
	type MinDelegatorStk = MinDelegatorStk;
	type OnCollatorPayout = ();
	type OnNewRound = ();
	type WeightInfo = weights::pallet_parachain_staking::WeightInfo<Runtime>;
	type IssuanceAdapter = AssetsHandler;
}

parameter_types! {
	pub const MinVestedTransfer: Balance = 10 * CENTS;
	pub UnvestedFundsAllowedWithdrawReasons: WithdrawReasons =
			WithdrawReasons::except(WithdrawReasons::TRANSFER | WithdrawReasons::RESERVE);
}

impl pallet_vesting::Config for Runtime {
	type RuntimeEvent = RuntimeEvent;
	type Currency = Balances;
	type BlockNumberToBalance = ConvertInto;
	type MinVestedTransfer = MinVestedTransfer;
	type WeightInfo = ();
	// `VestingInfo` encode length is 36bytes. 28 schedules gets encoded as 1009 bytes, which is the
	// highest number of schedules that encodes less than 2^10.
	const MAX_VESTING_SCHEDULES: u32 = 28;
	type UnvestedFundsAllowedWithdrawReasons = UnvestedFundsAllowedWithdrawReasons;
}

parameter_types! {
	pub const BridgeChainId: u8 = 3;
	pub const ProposalLifetime: BlockNumber = 50400; // ~7 days
	pub TreasuryAccount: AccountId = TreasuryPalletId::get().into_account_truncating();
}

impl pallet_bridge::Config for Runtime {
	type RuntimeEvent = RuntimeEvent;
	type BridgeCommitteeOrigin = EnsureRootOrHalfCouncil;
	type Proposal = RuntimeCall;
	type BridgeChainId = BridgeChainId;
	type Balance = Balance;
	type ProposalLifetime = ProposalLifetime;
	type WeightInfo = weights::pallet_bridge::WeightInfo<Runtime>;
}

parameter_types! {
	pub const MaximumIssuance: Balance = 20_000_000 * DOLLARS;
	// Ethereum LIT total issuance in parachain decimal form
	pub const ExternalTotalIssuance: Balance = 100_000_000 * DOLLARS;
	// bridge::derive_resource_id(1, &bridge::hashing::blake2_128(b"LIT"));
	pub const NativeTokenResourceId: [u8; 32] = hex!("00000000000000000000000000000063a7e2be78898ba83824b0c0cc8dfb6001");
}

pub struct TransferAssetsAnyone;
impl SortedMembers<AccountId> for TransferAssetsAnyone {
	fn sorted_members() -> Vec<AccountId> {
		vec![]
	}

	fn contains(_who: &AccountId) -> bool {
		true
	}

	#[cfg(feature = "runtime-benchmarks")]
	fn add(_: &AccountId) {
		unimplemented!()
	}
}

impl pallet_bridge_transfer::Config for Runtime {
	type BridgeHandler = AssetsHandler;
	type BridgeOrigin = pallet_bridge::EnsureBridge<Runtime>;
	type TransferAssetsMembers = TransferAssetsAnyone;
	type WeightInfo = weights::pallet_bridge_transfer::WeightInfo<Runtime>;
}

impl pallet_assets_handler::Config for Runtime {
	type RuntimeEvent = RuntimeEvent;
	type TreasuryAccount = TreasuryAccount;
	type SetMaximumIssuanceOrigin = EnsureRootOrHalfCouncil;
	type DefaultMaximumIssuance = MaximumIssuance;
	type ExternalTotalIssuance = ExternalTotalIssuance;
}

impl pallet_extrinsic_filter::Config for Runtime {
	type RuntimeEvent = RuntimeEvent;
	type UpdateOrigin = EnsureRootOrHalfTechnicalCommittee;
	type NormalModeFilter = NormalModeFilter;
	type SafeModeFilter = SafeModeFilter;
	type TestModeFilter = Everything;
	type WeightInfo = weights::pallet_extrinsic_filter::WeightInfo<Runtime>;
}

parameter_types! {
	pub const MomentsPerDay: Moment = 86_400_000; // [ms/d]
}

impl pallet_teebag::Config for Runtime {
	type RuntimeEvent = RuntimeEvent;
	type MomentsPerDay = MomentsPerDay;
	type SetAdminOrigin = EnsureRootOrHalfCouncil;
	type MaxEnclaveIdentifier = ConstU32<3>;
	type MaxAuthorizedEnclave = ConstU32<5>;
}

impl pallet_identity_management::Config for Runtime {
	type RuntimeEvent = RuntimeEvent;
	type WeightInfo = ();
	type TEECallOrigin = EnsureEnclaveSigner<Runtime>;
	type DelegateeAdminOrigin = EnsureRootOrAllCouncil;
	type ExtrinsicWhitelistOrigin = IMPExtrinsicWhitelist;
	type MaxOIDCClientRedirectUris = ConstU32<10>;
}

impl pallet_bitacross::Config for Runtime {
	type RuntimeEvent = RuntimeEvent;
	type TEECallOrigin = EnsureEnclaveSigner<Runtime>;
	type SetAdminOrigin = EnsureRootOrAllCouncil;
}

impl pallet_evm_assertions::Config for Runtime {
	type RuntimeEvent = RuntimeEvent;
	type AssertionId = H160;
	type ContractDevOrigin = pallet_collective::EnsureMember<AccountId, DeveloperCommitteeInstance>;
	type TEECallOrigin = EnsureEnclaveSigner<Runtime>;
}

// Temporary for bitacross team to test
impl pallet_bitacross_mimic::Config for Runtime {
	type RuntimeEvent = RuntimeEvent;
}

impl pallet_group::Config<IMPExtrinsicWhitelistInstance> for Runtime {
	type RuntimeEvent = RuntimeEvent;
	type GroupManagerOrigin = EnsureRootOrAllCouncil;
}

impl pallet_vc_management::Config for Runtime {
	type RuntimeEvent = RuntimeEvent;
	type WeightInfo = weights::pallet_vc_management::WeightInfo<Runtime>;
	type TEECallOrigin = EnsureEnclaveSigner<Runtime>;
	type SetAdminOrigin = EnsureRootOrHalfCouncil;
	type DelegateeAdminOrigin = EnsureRootOrAllCouncil;
	type ExtrinsicWhitelistOrigin = VCMPExtrinsicWhitelist;
}

impl pallet_group::Config<VCMPExtrinsicWhitelistInstance> for Runtime {
	type RuntimeEvent = RuntimeEvent;
	type GroupManagerOrigin = EnsureRootOrAllCouncil;
}

// For OnChargeEVMTransaction implementation
type CurrencyAccountId<T> = <T as frame_system::Config>::AccountId;
type BalanceFor<T> =
	<<T as pallet_evm::Config>::Currency as Currency<CurrencyAccountId<T>>>::Balance;
type PositiveImbalanceFor<T> =
	<<T as pallet_evm::Config>::Currency as Currency<CurrencyAccountId<T>>>::PositiveImbalance;
type NegativeImbalanceFor<T> =
	<<T as pallet_evm::Config>::Currency as Currency<CurrencyAccountId<T>>>::NegativeImbalance;
pub struct OnChargeEVMTransaction<OU>(sp_std::marker::PhantomData<OU>);
impl<T, OU> OnChargeEVMTransactionT<T> for OnChargeEVMTransaction<OU>
where
	T: pallet_evm::Config,
	PositiveImbalanceFor<T>: Imbalance<BalanceFor<T>, Opposite = NegativeImbalanceFor<T>>,
	NegativeImbalanceFor<T>: Imbalance<BalanceFor<T>, Opposite = PositiveImbalanceFor<T>>,
	OU: OnUnbalanced<NegativeImbalanceFor<T>>,
	U256: UniqueSaturatedInto<BalanceFor<T>>,
{
	type LiquidityInfo = Option<NegativeImbalanceFor<T>>;

	fn withdraw_fee(who: &H160, fee: U256) -> Result<Self::LiquidityInfo, pallet_evm::Error<T>> {
		EVMCurrencyAdapter::<<T as pallet_evm::Config>::Currency, ()>::withdraw_fee(who, fee)
	}

	fn correct_and_deposit_fee(
		who: &H160,
		corrected_fee: U256,
		base_fee: U256,
		already_withdrawn: Self::LiquidityInfo,
	) -> Self::LiquidityInfo {
		<EVMCurrencyAdapter<<T as pallet_evm::Config>::Currency, OU> as OnChargeEVMTransactionT<
			T,
		>>::correct_and_deposit_fee(who, corrected_fee, base_fee, already_withdrawn)
	}
	// This is the only difference of OnChargeEVMTransaction regarding EVMCurrencyAdapter
	// We can use parachain TransactionPayment logic to handle evm tip
	fn pay_priority_fee(tip: Self::LiquidityInfo) {
		if let Some(tip) = tip {
			OU::on_unbalanced(tip);
		}
	}
}

pub struct TransactionPaymentAsGasPrice;
impl FeeCalculator for TransactionPaymentAsGasPrice {
	fn min_gas_price() -> (U256, Weight) {
		// We do not want to involve Transaction Payment Multiplier here
		// It will biased normal transfer (base weight is not biased by Multiplier) too much for
		// Ethereum tx
<<<<<<< HEAD
		// This is hardcoded ConstantMultiplier<Balance, WeighToFeeFactor>, WeighToFeeFactor =
=======
		// This is hardcoded ConstantMultiplier<Balance, WeightToFeeFactor>, WeightToFeeFactor =
>>>>>>> 4fdc1d04
		// MILLICENTS / 10
		let weight_to_fee: u128 = WEIGHT_TO_FEE_FACTOR;
		let min_gas_price = weight_to_fee.saturating_mul(WEIGHT_PER_GAS as u128);
		(min_gas_price.into(), <Runtime as frame_system::Config>::DbWeight::get().reads(1))
	}
}

parameter_types! {
	pub WeightPerGas: Weight = Weight::from_parts(WEIGHT_PER_GAS, 0);
	// It will be the best if we can implement this in a more professional way
	pub ChainId: u64 = 2106u64;
	pub BlockGasLimit: U256 = U256::from(
		NORMAL_DISPATCH_RATIO * MAXIMUM_BLOCK_WEIGHT.ref_time() / WEIGHT_PER_GAS
	);
	pub PrecompilesValue: Precompiles = RococoNetworkPrecompiles::<_>::new();
	// BlockGasLimit / MAX_POV_SIZE
	pub GasLimitPovSizeRatio: u64 = 4;
}

pub struct FindAuthorTruncated<T>(sp_std::marker::PhantomData<T>);
impl<T: pallet_aura::Config> FindAuthor<H160> for FindAuthorTruncated<T>
where
	pallet_aura::Pallet<T>: FindAuthor<u32>,
{
	fn find_author<'a, I>(digests: I) -> Option<H160>
	where
		I: 'a + IntoIterator<Item = (ConsensusEngineId, &'a [u8])>,
	{
		if let Some(author_index) = pallet_aura::Pallet::<T>::find_author(digests) {
			let authority_id =
				<pallet_aura::Pallet<T>>::authorities()[author_index as usize].clone();
			return Some(H160::from_slice(&authority_id.encode()[4..24]))
		}

		None
	}
}

impl pallet_evm::Config for Runtime {
	type FeeCalculator = TransactionPaymentAsGasPrice;
	type GasWeightMapping = pallet_evm::FixedGasWeightMapping<Self>;
	type WeightPerGas = WeightPerGas;
	type BlockHashMapping = pallet_ethereum::EthereumBlockHashMapping<Self>;
	type CallOrigin = pallet_evm::EnsureAddressTruncated;
	type WithdrawOrigin = pallet_evm::EnsureAddressTruncated;
	// From evm address to parachain address
	type AddressMapping = pallet_evm::HashedAddressMapping<BlakeTwo256>;
	type Currency = Balances;
	type RuntimeEvent = RuntimeEvent;
	type Runner = pallet_evm::runner::stack::Runner<Self>;
	type PrecompilesType = Precompiles;
	type PrecompilesValue = PrecompilesValue;
	type ChainId = ChainId;
	type OnChargeTransaction = OnChargeEVMTransaction<DealWithFees<Runtime>>;
	type BlockGasLimit = BlockGasLimit;
	type Timestamp = Timestamp;
	type OnCreate = ();
	type FindAuthor = FindAuthorTruncated<Runtime>;
	// BlockGasLimit / MAX_POV_SIZE
	type GasLimitPovSizeRatio = GasLimitPovSizeRatio;
	type WeightInfo = weights::pallet_evm::WeightInfo<Runtime>;
}

parameter_types! {
	pub const PostBlockAndTxnHashes: PostLogContent = PostLogContent::BlockAndTxnHashes;
}

impl pallet_ethereum::Config for Runtime {
	type RuntimeEvent = RuntimeEvent;
	type StateRoot = pallet_ethereum::IntermediateStateRoot<Self>;
	type PostLogContent = PostBlockAndTxnHashes;
	// Maximum length (in bytes) of revert message to include in Executed event
	type ExtraDataLength = ConstU32<30>;
}

parameter_types! {
	pub const DefaultYearlyInflation: Perbill = Perbill::from_perthousand(5);
}

pub struct IdentityAccountIdConvert;

impl pallet_score_staking::AccountIdConvert<Runtime> for IdentityAccountIdConvert {
	fn convert(account: AccountId) -> <Runtime as frame_system::Config>::AccountId {
		account
	}
}

impl pallet_score_staking::Config for Runtime {
	type Currency = Balances;
	type RuntimeEvent = RuntimeEvent;
	type AccountIdConvert = IdentityAccountIdConvert;
	type AdminOrigin = EnsureRootOrHalfCouncil;
	type YearlyIssuance = ConstU128<{ 100_000_000 * UNIT }>;
	type YearlyInflation = DefaultYearlyInflation;
	type MaxScoreUserCount = ConstU32<1_000_000>;
}

impl runtime_common::BaseRuntimeRequirements for Runtime {}
impl runtime_common::ParaRuntimeRequirements for Runtime {}

construct_runtime! {
	pub enum Runtime where
		Block = Block,
		NodeBlock = opaque::Block,
		UncheckedExtrinsic = UncheckedExtrinsic,
	{
		// Core
		System: frame_system = 0,
		Timestamp: pallet_timestamp = 1,
		Scheduler: pallet_scheduler = 2,
		Utility: pallet_utility = 3,
		Multisig: pallet_multisig = 4,
		Proxy: pallet_proxy = 5,
		Preimage: pallet_preimage = 6,

		// Token related
		Balances: pallet_balances = 10,
		Vesting: pallet_vesting = 11,
		TransactionPayment: pallet_transaction_payment = 12,
		Treasury: pallet_treasury = 13,

		// Governance
		Democracy: pallet_democracy = 21,
		Council: pallet_collective::<Instance1> = 22,
		CouncilMembership: pallet_membership::<Instance1> = 23,
		TechnicalCommittee: pallet_collective::<Instance2> = 24,
		TechnicalCommitteeMembership: pallet_membership::<Instance2> = 25,
		Bounties: pallet_bounties = 26,
		Tips: pallet_tips = 27,
		ParachainIdentity: pallet_identity = 28,

		// Parachain
		ParachainSystem: cumulus_pallet_parachain_system = 30,
		ParachainInfo: parachain_info = 31,

		// Collator support
		// About the order of these 5 pallets, the comment in cumulus seems to be outdated.
		//
		// The main thing is Authorship looks for the block author (T::FindAuthor::find_author)
		// in its `on_initialize` hook -> Session::find_author, where Session::validators() is enquired.
		// Meanwhile Session could modify the validators storage in its `on_initialize` hook. If Session
		// comes after Authorship, the changes on validators() will only take effect in the next block.
		//
		// I assume it's the desired behavior though or it doesn't really matter.
		//
		// also see the comment above `AllPalletsWithSystem` and
		// https://github.com/litentry/litentry-parachain/issues/336
		Authorship: pallet_authorship = 40,
		//41 is for old CollatorSelection, replaced by ParachainSTaking
		Session: pallet_session = 42,
		Aura: pallet_aura = 43,
		AuraExt: cumulus_pallet_aura_ext = 44,
		ParachainStaking: pallet_parachain_staking = 45,

		// XCM helpers
		XcmpQueue: cumulus_pallet_xcmp_queue = 50,
		PolkadotXcm: pallet_xcm = 51,
		CumulusXcm: cumulus_pallet_xcm = 52,
		DmpQueue: cumulus_pallet_dmp_queue = 53,
		XTokens: orml_xtokens = 54,
		// 55 is saved for old pallet: Tokens: orml_tokens
		Assets: pallet_assets = 56,

		// Rococo pallets
		ChainBridge: pallet_bridge = 60,
		BridgeTransfer: pallet_bridge_transfer = 61,
		ExtrinsicFilter: pallet_extrinsic_filter = 63,
		IdentityManagement: pallet_identity_management = 64,
		AssetManager: pallet_asset_manager = 65,
		VCManagement: pallet_vc_management = 66,
		IMPExtrinsicWhitelist: pallet_group::<Instance1> = 67,
		VCMPExtrinsicWhitelist: pallet_group::<Instance2> = 68,
		Bitacross: pallet_bitacross = 70,
		// Temporary for bitacross team to test
		BitacrossMimic: pallet_bitacross_mimic = 71,
		EvmAssertions: pallet_evm_assertions = 72,

		// Developer council
		DeveloperCommittee: pallet_collective::<Instance3> = 73,
		DeveloperCommitteeMembership: pallet_membership::<Instance3> = 74,
		ScoreStaking: pallet_score_staking = 75,

		// New Bridge Added
		AssetsHandler: pallet_assets_handler = 76,

		// TEE
		Teebag: pallet_teebag = 93,

		// Frontier
		EVM: pallet_evm = 120,
		Ethereum: pallet_ethereum = 121,

		// TMP
		AccountFix: pallet_account_fix = 254,
		Sudo: pallet_sudo = 255,
	}
}

pub struct BaseCallFilter;
impl Contains<RuntimeCall> for BaseCallFilter {
	fn contains(call: &RuntimeCall) -> bool {
		if matches!(
			call,
			RuntimeCall::Sudo(_) |
				RuntimeCall::System(_) |
				RuntimeCall::Timestamp(_) |
				RuntimeCall::ParachainSystem(_) |
				RuntimeCall::ExtrinsicFilter(_) |
				RuntimeCall::Multisig(_) |
				RuntimeCall::Council(_) |
				RuntimeCall::TechnicalCommittee(_) |
				RuntimeCall::DeveloperCommittee(_)
		) {
			// always allow core calls
			return true
		}

		pallet_extrinsic_filter::Pallet::<Runtime>::contains(call)
	}
}

pub struct SafeModeFilter;
impl Contains<RuntimeCall> for SafeModeFilter {
	fn contains(_call: &RuntimeCall) -> bool {
		false
	}
}

pub struct NormalModeFilter;
impl Contains<RuntimeCall> for NormalModeFilter {
	fn contains(call: &RuntimeCall) -> bool {
		matches!(
			call,
			// Vesting::vest
			RuntimeCall::Vesting(pallet_vesting::Call::vest { .. }) |
			// ChainBridge
			RuntimeCall::ChainBridge(_) |
			// Bounties
			RuntimeCall::Bounties(_) |
			// BridgeTransfer
			RuntimeCall::BridgeTransfer(_) |
			// XTokens::transfer for normal users
			RuntimeCall::XTokens(orml_xtokens::Call::transfer { .. }) |
			// memberships
			RuntimeCall::CouncilMembership(_) |
			RuntimeCall::TechnicalCommitteeMembership(_) |
			RuntimeCall::DeveloperCommitteeMembership(_) |
			// democracy, we don't subdivide the calls, so we allow public proposals
			RuntimeCall::Democracy(_) |
			// Preimage
			RuntimeCall::Preimage(_) |
			// Identity
			RuntimeCall::ParachainIdentity(_) |
			// Utility
			RuntimeCall::Utility(_) |
			// Seesion
			RuntimeCall::Session(_) |
			// Balance
			RuntimeCall::Balances(_) |
			// IMP and VCMP
			RuntimeCall::IdentityManagement(_) |
			RuntimeCall::VCManagement(_) |
			// TEE pallets
			RuntimeCall::Teebag(_) |
			// ParachainStaking; Only the collator part
			RuntimeCall::ParachainStaking(pallet_parachain_staking::Call::join_candidates { .. }) |
			RuntimeCall::ParachainStaking(pallet_parachain_staking::Call::schedule_leave_candidates { .. }) |
			RuntimeCall::ParachainStaking(pallet_parachain_staking::Call::execute_leave_candidates { .. }) |
			RuntimeCall::ParachainStaking(pallet_parachain_staking::Call::cancel_leave_candidates { .. }) |
			RuntimeCall::ParachainStaking(pallet_parachain_staking::Call::go_offline { .. }) |
			RuntimeCall::ParachainStaking(pallet_parachain_staking::Call::go_online { .. }) |
			RuntimeCall::ParachainStaking(pallet_parachain_staking::Call::candidate_bond_more { .. }) |
			RuntimeCall::ParachainStaking(pallet_parachain_staking::Call::schedule_candidate_bond_less { .. }) |
			RuntimeCall::ParachainStaking(pallet_parachain_staking::Call::execute_candidate_bond_less { .. }) |
			RuntimeCall::ParachainStaking(pallet_parachain_staking::Call::cancel_candidate_bond_less { .. }) |
			// Group
			RuntimeCall::IMPExtrinsicWhitelist(_) |
			RuntimeCall::VCMPExtrinsicWhitelist(_) |
			// EVM
			// Substrate EVM extrinsic not allowed
			// So no EVM pallet
			RuntimeCall::Ethereum(_) |
			// AccountFix
			RuntimeCall::AccountFix(_) |
			RuntimeCall::Bitacross(_) |
			RuntimeCall::BitacrossMimic(_) |
			RuntimeCall::EvmAssertions(_) |
			RuntimeCall::ScoreStaking(_)
		)
	}
}

#[cfg(feature = "runtime-benchmarks")]
mod benches {
	define_benchmarks!(
		[frame_system, SystemBench::<Runtime>]
		[pallet_asset_manager, AssetManager]
		[pallet_balances, Balances]
		[pallet_timestamp, Timestamp]
		[pallet_utility, Utility]
		[pallet_treasury, Treasury]
		[pallet_democracy, Democracy]
		[pallet_collective, Council]
		[pallet_proxy, Proxy]
		[pallet_membership, CouncilMembership]
		[pallet_multisig, Multisig]
		[paleet_evm, EVM]
		[pallet_extrinsic_filter, ExtrinsicFilter]
		[pallet_scheduler, Scheduler]
		[pallet_preimage, Preimage]
		[pallet_session, SessionBench::<Runtime>]
		[pallet_parachain_staking, ParachainStaking]
		[cumulus_pallet_xcmp_queue, XcmpQueue]
		[pallet_identity_management, IdentityManagement]
		[pallet_vc_management, VCManagement]
		[pallet_bridge,ChainBridge]
		[pallet_bridge_transfer,BridgeTransfer]
	);
}

impl_runtime_apis! {
	impl sp_api::Core<Block> for Runtime {
		fn version() -> RuntimeVersion {
			VERSION
		}

		fn execute_block(block: Block) {
			Executive::execute_block(block);
		}

		fn initialize_block(header: &<Block as BlockT>::Header) {
			Executive::initialize_block(header)
		}
	}

	impl sp_api::Metadata<Block> for Runtime {
		fn metadata() -> OpaqueMetadata {
			OpaqueMetadata::new(Runtime::metadata().into())
		}

		fn metadata_at_version(version: u32) -> Option<OpaqueMetadata> {
			Runtime::metadata_at_version(version)
		}

		fn metadata_versions() -> sp_std::vec::Vec<u32> {
			Runtime::metadata_versions()
		}
	}

	impl sp_block_builder::BlockBuilder<Block> for Runtime {
		fn apply_extrinsic(
			extrinsic: <Block as BlockT>::Extrinsic,
		) -> ApplyExtrinsicResult {
			Executive::apply_extrinsic(extrinsic)
		}

		fn finalize_block() -> <Block as BlockT>::Header {
			Executive::finalize_block()
		}

		fn inherent_extrinsics(data: sp_inherents::InherentData) -> Vec<<Block as BlockT>::Extrinsic> {
			data.create_extrinsics()
		}

		fn check_inherents(block: Block, data: sp_inherents::InherentData) -> sp_inherents::CheckInherentsResult {
			data.check_extrinsics(&block)
		}
	}

	impl sp_transaction_pool::runtime_api::TaggedTransactionQueue<Block> for Runtime {
		fn validate_transaction(
			source: TransactionSource,
			tx: <Block as BlockT>::Extrinsic,
			block_hash: <Block as BlockT>::Hash,
		) -> TransactionValidity {
			Executive::validate_transaction(source, tx, block_hash)
		}
	}

	impl sp_offchain::OffchainWorkerApi<Block> for Runtime {
		fn offchain_worker(header: &<Block as BlockT>::Header) {
			Executive::offchain_worker(header)
		}
	}

	impl sp_session::SessionKeys<Block> for Runtime {
		fn decode_session_keys(
			encoded: Vec<u8>,
		) -> Option<Vec<(Vec<u8>, KeyTypeId)>> {
			SessionKeys::decode_into_raw_public_keys(&encoded)
		}

		fn generate_session_keys(seed: Option<Vec<u8>>) -> Vec<u8> {
			SessionKeys::generate(seed)
		}
	}

	impl sp_consensus_aura::AuraApi<Block, AuraId> for Runtime {
		fn slot_duration() -> sp_consensus_aura::SlotDuration {
			sp_consensus_aura::SlotDuration::from_millis(Aura::slot_duration())
		}

		fn authorities() -> Vec<AuraId> {
			Aura::authorities().into_inner()
		}
	}

	impl frame_system_rpc_runtime_api::AccountNonceApi<Block, AccountId, Index> for Runtime {
		fn account_nonce(account: AccountId) -> Index {
			System::account_nonce(account)
		}
	}

	impl pallet_transaction_payment_rpc_runtime_api::TransactionPaymentApi<Block, Balance> for Runtime {
		fn query_info(
			uxt: <Block as BlockT>::Extrinsic,
			len: u32,
		) -> pallet_transaction_payment_rpc_runtime_api::RuntimeDispatchInfo<Balance> {
			TransactionPayment::query_info(uxt, len)
		}
		fn query_fee_details(
			uxt: <Block as BlockT>::Extrinsic,
			len: u32,
		) -> pallet_transaction_payment::FeeDetails<Balance> {
			TransactionPayment::query_fee_details(uxt, len)
		}
		fn query_weight_to_fee(weight: Weight) -> Balance {
			TransactionPayment::weight_to_fee(weight)
		}
		fn query_length_to_fee(length: u32) -> Balance {
			TransactionPayment::length_to_fee(length)
		}
	}

	impl cumulus_primitives_core::CollectCollationInfo<Block> for Runtime {
		fn collect_collation_info(header: &<Block as BlockT>::Header) -> cumulus_primitives_core::CollationInfo {
			ParachainSystem::collect_collation_info(header)
		}
	}

	impl fp_rpc::EthereumRuntimeRPCApi<Block> for Runtime {
		fn chain_id() -> u64 {
			<Runtime as pallet_evm::Config>::ChainId::get()
		}

		fn account_basic(address: H160) -> pallet_evm::Account {
			let (account, _) = EVM::account_basic(&address);
			account
		}

		fn gas_price() -> U256 {
			let (gas_price, _) = <Runtime as pallet_evm::Config>::FeeCalculator::min_gas_price();
			gas_price
		}

		fn account_code_at(address: H160) -> Vec<u8> {
			pallet_evm::AccountCodes::<Runtime>::get(address)
		}

		fn author() -> H160 {
			<pallet_evm::Pallet<Runtime>>::find_author()
		}

		fn storage_at(address: H160, index: U256) -> H256 {
			let mut tmp = [0u8; 32];
			index.to_big_endian(&mut tmp);
			pallet_evm::AccountStorages::<Runtime>::get(address, H256::from_slice(&tmp[..]))
		}

		fn call(
			from: H160,
			to: H160,
			data: Vec<u8>,
			value: U256,
			gas_limit: U256,
			max_fee_per_gas: Option<U256>,
			max_priority_fee_per_gas: Option<U256>,
			nonce: Option<U256>,
			estimate: bool,
			access_list: Option<Vec<(H160, Vec<H256>)>>,
		) -> Result<pallet_evm::CallInfo, sp_runtime::DispatchError> {
			let config = if estimate {
				let mut config = <Runtime as pallet_evm::Config>::config().clone();
				config.estimate = true;
				Some(config)
			} else {
				None
			};

			let is_transactional = false;
			let validate = true;

			// Reused approach from Moonbeam since Frontier implementation doesn't support this
			let mut estimated_transaction_len = data.len() +
				// to: 20
				// from: 20
				// value: 32
				// gas_limit: 32
				// nonce: 32
				// 1 byte transaction action variant
				// chain id 8 bytes
				// 65 bytes signature
				210;
			if max_fee_per_gas.is_some() {
				estimated_transaction_len += 32;
			}
			if max_priority_fee_per_gas.is_some() {
				estimated_transaction_len += 32;
			}
			if access_list.is_some() {
				estimated_transaction_len += access_list.encoded_size();
			}

			let gas_limit = gas_limit.min(u64::MAX.into()).low_u64();
			let without_base_extrinsic_weight = true;

			let (weight_limit, proof_size_base_cost) =
				match <Runtime as pallet_evm::Config>::GasWeightMapping::gas_to_weight(
					gas_limit,
					without_base_extrinsic_weight
				) {
					weight_limit if weight_limit.proof_size() > 0 => {
						(Some(weight_limit), Some(estimated_transaction_len as u64))
					}
					_ => (None, None),
				};

			<Runtime as pallet_evm::Config>::Runner::call(
				from,
				to,
				data,
				value,
				gas_limit.unique_saturated_into(),
				max_fee_per_gas,
				max_priority_fee_per_gas,
				nonce,
				Vec::new(),
				is_transactional,
				validate,
				weight_limit,
				proof_size_base_cost,
				config
					.as_ref()
					.unwrap_or_else(|| <Runtime as pallet_evm::Config>::config()),
			)
			.map_err(|err| err.error.into())
		}

		fn create(
			from: H160,
			data: Vec<u8>,
			value: U256,
			gas_limit: U256,
			max_fee_per_gas: Option<U256>,
			max_priority_fee_per_gas: Option<U256>,
			nonce: Option<U256>,
			estimate: bool,
			access_list: Option<Vec<(H160, Vec<H256>)>>,
		) -> Result<pallet_evm::CreateInfo, sp_runtime::DispatchError> {
			let config = if estimate {
				let mut config = <Runtime as pallet_evm::Config>::config().clone();
				config.estimate = true;
				Some(config)
			} else {
				None
			};

			let is_transactional = false;
			let validate = true;

			// Reused approach from Moonbeam since Frontier implementation doesn't support this
			let mut estimated_transaction_len = data.len() +
				// to: 20
				// from: 20
				// value: 32
				// gas_limit: 32
				// nonce: 32
				// 1 byte transaction action variant
				// chain id 8 bytes
				// 65 bytes signature
				210;
			if max_fee_per_gas.is_some() {
				estimated_transaction_len += 32;
			}
			if max_priority_fee_per_gas.is_some() {
				estimated_transaction_len += 32;
			}
			if access_list.is_some() {
				estimated_transaction_len += access_list.encoded_size();
			}

			let gas_limit = gas_limit.min(u64::MAX.into()).low_u64();
			let without_base_extrinsic_weight = true;

			let (weight_limit, proof_size_base_cost) =
				match <Runtime as pallet_evm::Config>::GasWeightMapping::gas_to_weight(
					gas_limit,
					without_base_extrinsic_weight
				) {
					weight_limit if weight_limit.proof_size() > 0 => {
						(Some(weight_limit), Some(estimated_transaction_len as u64))
					}
					_ => (None, None),
				};

			#[allow(clippy::or_fun_call)] // suggestion not helpful here
			<Runtime as pallet_evm::Config>::Runner::create(
				from,
				data,
				value,
				gas_limit.unique_saturated_into(),
				max_fee_per_gas,
				max_priority_fee_per_gas,
				nonce,
				Vec::new(),
				is_transactional,
				validate,
				weight_limit,
				proof_size_base_cost,
				config
					.as_ref()
					.unwrap_or(<Runtime as pallet_evm::Config>::config()),
				)
				.map_err(|err| err.error.into())
		}

		fn current_transaction_statuses() -> Option<Vec<TransactionStatus>> {
			pallet_ethereum::CurrentTransactionStatuses::<Runtime>::get()
		}

		fn current_block() -> Option<pallet_ethereum::Block> {
			pallet_ethereum::CurrentBlock::<Runtime>::get()
		}

		fn current_receipts() -> Option<Vec<pallet_ethereum::Receipt>> {
			pallet_ethereum::CurrentReceipts::<Runtime>::get()
		}

		fn current_all() -> (
			Option<pallet_ethereum::Block>,
			Option<Vec<pallet_ethereum::Receipt>>,
			Option<Vec<TransactionStatus>>
		) {
			(
				pallet_ethereum::CurrentBlock::<Runtime>::get(),
				pallet_ethereum::CurrentReceipts::<Runtime>::get(),
				pallet_ethereum::CurrentTransactionStatuses::<Runtime>::get()
			)
		}

		fn extrinsic_filter(
			xts: Vec<<Block as BlockT>::Extrinsic>,
		) -> Vec<pallet_ethereum::Transaction> {
			xts.into_iter().filter_map(|xt| match xt.0.function {
				RuntimeCall::Ethereum(transact { transaction }) => Some(transaction),
				_ => None
			}).collect::<Vec<pallet_ethereum::Transaction>>()
		}

		fn elasticity() -> Option<Permill> {
			None
		}

		fn gas_limit_multiplier_support() {}

		fn pending_block(
			xts: Vec<<Block as BlockT>::Extrinsic>,
		) -> (Option<pallet_ethereum::Block>, Option<Vec<fp_rpc::TransactionStatus>>) {
			for ext in xts.into_iter() {
				let _ = Executive::apply_extrinsic(ext);
			}

			Ethereum::on_finalize(System::block_number() + 1);

			(
				pallet_ethereum::CurrentBlock::<Runtime>::get(),
				pallet_ethereum::CurrentTransactionStatuses::<Runtime>::get()
			)
		}
	}

	impl fp_rpc::ConvertTransactionRuntimeApi<Block> for Runtime {
		fn convert_transaction(transaction: pallet_ethereum::Transaction) -> <Block as BlockT>::Extrinsic {
			UncheckedExtrinsic::new_unsigned(
				pallet_ethereum::Call::<Runtime>::transact { transaction }.into(),
			)
		}
	}

	impl moonbeam_rpc_primitives_debug::DebugRuntimeApi<Block> for Runtime {
		fn trace_transaction(
			extrinsics: Vec<<Block as BlockT>::Extrinsic>,
			traced_transaction: &pallet_ethereum::Transaction,
		) -> Result<
			(),
			sp_runtime::DispatchError,
		> {
			use moonbeam_evm_tracer::tracer::EvmTracer;

			// Apply the a subset of extrinsics: all the substrate-specific or ethereum
			// transactions that preceded the requested transaction.
			for ext in extrinsics.into_iter() {
				let _ = match &ext.0.function {
					RuntimeCall::Ethereum(pallet_ethereum::Call::transact { transaction }) => {
						if transaction == traced_transaction {
							EvmTracer::new().trace(|| Executive::apply_extrinsic(ext));
							return Ok(());
						} else {
							Executive::apply_extrinsic(ext)
						}
					}
					_ => Executive::apply_extrinsic(ext),
				};
			}
			Err(sp_runtime::DispatchError::Other(
				"Failed to find Ethereum transaction among the extrinsics.",
			))
		}

		fn trace_block(
			extrinsics: Vec<<Block as BlockT>::Extrinsic>,
			known_transactions: Vec<H256>,
		) -> Result<
			(),
			sp_runtime::DispatchError,
		> {
			use moonbeam_evm_tracer::tracer::EvmTracer;

			let mut config = <Runtime as pallet_evm::Config>::config().clone();
			config.estimate = true;

			// Apply all extrinsics. Ethereum extrinsics are traced.
			for ext in extrinsics.into_iter() {
				match &ext.0.function {
					RuntimeCall::Ethereum(pallet_ethereum::Call::transact { transaction }) => {
						if known_transactions.contains(&transaction.hash()) {
							// Each known extrinsic is a new call stack.
							EvmTracer::emit_new();
							EvmTracer::new().trace(|| Executive::apply_extrinsic(ext));
						} else {
							let _ = Executive::apply_extrinsic(ext);
						}
					}
					_ => {
						let _ = Executive::apply_extrinsic(ext);
					}
				};
			}

			Ok(())
		}
	}

	impl moonbeam_rpc_primitives_txpool::TxPoolRuntimeApi<Block> for Runtime {
		fn extrinsic_filter(
			xts_ready: Vec<<Block as BlockT>::Extrinsic>,
			xts_future: Vec<<Block as BlockT>::Extrinsic>,
		) -> moonbeam_rpc_primitives_txpool::TxPoolResponse {
			moonbeam_rpc_primitives_txpool::TxPoolResponse {
				ready: xts_ready
					.into_iter()
					.filter_map(|xt| match xt.0.function {
						RuntimeCall::Ethereum(pallet_ethereum::Call::transact { transaction }) => Some(transaction),
						_ => None,
					})
					.collect(),
				future: xts_future
					.into_iter()
					.filter_map(|xt| match xt.0.function {
						RuntimeCall::Ethereum(pallet_ethereum::Call::transact { transaction }) => Some(transaction),
						_ => None,
					})
					.collect(),
			}
		}
	}

	#[cfg(feature = "try-runtime")]
	impl frame_try_runtime::TryRuntime<Block> for Runtime {
		fn on_runtime_upgrade(checks: frame_try_runtime::UpgradeCheckSelect) -> (Weight, Weight) {
			// NOTE: intentional unwrap: we don't want to propagate the error backwards, and want to
			// have a backtrace here. If any of the pre/post migration checks fail, we shall stop
			// right here and right now.
			log::info!("try-runtime::on_runtime_upgrade rococo.");
			let weight = Executive::try_runtime_upgrade(checks).unwrap();
			(weight, RuntimeBlockWeights::get().max_block)
		}

		fn execute_block(block: Block, state_root_check: bool,signature_check: bool, select: frame_try_runtime::TryStateSelect) -> Weight {
			log::info!(
				target: "runtime::Rococo", "try-runtime: executing block #{} ({:?}) / root checks: {:?} / sanity-checks: {:?}",
				block.header.number,
				block.header.hash(),
				state_root_check,
				select,
			);
			Executive::try_execute_block(block, state_root_check, signature_check,select).expect("try_execute_block failed")
		}
	}

	#[cfg(feature = "runtime-benchmarks")]
	impl frame_benchmarking::Benchmark<Block> for Runtime {
		fn benchmark_metadata(extra: bool) -> (
			Vec<frame_benchmarking::BenchmarkList>,
			Vec<frame_support::traits::StorageInfo>,
		) {
			use frame_benchmarking::{Benchmarking, BenchmarkList};
			use frame_support::traits::StorageInfoTrait;
			use frame_system_benchmarking::Pallet as SystemBench;
			use cumulus_pallet_session_benchmarking::Pallet as SessionBench;

			let mut list = Vec::<BenchmarkList>::new();
			list_benchmarks!(list, extra);

			let storage_info = AllPalletsWithSystem::storage_info();
			(list, storage_info)
		}

		fn dispatch_benchmark(
			config: frame_benchmarking::BenchmarkConfig
		) -> Result<Vec<frame_benchmarking::BenchmarkBatch>, sp_runtime::RuntimeString> {
			use frame_benchmarking::{Benchmarking, BenchmarkBatch, TrackedStorageKey};

			use frame_system_benchmarking::Pallet as SystemBench;
			impl frame_system_benchmarking::Config for Runtime {}

			use cumulus_pallet_session_benchmarking::Pallet as SessionBench;
			impl cumulus_pallet_session_benchmarking::Config for Runtime {}

			let whitelist: Vec<TrackedStorageKey> = vec![
				// Block Number
				hex!("26aa394eea5630e07c48ae0c9558cef702a5c1b19ab7a04f536c519aca4983ac").to_vec().into(),
				// Total Issuance
				hex!("c2261276cc9d1f8598ea4b6a74b15c2f57c875e4cff74148e4628f264b974c80").to_vec().into(),
				// Execution Phase
				hex!("26aa394eea5630e07c48ae0c9558cef7ff553b5a9862a516939d82b3d3d8661a").to_vec().into(),
				// Event Count
				hex!("26aa394eea5630e07c48ae0c9558cef70a98fdbe9ce6c55837576c60c7af3850").to_vec().into(),
				// System Events
				hex!("26aa394eea5630e07c48ae0c9558cef780d41e5e16056765bc8461851072c9d7").to_vec().into(),
			];

			let mut batches = Vec::<BenchmarkBatch>::new();
			let params = (&config, &whitelist);
			add_benchmarks!(params, batches);

			if batches.is_empty() { return Err("Benchmark not found for this pallet.".into()) }
			Ok(batches)
		}
	}
}

struct CheckInherents;

impl cumulus_pallet_parachain_system::CheckInherents<Block> for CheckInherents {
	fn check_inherents(
		block: &Block,
		relay_state_proof: &cumulus_pallet_parachain_system::RelayChainStateProof,
	) -> sp_inherents::CheckInherentsResult {
		let relay_chain_slot = relay_state_proof
			.read_slot()
			.expect("Could not read the relay chain slot from the proof");

		let inherent_data =
			cumulus_primitives_timestamp::InherentDataProvider::from_relay_chain_slot_and_duration(
				relay_chain_slot,
				sp_std::time::Duration::from_secs(6),
			)
			.create_inherent_data()
			.expect("Could not create the timestamp inherent data");

		inherent_data.check_extrinsics(block)
	}
}

cumulus_pallet_parachain_system::register_validate_block! {
	Runtime = Runtime,
	BlockExecutor = cumulus_pallet_aura_ext::BlockExecutor::<Runtime, Executive>,
	CheckInherents = CheckInherents,
}<|MERGE_RESOLUTION|>--- conflicted
+++ resolved
@@ -180,10 +180,7 @@
 	(
 		migration::ReplaceParachainStakingStorage<Runtime>,
 		migration::ReplaceBalancesRelatedStorage<Runtime>,
-<<<<<<< HEAD
-=======
 		migration::ReplaceBridgeRelatedStorage<Runtime>,
->>>>>>> 4fdc1d04
 	),
 >;
 
@@ -528,11 +525,7 @@
 
 parameter_types! {
 	pub const TransactionByteFee: Balance = WEIGHT_TO_FEE_FACTOR; // 10^6
-<<<<<<< HEAD
-	pub const WeighToFeeFactor: Balance = WEIGHT_TO_FEE_FACTOR; // 10^6
-=======
 	pub const WeightToFeeFactor: Balance = WEIGHT_TO_FEE_FACTOR; // 10^6
->>>>>>> 4fdc1d04
 }
 impl_runtime_transaction_payment_fees!(constants);
 
@@ -540,11 +533,7 @@
 	type RuntimeEvent = RuntimeEvent;
 	type OnChargeTransaction =
 		pallet_transaction_payment::CurrencyAdapter<Balances, DealWithFees<Runtime>>;
-<<<<<<< HEAD
-	type WeightToFee = ConstantMultiplier<Balance, WeighToFeeFactor>;
-=======
 	type WeightToFee = ConstantMultiplier<Balance, WeightToFeeFactor>;
->>>>>>> 4fdc1d04
 	type LengthToFee = ConstantMultiplier<Balance, TransactionByteFee>;
 	type FeeMultiplierUpdate = SlowAdjustingFeeUpdate<Self>;
 	type OperationalFeeMultiplier = ConstU8<5>;
@@ -1135,11 +1124,7 @@
 		// We do not want to involve Transaction Payment Multiplier here
 		// It will biased normal transfer (base weight is not biased by Multiplier) too much for
 		// Ethereum tx
-<<<<<<< HEAD
-		// This is hardcoded ConstantMultiplier<Balance, WeighToFeeFactor>, WeighToFeeFactor =
-=======
 		// This is hardcoded ConstantMultiplier<Balance, WeightToFeeFactor>, WeightToFeeFactor =
->>>>>>> 4fdc1d04
 		// MILLICENTS / 10
 		let weight_to_fee: u128 = WEIGHT_TO_FEE_FACTOR;
 		let min_gas_price = weight_to_fee.saturating_mul(WEIGHT_PER_GAS as u128);
