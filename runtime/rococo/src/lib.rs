// Copyright 2020-2024 Trust Computing GmbH.
// This file is part of Litentry.
//
// Litentry is free software: you can redistribute it and/or modify
// it under the terms of the GNU General Public License as published by
// the Free Software Foundation, either version 3 of the License, or
// (at your option) any later version.
//
// Litentry is distributed in the hope that it will be useful,
// but WITHOUT ANY WARRANTY; without even the implied warranty of
// MERCHANTABILITY or FITNESS FOR A PARTICULAR PURPOSE.  See the
// GNU General Public License for more details.
//
// You should have received a copy of the GNU General Public License
// along with Litentry.  If not, see <https://www.gnu.org/licenses/>.

#![cfg_attr(not(feature = "std"), no_std)]
#![allow(clippy::identity_op)]
#![allow(clippy::items_after_test_module)]
// `construct_runtime!` does a lot of recursion and requires us to increase the limit to 256.
#![recursion_limit = "512"]

#[cfg(feature = "runtime-benchmarks")]
#[macro_use]
extern crate frame_benchmarking;

use cumulus_pallet_parachain_system::RelayNumberStrictlyIncreases;
use frame_support::{
	construct_runtime, parameter_types,
	traits::{
		ConstU128, ConstU32, ConstU64, ConstU8, Contains, ContainsLengthBound, EnsureOrigin,
		Everything, FindAuthor, InstanceFilter, OnFinalize, SortedMembers, WithdrawReasons,
	},
	weights::{constants::RocksDbWeight, ConstantMultiplier, Weight},
	ConsensusEngineId, PalletId, RuntimeDebug,
};
use frame_system::EnsureRoot;
use hex_literal::hex;
use parity_scale_codec::{Decode, Encode, MaxEncodedLen};

use runtime_common::EnsureEnclaveSigner;
// for TEE
pub use pallet_balances::Call as BalancesCall;
pub use pallet_teebag::{self, OperationalMode as TeebagOperationalMode};

use sp_api::impl_runtime_apis;
pub use sp_consensus_aura::sr25519::AuthorityId as AuraId;
use sp_core::{crypto::KeyTypeId, OpaqueMetadata, H160, H256, U256};
#[cfg(any(feature = "std", test))]
pub use sp_runtime::BuildStorage;
use sp_runtime::{
	create_runtime_str, generic, impl_opaque_keys,
	traits::{
		AccountIdConversion, AccountIdLookup, BlakeTwo256, Block as BlockT, ConvertInto,
		DispatchInfoOf, Dispatchable, PostDispatchInfoOf, UniqueSaturatedInto,
	},
	transaction_validity::{TransactionSource, TransactionValidity, TransactionValidityError},
	ApplyExtrinsicResult,
};
pub use sp_runtime::{MultiAddress, Perbill, Percent, Permill};
use sp_std::prelude::*;
#[cfg(feature = "std")]
use sp_version::NativeVersion;
use sp_version::RuntimeVersion;
// XCM Imports
use xcm_executor::XcmExecutor;

pub use constants::currency::deposit;
pub use core_primitives::{
	opaque, AccountId, Amount, AssetId, Balance, BlockNumber, Hash, Header, Index, Signature, DAYS,
	HOURS, MINUTES, SLOT_DURATION,
};
pub use runtime_common::currency::*;

use runtime_common::{
	impl_runtime_transaction_payment_fees, prod_or_fast, BlockHashCount, BlockLength,
	CouncilInstance, CouncilMembershipInstance, DeveloperCommitteeInstance,
	DeveloperCommitteeMembershipInstance, EnsureRootOrAllCouncil,
	EnsureRootOrAllTechnicalCommittee, EnsureRootOrHalfCouncil, EnsureRootOrHalfTechnicalCommittee,
	EnsureRootOrTwoThirdsCouncil, EnsureRootOrTwoThirdsTechnicalCommittee,
	IMPExtrinsicWhitelistInstance, NegativeImbalance, RuntimeBlockWeights, SlowAdjustingFeeUpdate,
	TechnicalCommitteeInstance, TechnicalCommitteeMembershipInstance,
	VCMPExtrinsicWhitelistInstance, MAXIMUM_BLOCK_WEIGHT, NORMAL_DISPATCH_RATIO, WEIGHT_PER_GAS,
	WEIGHT_TO_FEE_FACTOR,
};
use xcm_config::{XcmConfig, XcmOriginToTransactDispatchOrigin};

use pallet_ethereum::{Call::transact, PostLogContent, TransactionStatus};
use pallet_evm::{
	EVMCurrencyAdapter, FeeCalculator, GasWeightMapping,
	OnChargeEVMTransaction as OnChargeEVMTransactionT, Runner,
};
// Make the WASM binary available.
#[cfg(feature = "std")]
include!(concat!(env!("OUT_DIR"), "/wasm_binary.rs"));

pub mod asset_config;
pub mod constants;
pub mod precompiles;

pub mod migration;

#[cfg(test)]
mod tests;
pub mod weights;
pub mod xcm_config;

pub use precompiles::RococoNetworkPrecompiles;
pub type Precompiles = RococoNetworkPrecompiles<Runtime>;

#[derive(Clone)]
pub struct TransactionConverter;

impl fp_rpc::ConvertTransaction<UncheckedExtrinsic> for TransactionConverter {
	fn convert_transaction(&self, transaction: pallet_ethereum::Transaction) -> UncheckedExtrinsic {
		UncheckedExtrinsic::new_unsigned(
			pallet_ethereum::Call::<Runtime>::transact { transaction }.into(),
		)
	}
}

impl fp_rpc::ConvertTransaction<opaque::UncheckedExtrinsic> for TransactionConverter {
	fn convert_transaction(
		&self,
		transaction: pallet_ethereum::Transaction,
	) -> opaque::UncheckedExtrinsic {
		let extrinsic = UncheckedExtrinsic::new_unsigned(
			pallet_ethereum::Call::<Runtime>::transact { transaction }.into(),
		);
		let encoded = extrinsic.encode();
		opaque::UncheckedExtrinsic::decode(&mut &encoded[..])
			.expect("Encoded extrinsic is always valid")
	}
}

/// The address format for describing accounts.
pub type Address = MultiAddress<AccountId, ()>;

/// Block type as expected by this runtime.
pub type Block = generic::Block<Header, UncheckedExtrinsic>;

/// A Block signed with a Justification
pub type SignedBlock = generic::SignedBlock<Block>;

/// BlockId type as expected by this runtime.
pub type BlockId = generic::BlockId<Block>;

/// The SignedExtension to the basic transaction logic.
pub type SignedExtra = (
	frame_system::CheckNonZeroSender<Runtime>,
	frame_system::CheckSpecVersion<Runtime>,
	frame_system::CheckTxVersion<Runtime>,
	frame_system::CheckGenesis<Runtime>,
	frame_system::CheckEra<Runtime>,
	frame_system::CheckNonce<Runtime>,
	frame_system::CheckWeight<Runtime>,
	pallet_transaction_payment::ChargeTransactionPayment<Runtime>,
);

/// Unchecked extrinsic type as expected by this runtime.
pub type UncheckedExtrinsic =
	fp_self_contained::UncheckedExtrinsic<Address, RuntimeCall, Signature, SignedExtra>;
/// Extrinsic type that has already been checked.
pub type CheckedExtrinsic =
	fp_self_contained::CheckedExtrinsic<AccountId, RuntimeCall, SignedExtra, H160>;

/// Executive: handles dispatch to the various modules.
pub type Executive = frame_executive::Executive<
	Runtime,
	Block,
	frame_system::ChainContext<Runtime>,
	Runtime,
	// see https://github.com/paritytech/substrate/pull/10043
	//
	// With this type the hooks of pallets will be executed
	// in the order that they are declared in `construct_runtime!`
	// it was reverse order before.
	// See the comment before collation related pallets too.
	AllPalletsWithSystem,
<<<<<<< HEAD
	(migration::ReplaceParachainStakingStorage<Runtime>,),
=======
	(migration::ReplaceBalancesRelatedStorage<Runtime>,),
>>>>>>> 33d8b1b5
>;

impl fp_self_contained::SelfContainedCall for RuntimeCall {
	type SignedInfo = H160;

	fn is_self_contained(&self) -> bool {
		match self {
			RuntimeCall::Ethereum(call) => call.is_self_contained(),
			_ => false,
		}
	}

	fn check_self_contained(&self) -> Option<Result<Self::SignedInfo, TransactionValidityError>> {
		match self {
			RuntimeCall::Ethereum(call) => call.check_self_contained(),
			_ => None,
		}
	}

	fn validate_self_contained(
		&self,
		info: &Self::SignedInfo,
		dispatch_info: &DispatchInfoOf<RuntimeCall>,
		len: usize,
	) -> Option<TransactionValidity> {
		match self {
			RuntimeCall::Ethereum(call) => call.validate_self_contained(info, dispatch_info, len),
			_ => None,
		}
	}

	fn pre_dispatch_self_contained(
		&self,
		info: &Self::SignedInfo,
		dispatch_info: &DispatchInfoOf<RuntimeCall>,
		len: usize,
	) -> Option<Result<(), TransactionValidityError>> {
		match self {
			RuntimeCall::Ethereum(call) =>
				call.pre_dispatch_self_contained(info, dispatch_info, len),
			_ => None,
		}
	}

	fn apply_self_contained(
		self,
		info: Self::SignedInfo,
	) -> Option<sp_runtime::DispatchResultWithInfo<PostDispatchInfoOf<Self>>> {
		match self {
			call @ RuntimeCall::Ethereum(pallet_ethereum::Call::transact { .. }) =>
				Some(call.dispatch(RuntimeOrigin::from(
					pallet_ethereum::RawOrigin::EthereumTransaction(info),
				))),
			_ => None,
		}
	}
}

impl_opaque_keys! {
	pub struct SessionKeys {
		pub aura: Aura,
	}
}

/// This runtime version.
#[sp_version::runtime_version]
pub const VERSION: RuntimeVersion = RuntimeVersion {
	// Note:
	// It's important to match `rococo-parachain-runtime`, which is runtime pkg name
	spec_name: create_runtime_str!("rococo-parachain"),
	impl_name: create_runtime_str!("rococo-parachain"),
	authoring_version: 1,
	// same versioning-mechanism as polkadot: use last digit for minor updates
	spec_version: 9184,
	impl_version: 0,
	apis: RUNTIME_API_VERSIONS,
	transaction_version: 1,
	state_version: 0,
};

/// A timestamp: milliseconds since the unix epoch.
pub type Moment = u64;

/// The version information used to identify this runtime when compiled natively.
#[cfg(feature = "std")]
pub fn native_version() -> NativeVersion {
	NativeVersion { runtime_version: VERSION, can_author_with: Default::default() }
}

parameter_types! {
	pub const Version: RuntimeVersion = VERSION;

	// using generic substrate prefix
	pub const SS58Prefix: u16 = 42;
}

impl frame_system::Config for Runtime {
	/// The identifier used to distinguish between accounts.
	type AccountId = AccountId;
	/// The aggregated dispatch type that is available for extrinsics.
	type RuntimeCall = RuntimeCall;
	/// The lookup mechanism to get account ID from whatever is passed in dispatchers.
	type Lookup = AccountIdLookup<AccountId, ()>;
	/// The index type for storing how many extrinsics an account has signed.
	type Index = Index;
	/// The index type for blocks.
	type BlockNumber = BlockNumber;
	/// The type for hashing blocks and tries.
	type Hash = Hash;
	/// The hashing algorithm used.
	type Hashing = BlakeTwo256;
	/// The header type.
	type Header = generic::Header<BlockNumber, BlakeTwo256>;
	/// The ubiquitous event type.
	type RuntimeEvent = RuntimeEvent;
	/// The ubiquitous origin type.
	type RuntimeOrigin = RuntimeOrigin;
	/// Maximum number of block number to block hash mappings to keep (oldest pruned first).
	type BlockHashCount = BlockHashCount;
	/// Runtime version.
	type Version = Version;
	/// Converts a module to an index of this module in the runtime.
	type PalletInfo = PalletInfo;
	/// The data to be stored in an account.
	type AccountData = pallet_balances::AccountData<Balance>;
	/// What to do if a new account is created.
	type OnNewAccount = ();
	/// What to do if an account is fully reaped from the system.
	type OnKilledAccount = ();
	/// The weight of database operations that the runtime can invoke.
	type DbWeight = RocksDbWeight;
	/// The basic call filter to use in dispatchable.
	type BaseCallFilter = BaseCallFilter;
	/// Weight information for the extrinsics of this pallet.
	type SystemWeightInfo = weights::frame_system::WeightInfo<Runtime>;
	/// Block & extrinsics weights: base values and limits.
	type BlockWeights = RuntimeBlockWeights;
	/// The maximum length of a block (in bytes).
	type BlockLength = BlockLength;
	/// This is used as an identifier of the chain. 42 is the generic substrate prefix.
	type SS58Prefix = SS58Prefix;
	/// The action to take on a Runtime Upgrade
	type OnSetCode = cumulus_pallet_parachain_system::ParachainSetCode<Self>;
	type MaxConsumers = frame_support::traits::ConstU32<16>;
}

parameter_types! {
	// One storage item; key size is 32; value is size 4+4+16+32 bytes = 56 bytes.
	pub const DepositBase: Balance = deposit(1, 88);
	// Additional storage item size of 32 bytes.
	pub const DepositFactor: Balance = deposit(0, 32);
}

impl pallet_multisig::Config for Runtime {
	type RuntimeEvent = RuntimeEvent;
	type RuntimeCall = RuntimeCall;
	type Currency = Balances;
	type DepositBase = DepositBase;
	type DepositFactor = DepositFactor;
	type MaxSignatories = ConstU32<100>;
	type WeightInfo = weights::pallet_multisig::WeightInfo<Runtime>;
}

/// The type used to represent the kinds of proxying allowed.
#[derive(
	Copy,
	Clone,
	Eq,
	PartialEq,
	Ord,
	PartialOrd,
	Encode,
	Decode,
	RuntimeDebug,
	MaxEncodedLen,
	scale_info::TypeInfo,
)]
pub enum ProxyType {
	/// Fully permissioned proxy. Can execute any call on behalf of _proxied_.
	#[codec(index = 0)]
	Any,
	/// Can execute any call that does not transfer funds, including asset transfers.
	#[codec(index = 1)]
	NonTransfer,
	/// Proxy with the ability to reject time-delay proxy announcements.
	#[codec(index = 2)]
	CancelProxy,
	/// Collator selection proxy. Can execute calls related to collator selection mechanism.
	#[codec(index = 3)]
	Collator,
	/// Governance
	#[codec(index = 4)]
	Governance,
}

impl Default for ProxyType {
	fn default() -> Self {
		Self::Any
	}
}

impl InstanceFilter<RuntimeCall> for ProxyType {
	fn filter(&self, c: &RuntimeCall) -> bool {
		match self {
			ProxyType::Any => true,
			ProxyType::NonTransfer => !matches!(
				c,
				RuntimeCall::Balances(..) |
					RuntimeCall::Vesting(pallet_vesting::Call::vested_transfer { .. })
			),
			ProxyType::CancelProxy => matches!(
				c,
				RuntimeCall::Proxy(pallet_proxy::Call::reject_announcement { .. }) |
					RuntimeCall::Utility(..) |
					RuntimeCall::Multisig(..)
			),
			ProxyType::Collator => matches!(
				c,
				RuntimeCall::ParachainStaking(..) |
					RuntimeCall::Utility(..) |
					RuntimeCall::Multisig(..)
			),
			ProxyType::Governance => matches!(
				c,
				RuntimeCall::Democracy(..) |
					RuntimeCall::Council(..) |
					RuntimeCall::TechnicalCommittee(..) |
					RuntimeCall::Treasury(..) |
					RuntimeCall::DeveloperCommittee(..)
			),
		}
	}
	fn is_superset(&self, o: &Self) -> bool {
		match (self, o) {
			(x, y) if x == y => true,
			(ProxyType::Any, _) => true,
			(_, ProxyType::Any) => false,
			(ProxyType::NonTransfer, _) => true,
			_ => false,
		}
	}
}

parameter_types! {
	// One storage item; key size 32, value size 8; .
	pub const ProxyDepositBase: Balance = deposit(1, 8);
	// Additional storage item size of 33 bytes.
	pub const ProxyDepositFactor: Balance = deposit(0, 33);
	pub const AnnouncementDepositBase: Balance = deposit(1, 8);
	pub const AnnouncementDepositFactor: Balance = deposit(0, 66);
}

impl pallet_proxy::Config for Runtime {
	type RuntimeEvent = RuntimeEvent;
	type RuntimeCall = RuntimeCall;
	type Currency = Balances;
	type ProxyType = ProxyType;
	type ProxyDepositBase = ProxyDepositBase;
	type ProxyDepositFactor = ProxyDepositFactor;
	type MaxProxies = ConstU32<32>;
	type WeightInfo = weights::pallet_proxy::WeightInfo<Runtime>;
	type MaxPending = ConstU32<32>;
	type CallHasher = BlakeTwo256;
	type AnnouncementDepositBase = AnnouncementDepositBase;
	type AnnouncementDepositFactor = AnnouncementDepositFactor;
}

impl pallet_timestamp::Config for Runtime {
	/// A timestamp: milliseconds since the unix epoch.
	type Moment = Moment;
	type OnTimestampSet = ();
	type MinimumPeriod = ConstU64<{ SLOT_DURATION / 2 }>;
	type WeightInfo = weights::pallet_timestamp::WeightInfo<Runtime>;
}

impl pallet_authorship::Config for Runtime {
	type FindAuthor = pallet_session::FindAccountFromAuthorIndex<Self, Aura>;
	type EventHandler = (ParachainStaking,);
}

parameter_types! {
	pub MaximumSchedulerWeight: Weight = Perbill::from_percent(80) *
		RuntimeBlockWeights::get().max_block;
}

impl pallet_scheduler::Config for Runtime {
	type RuntimeEvent = RuntimeEvent;
	type RuntimeOrigin = RuntimeOrigin;
	type PalletsOrigin = OriginCaller;
	type RuntimeCall = RuntimeCall;
	type MaximumWeight = MaximumSchedulerWeight;
	type ScheduleOrigin = EnsureRootOrAllCouncil;
	type MaxScheduledPerBlock = ConstU32<50>;
	type WeightInfo = weights::pallet_scheduler::WeightInfo<Runtime>;
	type OriginPrivilegeCmp = frame_support::traits::EqualPrivilegeOnly;
	type Preimages = Preimage;
}

parameter_types! {
	pub const PreimageMaxSize: u32 = 4096 * 1024;
	pub const PreimageBaseDeposit: Balance = 1 * DOLLARS;
}

impl pallet_preimage::Config for Runtime {
	type WeightInfo = weights::pallet_preimage::WeightInfo<Runtime>;
	type RuntimeEvent = RuntimeEvent;
	type Currency = Balances;
	type ManagerOrigin = EnsureRootOrAllCouncil;
	type BaseDeposit = PreimageBaseDeposit;
	type ByteDeposit = PreimageByteDeposit;
}

parameter_types! {
	pub const ExistentialDeposit: Balance = EXISTENTIAL_DEPOSIT;
}

impl pallet_balances::Config for Runtime {
	/// The type for recording an account's balance.
	type Balance = Balance;
	/// The ubiquitous event type.
	type RuntimeEvent = RuntimeEvent;
	type DustRemoval = ();
	type ExistentialDeposit = ExistentialDeposit;
	type AccountStore = System;
	type WeightInfo = weights::pallet_balances::WeightInfo<Runtime>;
	type MaxLocks = ConstU32<50>;
	type MaxReserves = ConstU32<50>;
	type ReserveIdentifier = [u8; 8];
	type HoldIdentifier = ();
	type FreezeIdentifier = ();
	type MaxHolds = ();
	type MaxFreezes = ();
}

impl pallet_utility::Config for Runtime {
	type RuntimeEvent = RuntimeEvent;
	type RuntimeCall = RuntimeCall;
	type PalletsOrigin = OriginCaller;
	type WeightInfo = weights::pallet_utility::WeightInfo<Runtime>;
}

parameter_types! {
	pub const TransactionByteFee: Balance = WEIGHT_TO_FEE_FACTOR; // 10^6
	pub const WeighToFeeFactor: Balance = WEIGHT_TO_FEE_FACTOR; // 10^6
}
impl_runtime_transaction_payment_fees!(constants);

impl pallet_transaction_payment::Config for Runtime {
	type RuntimeEvent = RuntimeEvent;
	type OnChargeTransaction =
		pallet_transaction_payment::CurrencyAdapter<Balances, DealWithFees<Runtime>>;
	type WeightToFee = ConstantMultiplier<Balance, WeighToFeeFactor>;
	type LengthToFee = ConstantMultiplier<Balance, TransactionByteFee>;
	type FeeMultiplierUpdate = SlowAdjustingFeeUpdate<Self>;
	type OperationalFeeMultiplier = ConstU8<5>;
}

parameter_types! {
	pub LaunchPeriod: BlockNumber = prod_or_fast!(10 * MINUTES, 5 * MINUTES, "ROCOCO_LAUNCHPERIOD");
	pub VotingPeriod: BlockNumber = prod_or_fast!(10 * MINUTES, 5 * MINUTES, "ROCOCO_VOTINGPERIOD");
	pub FastTrackVotingPeriod: BlockNumber = prod_or_fast!(8 * MINUTES, 2 * MINUTES, "ROCOCO_FASTTRACKVOTINGPERIOD");
	pub const InstantAllowed: bool = true;
	pub const MinimumDeposit: Balance = 100 * DOLLARS;
	pub EnactmentPeriod: BlockNumber = prod_or_fast!(5 * MINUTES, 2 * MINUTES, "ROCOCO_ENACTMENTPERIOD");
	pub CooloffPeriod: BlockNumber = prod_or_fast!(10 * MINUTES, 2 * MINUTES, "ROCOCO_COOLOFFPERIOD");
	pub const PreimageByteDeposit: Balance = deposit(0, 1);
}

impl pallet_democracy::Config for Runtime {
	type Preimages = Preimage;
	type RuntimeEvent = RuntimeEvent;
	type Currency = Balances;
	type EnactmentPeriod = EnactmentPeriod;
	type LaunchPeriod = LaunchPeriod;
	type VotingPeriod = VotingPeriod;
	type VoteLockingPeriod = EnactmentPeriod; // Same as EnactmentPeriod
	type MinimumDeposit = MinimumDeposit;
	/// A straight majority of the council can decide what their next motion is.
	type ExternalOrigin = EnsureRootOrHalfCouncil;
	/// A super-majority can have the next scheduled referendum be a straight majority-carries vote.
	type ExternalMajorityOrigin = EnsureRootOrTwoThirdsCouncil;
	/// A unanimous council can have the next scheduled referendum be a straight default-carries
	/// (NTB) vote.
	type ExternalDefaultOrigin = EnsureRootOrAllCouncil;
	/// Two thirds of the technical committee can have an ExternalMajority/ExternalDefault vote
	/// be tabled immediately and with a shorter voting/enactment period.
	type FastTrackOrigin = EnsureRootOrTwoThirdsTechnicalCommittee;
	type InstantOrigin = EnsureRootOrAllTechnicalCommittee;
	type InstantAllowed = InstantAllowed;
	type FastTrackVotingPeriod = FastTrackVotingPeriod;
	// To cancel a proposal which has been passed, 2/3 of the council must agree to it.
	type CancellationOrigin = EnsureRootOrTwoThirdsCouncil;
	// To cancel a proposal before it has been passed, the technical committee must be unanimous or
	// Root must agree.
	type CancelProposalOrigin = EnsureRootOrAllTechnicalCommittee;
	type BlacklistOrigin = EnsureRootOrAllCouncil;
	// Any single technical committee member may veto a coming council proposal, however they can
	// only do it once and it lasts only for the cool-off period.
	type VetoOrigin = pallet_collective::EnsureMember<AccountId, TechnicalCommitteeInstance>;
	type CooloffPeriod = CooloffPeriod;
	type Slash = Treasury;
	type Scheduler = Scheduler;
	type PalletsOrigin = OriginCaller;
	type MaxVotes = ConstU32<100>;
	type WeightInfo = weights::pallet_democracy::WeightInfo<Runtime>;
	type MaxProposals = ConstU32<100>;
	type MaxDeposits = ConstU32<100>;
	type MaxBlacklisted = ConstU32<100>;
	type SubmitOrigin = frame_system::EnsureSigned<AccountId>;
}

parameter_types! {
	pub const CouncilMotionDuration: BlockNumber = 3 * DAYS;
	pub const CouncilDefaultMaxMembers: u32 = 100;
	pub MaxProposalWeight: Weight = Perbill::from_percent(50) * RuntimeBlockWeights::get().max_block;
}

impl pallet_collective::Config<CouncilInstance> for Runtime {
	type RuntimeOrigin = RuntimeOrigin;
	type Proposal = RuntimeCall;
	type RuntimeEvent = RuntimeEvent;
	type MotionDuration = CouncilMotionDuration;
	type MaxProposals = ConstU32<100>;
	type MaxMembers = CouncilDefaultMaxMembers;
	type DefaultVote = pallet_collective::PrimeDefaultVote;
	type WeightInfo = weights::pallet_collective::WeightInfo<Runtime>;
	type SetMembersOrigin = EnsureRoot<AccountId>;
	type MaxProposalWeight = MaxProposalWeight;
}

impl pallet_membership::Config<CouncilMembershipInstance> for Runtime {
	type RuntimeEvent = RuntimeEvent;
	type AddOrigin = EnsureRootOrTwoThirdsCouncil;
	type RemoveOrigin = EnsureRootOrTwoThirdsCouncil;
	type SwapOrigin = EnsureRootOrTwoThirdsCouncil;
	type ResetOrigin = EnsureRootOrTwoThirdsCouncil;
	type PrimeOrigin = EnsureRootOrTwoThirdsCouncil;
	type MembershipInitialized = Council;
	type MembershipChanged = Council;
	type MaxMembers = CouncilDefaultMaxMembers;
	type WeightInfo = weights::pallet_membership::WeightInfo<Runtime>;
}

parameter_types! {
	pub const TechnicalMotionDuration: BlockNumber = 3 * DAYS;
}

impl pallet_collective::Config<TechnicalCommitteeInstance> for Runtime {
	type RuntimeOrigin = RuntimeOrigin;
	type Proposal = RuntimeCall;
	type RuntimeEvent = RuntimeEvent;
	type MotionDuration = TechnicalMotionDuration;
	type MaxProposals = ConstU32<100>;
	type MaxMembers = CouncilDefaultMaxMembers;
	type DefaultVote = pallet_collective::PrimeDefaultVote;
	type WeightInfo = weights::pallet_collective::WeightInfo<Runtime>;
	type SetMembersOrigin = EnsureRoot<AccountId>;
	type MaxProposalWeight = MaxProposalWeight;
}

impl pallet_membership::Config<TechnicalCommitteeMembershipInstance> for Runtime {
	type RuntimeEvent = RuntimeEvent;
	type AddOrigin = EnsureRootOrTwoThirdsCouncil;
	type RemoveOrigin = EnsureRootOrTwoThirdsCouncil;
	type SwapOrigin = EnsureRootOrTwoThirdsCouncil;
	type ResetOrigin = EnsureRootOrTwoThirdsCouncil;
	type PrimeOrigin = EnsureRootOrTwoThirdsCouncil;
	type MembershipInitialized = TechnicalCommittee;
	type MembershipChanged = TechnicalCommittee;
	type MaxMembers = CouncilDefaultMaxMembers;
	type WeightInfo = weights::pallet_membership::WeightInfo<Runtime>;
}

impl pallet_collective::Config<DeveloperCommitteeInstance> for Runtime {
	type RuntimeOrigin = RuntimeOrigin;
	type Proposal = RuntimeCall;
	type RuntimeEvent = RuntimeEvent;
	type MotionDuration = TechnicalMotionDuration;
	type MaxProposals = ConstU32<100>;
	type MaxMembers = CouncilDefaultMaxMembers;
	type DefaultVote = pallet_collective::PrimeDefaultVote;
	type WeightInfo = weights::pallet_collective::WeightInfo<Runtime>;
	type SetMembersOrigin = EnsureRoot<AccountId>;
	type MaxProposalWeight = MaxProposalWeight;
}

impl pallet_membership::Config<DeveloperCommitteeMembershipInstance> for Runtime {
	type RuntimeEvent = RuntimeEvent;
	type AddOrigin = EnsureRootOrTwoThirdsCouncil;
	type RemoveOrigin = EnsureRootOrTwoThirdsCouncil;
	type SwapOrigin = EnsureRootOrTwoThirdsCouncil;
	type ResetOrigin = EnsureRootOrTwoThirdsCouncil;
	type PrimeOrigin = EnsureRootOrTwoThirdsCouncil;
	type MembershipInitialized = DeveloperCommittee;
	type MembershipChanged = DeveloperCommittee;
	type MaxMembers = CouncilDefaultMaxMembers;
	type WeightInfo = weights::pallet_membership::WeightInfo<Runtime>;
}

parameter_types! {
	pub const ProposalBond: Permill = Permill::from_percent(5);
	pub const ProposalBondMinimum: Balance = 1 * DOLLARS;
	pub const ProposalBondMaximum: Balance = 20 * DOLLARS;
	pub SpendPeriod: BlockNumber = prod_or_fast!(10 * MINUTES, 2 * MINUTES, "ROCOCO_SPENDPERIOD");
	pub const Burn: Permill = Permill::from_percent(0);
	pub const TreasuryPalletId: PalletId = PalletId(*b"py/trsry");

	pub const TipCountdown: BlockNumber = DAYS;
	pub const TipFindersFee: Percent = Percent::from_percent(5);
	pub TipReportDepositBase: Balance = deposit(1, 0);
	pub BountyDepositBase: Balance = deposit(1, 0);
	pub const BountyDepositPayoutDelay: BlockNumber = 4 * DAYS;
	pub const BountyUpdatePeriod: BlockNumber = 35 * DAYS;
	pub const CuratorDepositMultiplier: Permill = Permill::from_percent(50);
	pub CuratorDepositMin: Balance = DOLLARS;
	pub CuratorDepositMax: Balance = 100 * DOLLARS;
	pub BountyValueMinimum: Balance = 5 * DOLLARS;
	pub DataDepositPerByte: Balance = deposit(0, 1);
	pub const MaximumReasonLength: u32 = 8192;
}

pub struct EnsureRootOrTwoThirdsCouncilWrapper;
impl EnsureOrigin<RuntimeOrigin> for EnsureRootOrTwoThirdsCouncilWrapper {
	type Success = Balance;
	fn try_origin(o: RuntimeOrigin) -> Result<Self::Success, RuntimeOrigin> {
		match EnsureRootOrTwoThirdsCouncil::try_origin(o) {
			Ok(_) => Ok(Balance::max_value()),
			Err(o) => Err(o),
		}
	}
	#[cfg(feature = "runtime-benchmarks")]
	fn try_successful_origin() -> Result<RuntimeOrigin, ()> {
		Ok(RuntimeOrigin::root())
	}
}

impl pallet_treasury::Config for Runtime {
	type PalletId = TreasuryPalletId;
	type Currency = Balances;
	type ApproveOrigin = EnsureRootOrTwoThirdsCouncil;
	type RejectOrigin = EnsureRootOrHalfCouncil;
	type RuntimeEvent = RuntimeEvent;
	type OnSlash = Treasury;
	type ProposalBond = ProposalBond;
	type ProposalBondMinimum = ProposalBondMinimum;
	type ProposalBondMaximum = ProposalBondMaximum;
	// Once passed, at most all is allowed to be spent
	type SpendOrigin = EnsureRootOrTwoThirdsCouncilWrapper;
	type SpendPeriod = SpendPeriod;
	type Burn = Burn;
	type BurnDestination = ();
	// Rcococo bounty enabled
	type SpendFunds = Bounties;
	type WeightInfo = weights::pallet_treasury::WeightInfo<Runtime>;
	type MaxApprovals = ConstU32<100>;
}

pub struct CouncilProvider;
impl SortedMembers<AccountId> for CouncilProvider {
	fn contains(who: &AccountId) -> bool {
		Council::is_member(who)
	}

	fn sorted_members() -> Vec<AccountId> {
		Council::members()
	}

	#[cfg(feature = "runtime-benchmarks")]
	fn add(_: &AccountId) {
		unimplemented!()
	}
}

impl ContainsLengthBound for CouncilProvider {
	fn max_len() -> usize {
		CouncilDefaultMaxMembers::get() as usize
	}
	fn min_len() -> usize {
		0
	}
}

impl pallet_bounties::Config for Runtime {
	type RuntimeEvent = RuntimeEvent;
	type BountyDepositBase = BountyDepositBase;
	type BountyDepositPayoutDelay = BountyDepositPayoutDelay;
	type BountyUpdatePeriod = BountyUpdatePeriod;
	type BountyValueMinimum = BountyValueMinimum;
	type CuratorDepositMultiplier = CuratorDepositMultiplier;
	type CuratorDepositMin = CuratorDepositMin;
	type CuratorDepositMax = CuratorDepositMax;
	type DataDepositPerByte = DataDepositPerByte;
	type MaximumReasonLength = MaximumReasonLength;
	type WeightInfo = ();
	type ChildBountyManager = ();
}

impl pallet_tips::Config for Runtime {
	type RuntimeEvent = RuntimeEvent;
	type DataDepositPerByte = DataDepositPerByte;
	type MaximumReasonLength = MaximumReasonLength;
	type Tippers = CouncilProvider;
	type TipCountdown = TipCountdown;
	type TipFindersFee = TipFindersFee;
	type TipReportDepositBase = TipReportDepositBase;
	type WeightInfo = ();
}

impl pallet_identity::Config for Runtime {
	type RuntimeEvent = RuntimeEvent;
	type Currency = Balances;
	// Add one item in storage and take 258 bytes
	type BasicDeposit = ConstU128<{ deposit(1, 258) }>;
	// Not add any item to the storage but takes 66 bytes
	type FieldDeposit = ConstU128<{ deposit(0, 66) }>;
	// Add one item in storage and take 53 bytes
	type SubAccountDeposit = ConstU128<{ deposit(1, 53) }>;
	type MaxSubAccounts = ConstU32<100>;
	type MaxAdditionalFields = ConstU32<100>;
	type MaxRegistrars = ConstU32<20>;
	type Slashed = Treasury;
	type ForceOrigin = EnsureRootOrHalfCouncil;
	type RegistrarOrigin = EnsureRootOrHalfCouncil;
	type WeightInfo = weights::pallet_identity::WeightInfo<Runtime>;
}

impl pallet_sudo::Config for Runtime {
	type RuntimeCall = RuntimeCall;
	type RuntimeEvent = RuntimeEvent;
}

impl pallet_account_fix::Config for Runtime {
	type Currency = Balances;
}

parameter_types! {
	pub const ReservedXcmpWeight: Weight = MAXIMUM_BLOCK_WEIGHT.saturating_div(4);
	pub const ReservedDmpWeight: Weight = MAXIMUM_BLOCK_WEIGHT.saturating_div(4);
}

impl cumulus_pallet_parachain_system::Config for Runtime {
	type RuntimeEvent = RuntimeEvent;
	type OnSystemEvent = ();
	type SelfParaId = parachain_info::Pallet<Runtime>;
	type DmpMessageHandler = DmpQueue;
	type ReservedDmpWeight = ReservedDmpWeight;
	type OutboundXcmpMessageSource = XcmpQueue;
	type XcmpMessageHandler = XcmpQueue;
	type ReservedXcmpWeight = ReservedXcmpWeight;
	type CheckAssociatedRelayNumber = RelayNumberStrictlyIncreases;
}

impl parachain_info::Config for Runtime {}

impl cumulus_pallet_aura_ext::Config for Runtime {}

impl cumulus_pallet_xcmp_queue::Config for Runtime {
	type RuntimeEvent = RuntimeEvent;
	type XcmExecutor = XcmExecutor<XcmConfig>;
	type ChannelInfo = ParachainSystem;
	// We use pallet_xcm to confirm the version of xcm
	type VersionWrapper = PolkadotXcm;
	type ExecuteOverweightOrigin = EnsureRootOrAllCouncil;
	type ControllerOrigin = EnsureRootOrAllCouncil;
	type ControllerOriginConverter = XcmOriginToTransactDispatchOrigin;
	type WeightInfo = weights::cumulus_pallet_xcmp_queue::WeightInfo<Runtime>;
	type PriceForSiblingDelivery = ();
}

impl cumulus_pallet_dmp_queue::Config for Runtime {
	type RuntimeEvent = RuntimeEvent;
	type XcmExecutor = XcmExecutor<XcmConfig>;
	type ExecuteOverweightOrigin = EnsureRootOrAllCouncil;
}

parameter_types! {
	pub const Offset: u32 = 0;
}

impl pallet_session::Config for Runtime {
	type RuntimeEvent = RuntimeEvent;
	type ValidatorId = <Self as frame_system::Config>::AccountId;
	// we don't have stash and controller, thus we don't need the convert as well.
	type ValidatorIdOf = ConvertInto;
	type ShouldEndSession = ParachainStaking;
	type NextSessionRotation = ParachainStaking;
	type SessionManager = ParachainStaking;
	// Essentially just Aura, but lets be pedantic.
	type SessionHandler = <SessionKeys as sp_runtime::traits::OpaqueKeys>::KeyTypeIdProviders;
	type Keys = SessionKeys;
	type WeightInfo = weights::pallet_session::WeightInfo<Runtime>;
}

impl pallet_aura::Config for Runtime {
	type AuthorityId = AuraId;
	type DisabledValidators = ();
	type MaxAuthorities = ConstU32<100_000>;
}

parameter_types! {
	/// Default fixed percent a collator takes off the top of due rewards
	pub const DefaultCollatorCommission: Perbill = Perbill::from_percent(0);
	/// Default percent of inflation set aside for parachain bond every round
	pub const DefaultParachainBondReservePercent: Percent = Percent::from_percent(0);
	pub const MinCollatorStk: Balance = 50 * DOLLARS;
	pub const MinCandidateStk: Balance = 50 * DOLLARS;
	pub const MinDelegation: Balance = 50 * DOLLARS;
	pub const MinDelegatorStk: Balance = 50 * DOLLARS;
}

impl pallet_parachain_staking::Config for Runtime {
	type RuntimeEvent = RuntimeEvent;
	type Currency = Balances;
	type MonetaryGovernanceOrigin = EnsureRootOrAllCouncil;
	/// Minimum round length is 2 minutes (10 * 12 second block times)
	type MinBlocksPerRound = ConstU32<{ prod_or_fast!(2 * MINUTES, 2) }>;
	/// Blocks per round
	type DefaultBlocksPerRound = ConstU32<{ prod_or_fast!(2 * MINUTES, 2) }>;
	/// Rounds before the collator leaving the candidates request can be executed
	type LeaveCandidatesDelay = ConstU32<{ prod_or_fast!(28, 1) }>;
	/// Rounds before the candidate bond increase/decrease can be executed
	type CandidateBondLessDelay = ConstU32<{ prod_or_fast!(28, 1) }>;
	/// Rounds before the delegator exit can be executed
	type LeaveDelegatorsDelay = ConstU32<{ prod_or_fast!(28, 1) }>;
	/// Rounds before the delegator revocation can be executed
	type RevokeDelegationDelay = ConstU32<{ prod_or_fast!(28, 1) }>;
	/// Rounds before the delegator bond increase/decrease can be executed
	type DelegationBondLessDelay = ConstU32<{ prod_or_fast!(28, 1) }>;
	/// Rounds before the reward is paid
	type RewardPaymentDelay = ConstU32<2>;
	/// Minimum collators selected per round, default at genesis and minimum forever after
	type MinSelectedCandidates = ConstU32<1>;
	/// Maximum top delegations per candidate
	type MaxTopDelegationsPerCandidate = ConstU32<1000>;
	/// Maximum bottom delegations per candidate
	type MaxBottomDelegationsPerCandidate = ConstU32<200>;
	/// Maximum delegations per delegator
	type MaxDelegationsPerDelegator = ConstU32<100>;
	type DefaultCollatorCommission = DefaultCollatorCommission;
	type DefaultParachainBondReservePercent = DefaultParachainBondReservePercent;
	/// Minimum stake required to become a collator
	type MinCollatorStk = MinCollatorStk;
	/// Minimum stake required to be reserved to be a candidate
	type MinCandidateStk = MinCandidateStk;
	/// Minimum stake required to be reserved to be a delegator
	type MinDelegation = MinDelegation;
	/// Minimum stake required to be reserved to be a delegator
	type MinDelegatorStk = MinDelegatorStk;
	type OnCollatorPayout = ();
	type OnNewRound = ();
	type WeightInfo = weights::pallet_parachain_staking::WeightInfo<Runtime>;
	type IssuanceAdapter = BridgeTransfer;
}

parameter_types! {
	pub const MinVestedTransfer: Balance = 10 * CENTS;
	pub UnvestedFundsAllowedWithdrawReasons: WithdrawReasons =
			WithdrawReasons::except(WithdrawReasons::TRANSFER | WithdrawReasons::RESERVE);
}

impl pallet_vesting::Config for Runtime {
	type RuntimeEvent = RuntimeEvent;
	type Currency = Balances;
	type BlockNumberToBalance = ConvertInto;
	type MinVestedTransfer = MinVestedTransfer;
	type WeightInfo = ();
	// `VestingInfo` encode length is 36bytes. 28 schedules gets encoded as 1009 bytes, which is the
	// highest number of schedules that encodes less than 2^10.
	const MAX_VESTING_SCHEDULES: u32 = 28;
	type UnvestedFundsAllowedWithdrawReasons = UnvestedFundsAllowedWithdrawReasons;
}

parameter_types! {
	pub const BridgeChainId: u8 = 3;
	pub const ProposalLifetime: BlockNumber = 50400; // ~7 days
	pub TreasuryAccount: AccountId = TreasuryPalletId::get().into_account_truncating();
}

impl pallet_bridge::Config for Runtime {
	type RuntimeEvent = RuntimeEvent;
	type BridgeCommitteeOrigin = EnsureRootOrHalfCouncil;
	type Proposal = RuntimeCall;
	type BridgeChainId = BridgeChainId;
	type Currency = Balances;
	type ProposalLifetime = ProposalLifetime;
	type TreasuryAccount = TreasuryAccount;
	type WeightInfo = weights::pallet_bridge::WeightInfo<Runtime>;
}

parameter_types! {
	pub const MaximumIssuance: Balance = 20_000_000 * DOLLARS;
	// Ethereum LIT total issuance in parachain decimal form
	pub const ExternalTotalIssuance: Balance = 100_000_000 * DOLLARS;
	// bridge::derive_resource_id(1, &bridge::hashing::blake2_128(b"LIT"));
	pub const NativeTokenResourceId: [u8; 32] = hex!("00000000000000000000000000000063a7e2be78898ba83824b0c0cc8dfb6001");
}

pub struct TransferNativeAnyone;
impl SortedMembers<AccountId> for TransferNativeAnyone {
	fn sorted_members() -> Vec<AccountId> {
		vec![]
	}

	fn contains(_who: &AccountId) -> bool {
		true
	}

	#[cfg(feature = "runtime-benchmarks")]
	fn add(_: &AccountId) {
		unimplemented!()
	}
}

impl pallet_bridge_transfer::Config for Runtime {
	type RuntimeEvent = RuntimeEvent;
	type BridgeOrigin = pallet_bridge::EnsureBridge<Runtime>;
	type TransferNativeMembers = TransferNativeAnyone;
	type SetMaximumIssuanceOrigin = EnsureRootOrHalfCouncil;
	type NativeTokenResourceId = NativeTokenResourceId;
	type DefaultMaximumIssuance = MaximumIssuance;
	type ExternalTotalIssuance = ExternalTotalIssuance;
	type WeightInfo = weights::pallet_bridge_transfer::WeightInfo<Runtime>;
}

impl pallet_extrinsic_filter::Config for Runtime {
	type RuntimeEvent = RuntimeEvent;
	type UpdateOrigin = EnsureRootOrHalfTechnicalCommittee;
	type NormalModeFilter = NormalModeFilter;
	type SafeModeFilter = SafeModeFilter;
	type TestModeFilter = Everything;
	type WeightInfo = weights::pallet_extrinsic_filter::WeightInfo<Runtime>;
}

parameter_types! {
	pub const MomentsPerDay: Moment = 86_400_000; // [ms/d]
}

impl pallet_teebag::Config for Runtime {
	type RuntimeEvent = RuntimeEvent;
	type MomentsPerDay = MomentsPerDay;
	type SetAdminOrigin = EnsureRootOrHalfCouncil;
	type MaxEnclaveIdentifier = ConstU32<3>;
	type MaxAuthorizedEnclave = ConstU32<5>;
}

impl pallet_identity_management::Config for Runtime {
	type RuntimeEvent = RuntimeEvent;
	type WeightInfo = ();
	type TEECallOrigin = EnsureEnclaveSigner<Runtime>;
	type DelegateeAdminOrigin = EnsureRootOrAllCouncil;
	type ExtrinsicWhitelistOrigin = IMPExtrinsicWhitelist;
}

impl pallet_bitacross::Config for Runtime {
	type RuntimeEvent = RuntimeEvent;
	type TEECallOrigin = EnsureEnclaveSigner<Runtime>;
	type SetAdminOrigin = EnsureRootOrAllCouncil;
}

impl pallet_evm_assertions::Config for Runtime {
	type RuntimeEvent = RuntimeEvent;
	type AssertionId = H160;
	type ContractDevOrigin = pallet_collective::EnsureMember<AccountId, DeveloperCommitteeInstance>;
	type TEECallOrigin = EnsureEnclaveSigner<Runtime>;
}

// Temporary for bitacross team to test
impl pallet_bitacross_mimic::Config for Runtime {
	type RuntimeEvent = RuntimeEvent;
}

impl pallet_group::Config<IMPExtrinsicWhitelistInstance> for Runtime {
	type RuntimeEvent = RuntimeEvent;
	type GroupManagerOrigin = EnsureRootOrAllCouncil;
}

impl pallet_vc_management::Config for Runtime {
	type RuntimeEvent = RuntimeEvent;
	type WeightInfo = weights::pallet_vc_management::WeightInfo<Runtime>;
	type TEECallOrigin = EnsureEnclaveSigner<Runtime>;
	type SetAdminOrigin = EnsureRootOrHalfCouncil;
	type DelegateeAdminOrigin = EnsureRootOrAllCouncil;
	type ExtrinsicWhitelistOrigin = VCMPExtrinsicWhitelist;
}

impl pallet_group::Config<VCMPExtrinsicWhitelistInstance> for Runtime {
	type RuntimeEvent = RuntimeEvent;
	type GroupManagerOrigin = EnsureRootOrAllCouncil;
}

// For OnChargeEVMTransaction implementation
type CurrencyAccountId<T> = <T as frame_system::Config>::AccountId;
type BalanceFor<T> =
	<<T as pallet_evm::Config>::Currency as Currency<CurrencyAccountId<T>>>::Balance;
type PositiveImbalanceFor<T> =
	<<T as pallet_evm::Config>::Currency as Currency<CurrencyAccountId<T>>>::PositiveImbalance;
type NegativeImbalanceFor<T> =
	<<T as pallet_evm::Config>::Currency as Currency<CurrencyAccountId<T>>>::NegativeImbalance;
pub struct OnChargeEVMTransaction<OU>(sp_std::marker::PhantomData<OU>);
impl<T, OU> OnChargeEVMTransactionT<T> for OnChargeEVMTransaction<OU>
where
	T: pallet_evm::Config,
	PositiveImbalanceFor<T>: Imbalance<BalanceFor<T>, Opposite = NegativeImbalanceFor<T>>,
	NegativeImbalanceFor<T>: Imbalance<BalanceFor<T>, Opposite = PositiveImbalanceFor<T>>,
	OU: OnUnbalanced<NegativeImbalanceFor<T>>,
	U256: UniqueSaturatedInto<BalanceFor<T>>,
{
	type LiquidityInfo = Option<NegativeImbalanceFor<T>>;

	fn withdraw_fee(who: &H160, fee: U256) -> Result<Self::LiquidityInfo, pallet_evm::Error<T>> {
		EVMCurrencyAdapter::<<T as pallet_evm::Config>::Currency, ()>::withdraw_fee(who, fee)
	}

	fn correct_and_deposit_fee(
		who: &H160,
		corrected_fee: U256,
		base_fee: U256,
		already_withdrawn: Self::LiquidityInfo,
	) -> Self::LiquidityInfo {
		<EVMCurrencyAdapter<<T as pallet_evm::Config>::Currency, OU> as OnChargeEVMTransactionT<
			T,
		>>::correct_and_deposit_fee(who, corrected_fee, base_fee, already_withdrawn)
	}
	// This is the only difference of OnChargeEVMTransaction regarding EVMCurrencyAdapter
	// We can use parachain TransactionPayment logic to handle evm tip
	fn pay_priority_fee(tip: Self::LiquidityInfo) {
		if let Some(tip) = tip {
			OU::on_unbalanced(tip);
		}
	}
}

pub struct TransactionPaymentAsGasPrice;
impl FeeCalculator for TransactionPaymentAsGasPrice {
	fn min_gas_price() -> (U256, Weight) {
		// We do not want to involve Transaction Payment Multiplier here
		// It will biased normal transfer (base weight is not biased by Multiplier) too much for
		// Ethereum tx
		// This is hardcoded ConstantMultiplier<Balance, WeighToFeeFactor>, WeighToFeeFactor =
		// MILLICENTS / 10
		let weight_to_fee: u128 = WEIGHT_TO_FEE_FACTOR;
		let min_gas_price = weight_to_fee.saturating_mul(WEIGHT_PER_GAS as u128);
		(min_gas_price.into(), <Runtime as frame_system::Config>::DbWeight::get().reads(1))
	}
}

parameter_types! {
	pub WeightPerGas: Weight = Weight::from_parts(WEIGHT_PER_GAS, 0);
	// It will be the best if we can implement this in a more professional way
	pub ChainId: u64 = 2106u64;
	pub BlockGasLimit: U256 = U256::from(
		NORMAL_DISPATCH_RATIO * MAXIMUM_BLOCK_WEIGHT.ref_time() / WEIGHT_PER_GAS
	);
	pub PrecompilesValue: Precompiles = RococoNetworkPrecompiles::<_>::new();
	// BlockGasLimit / MAX_POV_SIZE
	pub GasLimitPovSizeRatio: u64 = 4;
}

pub struct FindAuthorTruncated<T>(sp_std::marker::PhantomData<T>);
impl<T: pallet_aura::Config> FindAuthor<H160> for FindAuthorTruncated<T>
where
	pallet_aura::Pallet<T>: FindAuthor<u32>,
{
	fn find_author<'a, I>(digests: I) -> Option<H160>
	where
		I: 'a + IntoIterator<Item = (ConsensusEngineId, &'a [u8])>,
	{
		if let Some(author_index) = pallet_aura::Pallet::<T>::find_author(digests) {
			let authority_id =
				<pallet_aura::Pallet<T>>::authorities()[author_index as usize].clone();
			return Some(H160::from_slice(&authority_id.encode()[4..24]))
		}

		None
	}
}

impl pallet_evm::Config for Runtime {
	type FeeCalculator = TransactionPaymentAsGasPrice;
	type GasWeightMapping = pallet_evm::FixedGasWeightMapping<Self>;
	type WeightPerGas = WeightPerGas;
	type BlockHashMapping = pallet_ethereum::EthereumBlockHashMapping<Self>;
	type CallOrigin = pallet_evm::EnsureAddressTruncated;
	type WithdrawOrigin = pallet_evm::EnsureAddressTruncated;
	// From evm address to parachain address
	type AddressMapping = pallet_evm::HashedAddressMapping<BlakeTwo256>;
	type Currency = Balances;
	type RuntimeEvent = RuntimeEvent;
	type Runner = pallet_evm::runner::stack::Runner<Self>;
	type PrecompilesType = Precompiles;
	type PrecompilesValue = PrecompilesValue;
	type ChainId = ChainId;
	type OnChargeTransaction = OnChargeEVMTransaction<DealWithFees<Runtime>>;
	type BlockGasLimit = BlockGasLimit;
	type Timestamp = Timestamp;
	type OnCreate = ();
	type FindAuthor = FindAuthorTruncated<Runtime>;
	// BlockGasLimit / MAX_POV_SIZE
	type GasLimitPovSizeRatio = GasLimitPovSizeRatio;
	type WeightInfo = weights::pallet_evm::WeightInfo<Runtime>;
}

parameter_types! {
	pub const PostBlockAndTxnHashes: PostLogContent = PostLogContent::BlockAndTxnHashes;
}

impl pallet_ethereum::Config for Runtime {
	type RuntimeEvent = RuntimeEvent;
	type StateRoot = pallet_ethereum::IntermediateStateRoot<Self>;
	type PostLogContent = PostBlockAndTxnHashes;
	// Maximum length (in bytes) of revert message to include in Executed event
	type ExtraDataLength = ConstU32<30>;
}

parameter_types! {
	pub const DefaultYearlyInflation: Perbill = Perbill::from_perthousand(5);
}

pub struct IdentityAccountIdConvert;

impl pallet_score_staking::AccountIdConvert<Runtime> for IdentityAccountIdConvert {
	fn convert(account: AccountId) -> <Runtime as frame_system::Config>::AccountId {
		account
	}
}

impl pallet_score_staking::Config for Runtime {
	type Currency = Balances;
	type RuntimeEvent = RuntimeEvent;
	type AccountIdConvert = IdentityAccountIdConvert;
	type AdminOrigin = EnsureRootOrHalfCouncil;
	type YearlyIssuance = ConstU128<{ 100_000_000 * UNIT }>;
	type YearlyInflation = DefaultYearlyInflation;
	type MaxScoreUserCount = ConstU32<1_000_000>;
}

impl runtime_common::BaseRuntimeRequirements for Runtime {}
impl runtime_common::ParaRuntimeRequirements for Runtime {}

construct_runtime! {
	pub enum Runtime where
		Block = Block,
		NodeBlock = opaque::Block,
		UncheckedExtrinsic = UncheckedExtrinsic,
	{
		// Core
		System: frame_system = 0,
		Timestamp: pallet_timestamp = 1,
		Scheduler: pallet_scheduler = 2,
		Utility: pallet_utility = 3,
		Multisig: pallet_multisig = 4,
		Proxy: pallet_proxy = 5,
		Preimage: pallet_preimage = 6,

		// Token related
		Balances: pallet_balances = 10,
		Vesting: pallet_vesting = 11,
		TransactionPayment: pallet_transaction_payment = 12,
		Treasury: pallet_treasury = 13,

		// Governance
		Democracy: pallet_democracy = 21,
		Council: pallet_collective::<Instance1> = 22,
		CouncilMembership: pallet_membership::<Instance1> = 23,
		TechnicalCommittee: pallet_collective::<Instance2> = 24,
		TechnicalCommitteeMembership: pallet_membership::<Instance2> = 25,
		Bounties: pallet_bounties = 26,
		Tips: pallet_tips = 27,
		ParachainIdentity: pallet_identity = 28,

		// Parachain
		ParachainSystem: cumulus_pallet_parachain_system = 30,
		ParachainInfo: parachain_info = 31,

		// Collator support
		// About the order of these 5 pallets, the comment in cumulus seems to be outdated.
		//
		// The main thing is Authorship looks for the block author (T::FindAuthor::find_author)
		// in its `on_initialize` hook -> Session::find_author, where Session::validators() is enquired.
		// Meanwhile Session could modify the validators storage in its `on_initialize` hook. If Session
		// comes after Authorship, the changes on validators() will only take effect in the next block.
		//
		// I assume it's the desired behavior though or it doesn't really matter.
		//
		// also see the comment above `AllPalletsWithSystem` and
		// https://github.com/litentry/litentry-parachain/issues/336
		Authorship: pallet_authorship = 40,
		//41 is for old CollatorSelection, replaced by ParachainSTaking
		Session: pallet_session = 42,
		Aura: pallet_aura = 43,
		AuraExt: cumulus_pallet_aura_ext = 44,
		ParachainStaking: pallet_parachain_staking = 45,

		// XCM helpers
		XcmpQueue: cumulus_pallet_xcmp_queue = 50,
		PolkadotXcm: pallet_xcm = 51,
		CumulusXcm: cumulus_pallet_xcm = 52,
		DmpQueue: cumulus_pallet_dmp_queue = 53,
		XTokens: orml_xtokens = 54,
		// 55 is saved for old pallet: Tokens: orml_tokens
		Assets: pallet_assets = 56,

		// Rococo pallets
		ChainBridge: pallet_bridge = 60,
		BridgeTransfer: pallet_bridge_transfer = 61,
		ExtrinsicFilter: pallet_extrinsic_filter = 63,
		IdentityManagement: pallet_identity_management = 64,
		AssetManager: pallet_asset_manager = 65,
		VCManagement: pallet_vc_management = 66,
		IMPExtrinsicWhitelist: pallet_group::<Instance1> = 67,
		VCMPExtrinsicWhitelist: pallet_group::<Instance2> = 68,
		Bitacross: pallet_bitacross = 70,
		// Temporary for bitacross team to test
		BitacrossMimic: pallet_bitacross_mimic = 71,
		EvmAssertions: pallet_evm_assertions = 72,

		// Developer council
		DeveloperCommittee: pallet_collective::<Instance3> = 73,
		DeveloperCommitteeMembership: pallet_membership::<Instance3> = 74,
		ScoreStaking: pallet_score_staking = 75,

		// TEE
		Teebag: pallet_teebag = 93,

		// Frontier
		EVM: pallet_evm = 120,
		Ethereum: pallet_ethereum = 121,

		// TMP
		AccountFix: pallet_account_fix = 254,
		Sudo: pallet_sudo = 255,
	}
}

pub struct BaseCallFilter;
impl Contains<RuntimeCall> for BaseCallFilter {
	fn contains(call: &RuntimeCall) -> bool {
		if matches!(
			call,
			RuntimeCall::Sudo(_) |
				RuntimeCall::System(_) |
				RuntimeCall::Timestamp(_) |
				RuntimeCall::ParachainSystem(_) |
				RuntimeCall::ExtrinsicFilter(_) |
				RuntimeCall::Multisig(_) |
				RuntimeCall::Council(_) |
				RuntimeCall::TechnicalCommittee(_) |
				RuntimeCall::DeveloperCommittee(_)
		) {
			// always allow core calls
			return true
		}

		pallet_extrinsic_filter::Pallet::<Runtime>::contains(call)
	}
}

pub struct SafeModeFilter;
impl Contains<RuntimeCall> for SafeModeFilter {
	fn contains(_call: &RuntimeCall) -> bool {
		false
	}
}

pub struct NormalModeFilter;
impl Contains<RuntimeCall> for NormalModeFilter {
	fn contains(call: &RuntimeCall) -> bool {
		matches!(
			call,
			// Vesting::vest
			RuntimeCall::Vesting(pallet_vesting::Call::vest { .. }) |
			// ChainBridge
			RuntimeCall::ChainBridge(_) |
			// Bounties
			RuntimeCall::Bounties(_) |
			// BridgeTransfer
			RuntimeCall::BridgeTransfer(_) |
			// XTokens::transfer for normal users
			RuntimeCall::XTokens(orml_xtokens::Call::transfer { .. }) |
			// memberships
			RuntimeCall::CouncilMembership(_) |
			RuntimeCall::TechnicalCommitteeMembership(_) |
			RuntimeCall::DeveloperCommitteeMembership(_) |
			// democracy, we don't subdivide the calls, so we allow public proposals
			RuntimeCall::Democracy(_) |
			// Preimage
			RuntimeCall::Preimage(_) |
			// Identity
			RuntimeCall::ParachainIdentity(_) |
			// Utility
			RuntimeCall::Utility(_) |
			// Seesion
			RuntimeCall::Session(_) |
			// Balance
			RuntimeCall::Balances(_) |
			// IMP and VCMP
			RuntimeCall::IdentityManagement(_) |
			RuntimeCall::VCManagement(_) |
			// TEE pallets
			RuntimeCall::Teebag(_) |
			// ParachainStaking; Only the collator part
			RuntimeCall::ParachainStaking(pallet_parachain_staking::Call::join_candidates { .. }) |
			RuntimeCall::ParachainStaking(pallet_parachain_staking::Call::schedule_leave_candidates { .. }) |
			RuntimeCall::ParachainStaking(pallet_parachain_staking::Call::execute_leave_candidates { .. }) |
			RuntimeCall::ParachainStaking(pallet_parachain_staking::Call::cancel_leave_candidates { .. }) |
			RuntimeCall::ParachainStaking(pallet_parachain_staking::Call::go_offline { .. }) |
			RuntimeCall::ParachainStaking(pallet_parachain_staking::Call::go_online { .. }) |
			RuntimeCall::ParachainStaking(pallet_parachain_staking::Call::candidate_bond_more { .. }) |
			RuntimeCall::ParachainStaking(pallet_parachain_staking::Call::schedule_candidate_bond_less { .. }) |
			RuntimeCall::ParachainStaking(pallet_parachain_staking::Call::execute_candidate_bond_less { .. }) |
			RuntimeCall::ParachainStaking(pallet_parachain_staking::Call::cancel_candidate_bond_less { .. }) |
			// Group
			RuntimeCall::IMPExtrinsicWhitelist(_) |
			RuntimeCall::VCMPExtrinsicWhitelist(_) |
			// EVM
			// Substrate EVM extrinsic not allowed
			// So no EVM pallet
			RuntimeCall::Ethereum(_) |
			// AccountFix
			RuntimeCall::AccountFix(_) |
			RuntimeCall::Bitacross(_) |
			RuntimeCall::BitacrossMimic(_) |
			RuntimeCall::EvmAssertions(_) |
			RuntimeCall::ScoreStaking(_)
		)
	}
}

#[cfg(feature = "runtime-benchmarks")]
mod benches {
	define_benchmarks!(
		[frame_system, SystemBench::<Runtime>]
		[pallet_asset_manager, AssetManager]
		[pallet_balances, Balances]
		[pallet_timestamp, Timestamp]
		[pallet_utility, Utility]
		[pallet_treasury, Treasury]
		[pallet_democracy, Democracy]
		[pallet_collective, Council]
		[pallet_proxy, Proxy]
		[pallet_membership, CouncilMembership]
		[pallet_multisig, Multisig]
		[paleet_evm, EVM]
		[pallet_extrinsic_filter, ExtrinsicFilter]
		[pallet_scheduler, Scheduler]
		[pallet_preimage, Preimage]
		[pallet_session, SessionBench::<Runtime>]
		[pallet_parachain_staking, ParachainStaking]
		[cumulus_pallet_xcmp_queue, XcmpQueue]
		[pallet_identity_management, IdentityManagement]
		[pallet_vc_management, VCManagement]
		[pallet_bridge,ChainBridge]
		[pallet_bridge_transfer,BridgeTransfer]
	);
}

impl_runtime_apis! {
	impl sp_api::Core<Block> for Runtime {
		fn version() -> RuntimeVersion {
			VERSION
		}

		fn execute_block(block: Block) {
			Executive::execute_block(block);
		}

		fn initialize_block(header: &<Block as BlockT>::Header) {
			Executive::initialize_block(header)
		}
	}

	impl sp_api::Metadata<Block> for Runtime {
		fn metadata() -> OpaqueMetadata {
			OpaqueMetadata::new(Runtime::metadata().into())
		}

		fn metadata_at_version(version: u32) -> Option<OpaqueMetadata> {
			Runtime::metadata_at_version(version)
		}

		fn metadata_versions() -> sp_std::vec::Vec<u32> {
			Runtime::metadata_versions()
		}
	}

	impl sp_block_builder::BlockBuilder<Block> for Runtime {
		fn apply_extrinsic(
			extrinsic: <Block as BlockT>::Extrinsic,
		) -> ApplyExtrinsicResult {
			Executive::apply_extrinsic(extrinsic)
		}

		fn finalize_block() -> <Block as BlockT>::Header {
			Executive::finalize_block()
		}

		fn inherent_extrinsics(data: sp_inherents::InherentData) -> Vec<<Block as BlockT>::Extrinsic> {
			data.create_extrinsics()
		}

		fn check_inherents(block: Block, data: sp_inherents::InherentData) -> sp_inherents::CheckInherentsResult {
			data.check_extrinsics(&block)
		}
	}

	impl sp_transaction_pool::runtime_api::TaggedTransactionQueue<Block> for Runtime {
		fn validate_transaction(
			source: TransactionSource,
			tx: <Block as BlockT>::Extrinsic,
			block_hash: <Block as BlockT>::Hash,
		) -> TransactionValidity {
			Executive::validate_transaction(source, tx, block_hash)
		}
	}

	impl sp_offchain::OffchainWorkerApi<Block> for Runtime {
		fn offchain_worker(header: &<Block as BlockT>::Header) {
			Executive::offchain_worker(header)
		}
	}

	impl sp_session::SessionKeys<Block> for Runtime {
		fn decode_session_keys(
			encoded: Vec<u8>,
		) -> Option<Vec<(Vec<u8>, KeyTypeId)>> {
			SessionKeys::decode_into_raw_public_keys(&encoded)
		}

		fn generate_session_keys(seed: Option<Vec<u8>>) -> Vec<u8> {
			SessionKeys::generate(seed)
		}
	}

	impl sp_consensus_aura::AuraApi<Block, AuraId> for Runtime {
		fn slot_duration() -> sp_consensus_aura::SlotDuration {
			sp_consensus_aura::SlotDuration::from_millis(Aura::slot_duration())
		}

		fn authorities() -> Vec<AuraId> {
			Aura::authorities().into_inner()
		}
	}

	impl frame_system_rpc_runtime_api::AccountNonceApi<Block, AccountId, Index> for Runtime {
		fn account_nonce(account: AccountId) -> Index {
			System::account_nonce(account)
		}
	}

	impl pallet_transaction_payment_rpc_runtime_api::TransactionPaymentApi<Block, Balance> for Runtime {
		fn query_info(
			uxt: <Block as BlockT>::Extrinsic,
			len: u32,
		) -> pallet_transaction_payment_rpc_runtime_api::RuntimeDispatchInfo<Balance> {
			TransactionPayment::query_info(uxt, len)
		}
		fn query_fee_details(
			uxt: <Block as BlockT>::Extrinsic,
			len: u32,
		) -> pallet_transaction_payment::FeeDetails<Balance> {
			TransactionPayment::query_fee_details(uxt, len)
		}
		fn query_weight_to_fee(weight: Weight) -> Balance {
			TransactionPayment::weight_to_fee(weight)
		}
		fn query_length_to_fee(length: u32) -> Balance {
			TransactionPayment::length_to_fee(length)
		}
	}

	impl cumulus_primitives_core::CollectCollationInfo<Block> for Runtime {
		fn collect_collation_info(header: &<Block as BlockT>::Header) -> cumulus_primitives_core::CollationInfo {
			ParachainSystem::collect_collation_info(header)
		}
	}

	impl fp_rpc::EthereumRuntimeRPCApi<Block> for Runtime {
		fn chain_id() -> u64 {
			<Runtime as pallet_evm::Config>::ChainId::get()
		}

		fn account_basic(address: H160) -> pallet_evm::Account {
			let (account, _) = EVM::account_basic(&address);
			account
		}

		fn gas_price() -> U256 {
			let (gas_price, _) = <Runtime as pallet_evm::Config>::FeeCalculator::min_gas_price();
			gas_price
		}

		fn account_code_at(address: H160) -> Vec<u8> {
			pallet_evm::AccountCodes::<Runtime>::get(address)
		}

		fn author() -> H160 {
			<pallet_evm::Pallet<Runtime>>::find_author()
		}

		fn storage_at(address: H160, index: U256) -> H256 {
			let mut tmp = [0u8; 32];
			index.to_big_endian(&mut tmp);
			pallet_evm::AccountStorages::<Runtime>::get(address, H256::from_slice(&tmp[..]))
		}

		fn call(
			from: H160,
			to: H160,
			data: Vec<u8>,
			value: U256,
			gas_limit: U256,
			max_fee_per_gas: Option<U256>,
			max_priority_fee_per_gas: Option<U256>,
			nonce: Option<U256>,
			estimate: bool,
			access_list: Option<Vec<(H160, Vec<H256>)>>,
		) -> Result<pallet_evm::CallInfo, sp_runtime::DispatchError> {
			let config = if estimate {
				let mut config = <Runtime as pallet_evm::Config>::config().clone();
				config.estimate = true;
				Some(config)
			} else {
				None
			};

			let is_transactional = false;
			let validate = true;

			// Reused approach from Moonbeam since Frontier implementation doesn't support this
			let mut estimated_transaction_len = data.len() +
				// to: 20
				// from: 20
				// value: 32
				// gas_limit: 32
				// nonce: 32
				// 1 byte transaction action variant
				// chain id 8 bytes
				// 65 bytes signature
				210;
			if max_fee_per_gas.is_some() {
				estimated_transaction_len += 32;
			}
			if max_priority_fee_per_gas.is_some() {
				estimated_transaction_len += 32;
			}
			if access_list.is_some() {
				estimated_transaction_len += access_list.encoded_size();
			}

			let gas_limit = gas_limit.min(u64::MAX.into()).low_u64();
			let without_base_extrinsic_weight = true;

			let (weight_limit, proof_size_base_cost) =
				match <Runtime as pallet_evm::Config>::GasWeightMapping::gas_to_weight(
					gas_limit,
					without_base_extrinsic_weight
				) {
					weight_limit if weight_limit.proof_size() > 0 => {
						(Some(weight_limit), Some(estimated_transaction_len as u64))
					}
					_ => (None, None),
				};

			<Runtime as pallet_evm::Config>::Runner::call(
				from,
				to,
				data,
				value,
				gas_limit.unique_saturated_into(),
				max_fee_per_gas,
				max_priority_fee_per_gas,
				nonce,
				Vec::new(),
				is_transactional,
				validate,
				weight_limit,
				proof_size_base_cost,
				config
					.as_ref()
					.unwrap_or_else(|| <Runtime as pallet_evm::Config>::config()),
			)
			.map_err(|err| err.error.into())
		}

		fn create(
			from: H160,
			data: Vec<u8>,
			value: U256,
			gas_limit: U256,
			max_fee_per_gas: Option<U256>,
			max_priority_fee_per_gas: Option<U256>,
			nonce: Option<U256>,
			estimate: bool,
			access_list: Option<Vec<(H160, Vec<H256>)>>,
		) -> Result<pallet_evm::CreateInfo, sp_runtime::DispatchError> {
			let config = if estimate {
				let mut config = <Runtime as pallet_evm::Config>::config().clone();
				config.estimate = true;
				Some(config)
			} else {
				None
			};

			let is_transactional = false;
			let validate = true;

			// Reused approach from Moonbeam since Frontier implementation doesn't support this
			let mut estimated_transaction_len = data.len() +
				// to: 20
				// from: 20
				// value: 32
				// gas_limit: 32
				// nonce: 32
				// 1 byte transaction action variant
				// chain id 8 bytes
				// 65 bytes signature
				210;
			if max_fee_per_gas.is_some() {
				estimated_transaction_len += 32;
			}
			if max_priority_fee_per_gas.is_some() {
				estimated_transaction_len += 32;
			}
			if access_list.is_some() {
				estimated_transaction_len += access_list.encoded_size();
			}

			let gas_limit = gas_limit.min(u64::MAX.into()).low_u64();
			let without_base_extrinsic_weight = true;

			let (weight_limit, proof_size_base_cost) =
				match <Runtime as pallet_evm::Config>::GasWeightMapping::gas_to_weight(
					gas_limit,
					without_base_extrinsic_weight
				) {
					weight_limit if weight_limit.proof_size() > 0 => {
						(Some(weight_limit), Some(estimated_transaction_len as u64))
					}
					_ => (None, None),
				};

			#[allow(clippy::or_fun_call)] // suggestion not helpful here
			<Runtime as pallet_evm::Config>::Runner::create(
				from,
				data,
				value,
				gas_limit.unique_saturated_into(),
				max_fee_per_gas,
				max_priority_fee_per_gas,
				nonce,
				Vec::new(),
				is_transactional,
				validate,
				weight_limit,
				proof_size_base_cost,
				config
					.as_ref()
					.unwrap_or(<Runtime as pallet_evm::Config>::config()),
				)
				.map_err(|err| err.error.into())
		}

		fn current_transaction_statuses() -> Option<Vec<TransactionStatus>> {
			pallet_ethereum::CurrentTransactionStatuses::<Runtime>::get()
		}

		fn current_block() -> Option<pallet_ethereum::Block> {
			pallet_ethereum::CurrentBlock::<Runtime>::get()
		}

		fn current_receipts() -> Option<Vec<pallet_ethereum::Receipt>> {
			pallet_ethereum::CurrentReceipts::<Runtime>::get()
		}

		fn current_all() -> (
			Option<pallet_ethereum::Block>,
			Option<Vec<pallet_ethereum::Receipt>>,
			Option<Vec<TransactionStatus>>
		) {
			(
				pallet_ethereum::CurrentBlock::<Runtime>::get(),
				pallet_ethereum::CurrentReceipts::<Runtime>::get(),
				pallet_ethereum::CurrentTransactionStatuses::<Runtime>::get()
			)
		}

		fn extrinsic_filter(
			xts: Vec<<Block as BlockT>::Extrinsic>,
		) -> Vec<pallet_ethereum::Transaction> {
			xts.into_iter().filter_map(|xt| match xt.0.function {
				RuntimeCall::Ethereum(transact { transaction }) => Some(transaction),
				_ => None
			}).collect::<Vec<pallet_ethereum::Transaction>>()
		}

		fn elasticity() -> Option<Permill> {
			None
		}

		fn gas_limit_multiplier_support() {}

		fn pending_block(
			xts: Vec<<Block as BlockT>::Extrinsic>,
		) -> (Option<pallet_ethereum::Block>, Option<Vec<fp_rpc::TransactionStatus>>) {
			for ext in xts.into_iter() {
				let _ = Executive::apply_extrinsic(ext);
			}

			Ethereum::on_finalize(System::block_number() + 1);

			(
				pallet_ethereum::CurrentBlock::<Runtime>::get(),
				pallet_ethereum::CurrentTransactionStatuses::<Runtime>::get()
			)
		}
	}

	impl fp_rpc::ConvertTransactionRuntimeApi<Block> for Runtime {
		fn convert_transaction(transaction: pallet_ethereum::Transaction) -> <Block as BlockT>::Extrinsic {
			UncheckedExtrinsic::new_unsigned(
				pallet_ethereum::Call::<Runtime>::transact { transaction }.into(),
			)
		}
	}

	impl moonbeam_rpc_primitives_debug::DebugRuntimeApi<Block> for Runtime {
		fn trace_transaction(
			extrinsics: Vec<<Block as BlockT>::Extrinsic>,
			traced_transaction: &pallet_ethereum::Transaction,
		) -> Result<
			(),
			sp_runtime::DispatchError,
		> {
			use moonbeam_evm_tracer::tracer::EvmTracer;

			// Apply the a subset of extrinsics: all the substrate-specific or ethereum
			// transactions that preceded the requested transaction.
			for ext in extrinsics.into_iter() {
				let _ = match &ext.0.function {
					RuntimeCall::Ethereum(pallet_ethereum::Call::transact { transaction }) => {
						if transaction == traced_transaction {
							EvmTracer::new().trace(|| Executive::apply_extrinsic(ext));
							return Ok(());
						} else {
							Executive::apply_extrinsic(ext)
						}
					}
					_ => Executive::apply_extrinsic(ext),
				};
			}
			Err(sp_runtime::DispatchError::Other(
				"Failed to find Ethereum transaction among the extrinsics.",
			))
		}

		fn trace_block(
			extrinsics: Vec<<Block as BlockT>::Extrinsic>,
			known_transactions: Vec<H256>,
		) -> Result<
			(),
			sp_runtime::DispatchError,
		> {
			use moonbeam_evm_tracer::tracer::EvmTracer;

			let mut config = <Runtime as pallet_evm::Config>::config().clone();
			config.estimate = true;

			// Apply all extrinsics. Ethereum extrinsics are traced.
			for ext in extrinsics.into_iter() {
				match &ext.0.function {
					RuntimeCall::Ethereum(pallet_ethereum::Call::transact { transaction }) => {
						if known_transactions.contains(&transaction.hash()) {
							// Each known extrinsic is a new call stack.
							EvmTracer::emit_new();
							EvmTracer::new().trace(|| Executive::apply_extrinsic(ext));
						} else {
							let _ = Executive::apply_extrinsic(ext);
						}
					}
					_ => {
						let _ = Executive::apply_extrinsic(ext);
					}
				};
			}

			Ok(())
		}
	}

	impl moonbeam_rpc_primitives_txpool::TxPoolRuntimeApi<Block> for Runtime {
		fn extrinsic_filter(
			xts_ready: Vec<<Block as BlockT>::Extrinsic>,
			xts_future: Vec<<Block as BlockT>::Extrinsic>,
		) -> moonbeam_rpc_primitives_txpool::TxPoolResponse {
			moonbeam_rpc_primitives_txpool::TxPoolResponse {
				ready: xts_ready
					.into_iter()
					.filter_map(|xt| match xt.0.function {
						RuntimeCall::Ethereum(pallet_ethereum::Call::transact { transaction }) => Some(transaction),
						_ => None,
					})
					.collect(),
				future: xts_future
					.into_iter()
					.filter_map(|xt| match xt.0.function {
						RuntimeCall::Ethereum(pallet_ethereum::Call::transact { transaction }) => Some(transaction),
						_ => None,
					})
					.collect(),
			}
		}
	}

	#[cfg(feature = "try-runtime")]
	impl frame_try_runtime::TryRuntime<Block> for Runtime {
		fn on_runtime_upgrade(checks: frame_try_runtime::UpgradeCheckSelect) -> (Weight, Weight) {
			// NOTE: intentional unwrap: we don't want to propagate the error backwards, and want to
			// have a backtrace here. If any of the pre/post migration checks fail, we shall stop
			// right here and right now.
			log::info!("try-runtime::on_runtime_upgrade rococo.");
			let weight = Executive::try_runtime_upgrade(checks).unwrap();
			(weight, RuntimeBlockWeights::get().max_block)
		}

		fn execute_block(block: Block, state_root_check: bool,signature_check: bool, select: frame_try_runtime::TryStateSelect) -> Weight {
			log::info!(
				target: "runtime::Rococo", "try-runtime: executing block #{} ({:?}) / root checks: {:?} / sanity-checks: {:?}",
				block.header.number,
				block.header.hash(),
				state_root_check,
				select,
			);
			Executive::try_execute_block(block, state_root_check, signature_check,select).expect("try_execute_block failed")
		}
	}

	#[cfg(feature = "runtime-benchmarks")]
	impl frame_benchmarking::Benchmark<Block> for Runtime {
		fn benchmark_metadata(extra: bool) -> (
			Vec<frame_benchmarking::BenchmarkList>,
			Vec<frame_support::traits::StorageInfo>,
		) {
			use frame_benchmarking::{Benchmarking, BenchmarkList};
			use frame_support::traits::StorageInfoTrait;
			use frame_system_benchmarking::Pallet as SystemBench;
			use cumulus_pallet_session_benchmarking::Pallet as SessionBench;

			let mut list = Vec::<BenchmarkList>::new();
			list_benchmarks!(list, extra);

			let storage_info = AllPalletsWithSystem::storage_info();
			(list, storage_info)
		}

		fn dispatch_benchmark(
			config: frame_benchmarking::BenchmarkConfig
		) -> Result<Vec<frame_benchmarking::BenchmarkBatch>, sp_runtime::RuntimeString> {
			use frame_benchmarking::{Benchmarking, BenchmarkBatch, TrackedStorageKey};

			use frame_system_benchmarking::Pallet as SystemBench;
			impl frame_system_benchmarking::Config for Runtime {}

			use cumulus_pallet_session_benchmarking::Pallet as SessionBench;
			impl cumulus_pallet_session_benchmarking::Config for Runtime {}

			let whitelist: Vec<TrackedStorageKey> = vec![
				// Block Number
				hex!("26aa394eea5630e07c48ae0c9558cef702a5c1b19ab7a04f536c519aca4983ac").to_vec().into(),
				// Total Issuance
				hex!("c2261276cc9d1f8598ea4b6a74b15c2f57c875e4cff74148e4628f264b974c80").to_vec().into(),
				// Execution Phase
				hex!("26aa394eea5630e07c48ae0c9558cef7ff553b5a9862a516939d82b3d3d8661a").to_vec().into(),
				// Event Count
				hex!("26aa394eea5630e07c48ae0c9558cef70a98fdbe9ce6c55837576c60c7af3850").to_vec().into(),
				// System Events
				hex!("26aa394eea5630e07c48ae0c9558cef780d41e5e16056765bc8461851072c9d7").to_vec().into(),
			];

			let mut batches = Vec::<BenchmarkBatch>::new();
			let params = (&config, &whitelist);
			add_benchmarks!(params, batches);

			if batches.is_empty() { return Err("Benchmark not found for this pallet.".into()) }
			Ok(batches)
		}
	}
}

struct CheckInherents;

impl cumulus_pallet_parachain_system::CheckInherents<Block> for CheckInherents {
	fn check_inherents(
		block: &Block,
		relay_state_proof: &cumulus_pallet_parachain_system::RelayChainStateProof,
	) -> sp_inherents::CheckInherentsResult {
		let relay_chain_slot = relay_state_proof
			.read_slot()
			.expect("Could not read the relay chain slot from the proof");

		let inherent_data =
			cumulus_primitives_timestamp::InherentDataProvider::from_relay_chain_slot_and_duration(
				relay_chain_slot,
				sp_std::time::Duration::from_secs(6),
			)
			.create_inherent_data()
			.expect("Could not create the timestamp inherent data");

		inherent_data.check_extrinsics(block)
	}
}

cumulus_pallet_parachain_system::register_validate_block! {
	Runtime = Runtime,
	BlockExecutor = cumulus_pallet_aura_ext::BlockExecutor::<Runtime, Executive>,
	CheckInherents = CheckInherents,
}<|MERGE_RESOLUTION|>--- conflicted
+++ resolved
@@ -177,11 +177,8 @@
 	// it was reverse order before.
 	// See the comment before collation related pallets too.
 	AllPalletsWithSystem,
-<<<<<<< HEAD
 	(migration::ReplaceParachainStakingStorage<Runtime>,),
-=======
 	(migration::ReplaceBalancesRelatedStorage<Runtime>,),
->>>>>>> 33d8b1b5
 >;
 
 impl fp_self_contained::SelfContainedCall for RuntimeCall {
