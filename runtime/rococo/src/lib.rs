// Copyright 2020-2022 Litentry Technologies GmbH.
// This file is part of Litentry.
//
// Litentry is free software: you can redistribute it and/or modify
// it under the terms of the GNU General Public License as published by
// the Free Software Foundation, either version 3 of the License, or
// (at your option) any later version.
//
// Litentry is distributed in the hope that it will be useful,
// but WITHOUT ANY WARRANTY; without even the implied warranty of
// MERCHANTABILITY or FITNESS FOR A PARTICULAR PURPOSE.  See the
// GNU General Public License for more details.
//
// You should have received a copy of the GNU General Public License
// along with Litentry.  If not, see <https://www.gnu.org/licenses/>.

#![cfg_attr(not(feature = "std"), no_std)]
#![allow(clippy::identity_op)]
// `construct_runtime!` does a lot of recursion and requires us to increase the limit to 256.
#![recursion_limit = "256"]

#[cfg(feature = "runtime-benchmarks")]
#[macro_use]
extern crate frame_benchmarking;

use codec::{Decode, Encode, MaxEncodedLen};
use cumulus_pallet_parachain_system::RelayNumberStrictlyIncreases;
use frame_support::{
	construct_runtime, parameter_types,
	traits::{
		ConstU16, ConstU32, ConstU64, ConstU8, Contains, ContainsLengthBound, Everything,
		InstanceFilter, SortedMembers,
	},
	weights::{constants::RocksDbWeight, ConstantMultiplier, IdentityFee, Weight},
	PalletId, RuntimeDebug,
};
use frame_system::EnsureRoot;
pub use pallet_sidechain;
pub use pallet_teerex;
use sp_api::impl_runtime_apis;
pub use sp_consensus_aura::sr25519::AuthorityId as AuraId;
use sp_core::{crypto::KeyTypeId, OpaqueMetadata};
#[cfg(any(feature = "std", test))]
pub use sp_runtime::BuildStorage;
use sp_runtime::{
	create_runtime_str, generic, impl_opaque_keys,
	traits::{AccountIdConversion, AccountIdLookup, BlakeTwo256, Block as BlockT, ConvertInto},
	transaction_validity::{TransactionSource, TransactionValidity},
	ApplyExtrinsicResult,
};
pub use sp_runtime::{MultiAddress, Perbill, Percent, Permill};
use sp_std::prelude::*;
#[cfg(feature = "std")]
use sp_version::NativeVersion;
use sp_version::RuntimeVersion;
// XCM Imports
use xcm_executor::XcmExecutor;

pub use constants::currency::deposit;
use pallet_identity_management_mock::Mrenclave;
pub use primitives::{opaque, Index, *};
pub use runtime_common::currency::*;
use runtime_common::{
	impl_runtime_transaction_payment_fees, prod_or_fast, BlockHashCount, BlockLength,
	CouncilInstance, CouncilMembershipInstance, EnsureRootOrAllCouncil,
	EnsureRootOrAllTechnicalCommittee, EnsureRootOrHalfCouncil, EnsureRootOrHalfTechnicalCommittee,
	EnsureRootOrTwoThirdsCouncil, EnsureRootOrTwoThirdsTechnicalCommittee, NegativeImbalance,
	RuntimeBlockWeights, SlowAdjustingFeeUpdate, TechnicalCommitteeInstance,
	TechnicalCommitteeMembershipInstance, MAXIMUM_BLOCK_WEIGHT,
};
use xcm_config::{XcmConfig, XcmOriginToTransactDispatchOrigin};

// Make the WASM binary available.
#[cfg(feature = "std")]
include!(concat!(env!("OUT_DIR"), "/wasm_binary.rs"));

pub mod asset_config;
pub mod constants;
#[cfg(test)]
mod tests;
pub mod weights;
pub mod xcm_config;

/// The address format for describing accounts.
pub type Address = MultiAddress<AccountId, ()>;

/// Block type as expected by this runtime.
pub type Block = generic::Block<Header, UncheckedExtrinsic>;

/// A Block signed with a Justification
pub type SignedBlock = generic::SignedBlock<Block>;

/// BlockId type as expected by this runtime.
pub type BlockId = generic::BlockId<Block>;

/// The SignedExtension to the basic transaction logic.
pub type SignedExtra = (
	frame_system::CheckNonZeroSender<Runtime>,
	frame_system::CheckSpecVersion<Runtime>,
	frame_system::CheckTxVersion<Runtime>,
	frame_system::CheckGenesis<Runtime>,
	frame_system::CheckEra<Runtime>,
	frame_system::CheckNonce<Runtime>,
	frame_system::CheckWeight<Runtime>,
	pallet_transaction_payment::ChargeTransactionPayment<Runtime>,
);

/// Unchecked extrinsic type as expected by this runtime.
pub type UncheckedExtrinsic = generic::UncheckedExtrinsic<Address, Call, Signature, SignedExtra>;

/// Extrinsic type that has already been checked.
pub type CheckedExtrinsic = generic::CheckedExtrinsic<AccountId, Call, SignedExtra>;

/// Executive: handles dispatch to the various modules.
pub type Executive = frame_executive::Executive<
	Runtime,
	Block,
	frame_system::ChainContext<Runtime>,
	Runtime,
	// see https://github.com/paritytech/substrate/pull/10043
	//
	// With this type the hooks of pallets will be executed
	// in the order that they are declared in `construct_runtime!`
	// it was reverse order before.
	// See the comment before collation related pallets too.
	AllPalletsWithSystem,
>;

impl_opaque_keys! {
	pub struct SessionKeys {
		pub aura: Aura,
	}
}

/// This runtime version.
#[sp_version::runtime_version]
pub const VERSION: RuntimeVersion = RuntimeVersion {
	// Note:
	// It's important to match `rococo-parachain-runtime`, which is runtime pkg name
	spec_name: create_runtime_str!("rococo-parachain"),
	impl_name: create_runtime_str!("rococo-parachain"),
	authoring_version: 1,
	// same versioning-mechanism as polkadot:
	// last digit is used for minor updates, like 9110 -> 9111 in polkadot
	spec_version: 9101,
	impl_version: 0,
	apis: RUNTIME_API_VERSIONS,
	transaction_version: 1,
	state_version: 0,
};

/// A timestamp: milliseconds since the unix epoch.
pub type Moment = u64;

/// The version information used to identify this runtime when compiled natively.
#[cfg(feature = "std")]
pub fn native_version() -> NativeVersion {
	NativeVersion { runtime_version: VERSION, can_author_with: Default::default() }
}

parameter_types! {
	pub const Version: RuntimeVersion = VERSION;

	pub const SS58Prefix: u16 = 131;
}

impl frame_system::Config for Runtime {
	/// The identifier used to distinguish between accounts.
	type AccountId = AccountId;
	/// The aggregated dispatch type that is available for extrinsics.
	type Call = Call;
	/// The lookup mechanism to get account ID from whatever is passed in dispatchers.
	type Lookup = AccountIdLookup<AccountId, ()>;
	/// The index type for storing how many extrinsics an account has signed.
	type Index = Index;
	/// The index type for blocks.
	type BlockNumber = BlockNumber;
	/// The type for hashing blocks and tries.
	type Hash = Hash;
	/// The hashing algorithm used.
	type Hashing = BlakeTwo256;
	/// The header type.
	type Header = generic::Header<BlockNumber, BlakeTwo256>;
	/// The ubiquitous event type.
	type Event = Event;
	/// The ubiquitous origin type.
	type Origin = Origin;
	/// Maximum number of block number to block hash mappings to keep (oldest pruned first).
	type BlockHashCount = BlockHashCount;
	/// Runtime version.
	type Version = Version;
	/// Converts a module to an index of this module in the runtime.
	type PalletInfo = PalletInfo;
	/// The data to be stored in an account.
	type AccountData = pallet_balances::AccountData<Balance>;
	/// What to do if a new account is created.
	type OnNewAccount = ();
	/// What to do if an account is fully reaped from the system.
	type OnKilledAccount = ();
	/// The weight of database operations that the runtime can invoke.
	type DbWeight = RocksDbWeight;
	/// The basic call filter to use in dispatchable.
	type BaseCallFilter = BaseCallFilter;
	/// Weight information for the extrinsics of this pallet.
	type SystemWeightInfo = weights::frame_system::WeightInfo<Runtime>;
	/// Block & extrinsics weights: base values and limits.
	type BlockWeights = RuntimeBlockWeights;
	/// The maximum length of a block (in bytes).
	type BlockLength = BlockLength;
	/// This is used as an identifier of the chain. 42 is the generic substrate prefix.
	type SS58Prefix = SS58Prefix;
	/// The action to take on a Runtime Upgrade
	type OnSetCode = cumulus_pallet_parachain_system::ParachainSetCode<Self>;
	type MaxConsumers = frame_support::traits::ConstU32<16>;
}

parameter_types! {
	// One storage item; key size is 32; value is size 4+4+16+32 bytes = 56 bytes.
	pub const DepositBase: Balance = deposit(1, 88);
	// Additional storage item size of 32 bytes.
	pub const DepositFactor: Balance = deposit(0, 32);
}

impl pallet_multisig::Config for Runtime {
	type Event = Event;
	type Call = Call;
	type Currency = Balances;
	type DepositBase = DepositBase;
	type DepositFactor = DepositFactor;
	type MaxSignatories = ConstU16<100>;
	type WeightInfo = weights::pallet_multisig::WeightInfo<Runtime>;
}

/// The type used to represent the kinds of proxying allowed.
#[derive(
	Copy,
	Clone,
	Eq,
	PartialEq,
	Ord,
	PartialOrd,
	Encode,
	Decode,
	RuntimeDebug,
	MaxEncodedLen,
	scale_info::TypeInfo,
)]
pub enum ProxyType {
	/// Fully permissioned proxy. Can execute any call on behalf of _proxied_.
	Any,
	/// Can execute any call that does not transfer funds, including asset transfers.
	NonTransfer,
	/// Proxy with the ability to reject time-delay proxy announcements.
	CancelProxy,
	/// Collator selection proxy. Can execute calls related to collator selection mechanism.
	Collator,
	/// Governance
	Governance,
}

impl Default for ProxyType {
	fn default() -> Self {
		Self::Any
	}
}

impl InstanceFilter<Call> for ProxyType {
	fn filter(&self, c: &Call) -> bool {
		match self {
			ProxyType::Any => true,
			ProxyType::NonTransfer => !matches!(
				c,
				Call::Balances(..) | Call::Vesting(pallet_vesting::Call::vested_transfer { .. })
			),
			ProxyType::CancelProxy => matches!(
				c,
				Call::Proxy(pallet_proxy::Call::reject_announcement { .. }) |
					Call::Utility(..) | Call::Multisig(..)
			),
			ProxyType::Collator =>
				matches!(c, Call::ParachainStaking(..) | Call::Utility(..) | Call::Multisig(..)),
			ProxyType::Governance => matches!(
				c,
				Call::Democracy(..) |
					Call::Council(..) | Call::TechnicalCommittee(..) |
					Call::Treasury(..)
			),
		}
	}
	fn is_superset(&self, o: &Self) -> bool {
		match (self, o) {
			(x, y) if x == y => true,
			(ProxyType::Any, _) => true,
			(_, ProxyType::Any) => false,
			(ProxyType::NonTransfer, _) => true,
			_ => false,
		}
	}
}

parameter_types! {
	// One storage item; key size 32, value size 8; .
	pub const ProxyDepositBase: Balance = deposit(1, 8);
	// Additional storage item size of 33 bytes.
	pub const ProxyDepositFactor: Balance = deposit(0, 33);
	pub const AnnouncementDepositBase: Balance = deposit(1, 8);
	pub const AnnouncementDepositFactor: Balance = deposit(0, 66);
}

impl pallet_proxy::Config for Runtime {
	type Event = Event;
	type Call = Call;
	type Currency = Balances;
	type ProxyType = ProxyType;
	type ProxyDepositBase = ProxyDepositBase;
	type ProxyDepositFactor = ProxyDepositFactor;
	type MaxProxies = ConstU32<32>;
	type WeightInfo = weights::pallet_proxy::WeightInfo<Runtime>;
	type MaxPending = ConstU32<32>;
	type CallHasher = BlakeTwo256;
	type AnnouncementDepositBase = AnnouncementDepositBase;
	type AnnouncementDepositFactor = AnnouncementDepositFactor;
}

impl pallet_timestamp::Config for Runtime {
	/// A timestamp: milliseconds since the unix epoch.
	type Moment = Moment;
	type OnTimestampSet = Teerex;
	type MinimumPeriod = ConstU64<{ SLOT_DURATION / 2 }>;
	type WeightInfo = weights::pallet_timestamp::WeightInfo<Runtime>;
}

impl pallet_authorship::Config for Runtime {
	type FindAuthor = pallet_session::FindAccountFromAuthorIndex<Self, Aura>;
	type UncleGenerations = ConstU32<0>;
	type FilterUncle = ();
	type EventHandler = (ParachainStaking,);
}

parameter_types! {
	pub MaximumSchedulerWeight: Weight = Perbill::from_percent(80) *
		RuntimeBlockWeights::get().max_block;
}

impl pallet_scheduler::Config for Runtime {
	type Event = Event;
	type Origin = Origin;
	type PalletsOrigin = OriginCaller;
	type Call = Call;
	type MaximumWeight = MaximumSchedulerWeight;
	type ScheduleOrigin = EnsureRoot<AccountId>;
	type MaxScheduledPerBlock = ConstU32<50>;
	type WeightInfo = weights::pallet_scheduler::WeightInfo<Runtime>;
	type OriginPrivilegeCmp = frame_support::traits::EqualPrivilegeOnly;
	type PreimageProvider = Preimage;
	type NoPreimagePostponement = ();
}

parameter_types! {
	pub const PreimageMaxSize: u32 = 4096 * 1024;
	pub const PreimageBaseDeposit: Balance = 1 * DOLLARS;
}

impl pallet_preimage::Config for Runtime {
	type WeightInfo = weights::pallet_preimage::WeightInfo<Runtime>;
	type Event = Event;
	type Currency = Balances;
	type ManagerOrigin = EnsureRoot<AccountId>;
	type MaxSize = PreimageMaxSize;
	type BaseDeposit = PreimageBaseDeposit;
	type ByteDeposit = PreimageByteDeposit;
}

parameter_types! {
	pub const ExistentialDeposit: Balance = EXISTENTIAL_DEPOSIT;
}

impl pallet_balances::Config for Runtime {
	/// The type for recording an account's balance.
	type Balance = Balance;
	/// The ubiquitous event type.
	type Event = Event;
	type DustRemoval = ();
	type ExistentialDeposit = ExistentialDeposit;
	type AccountStore = System;
	type WeightInfo = weights::pallet_balances::WeightInfo<Runtime>;
	type MaxLocks = ConstU32<50>;
	type MaxReserves = ConstU32<50>;
	type ReserveIdentifier = [u8; 8];
}

impl pallet_utility::Config for Runtime {
	type Event = Event;
	type Call = Call;
	type PalletsOrigin = OriginCaller;
	type WeightInfo = ();
}

parameter_types! {
	pub const TransactionByteFee: Balance = MILLICENTS / 10;
}
impl_runtime_transaction_payment_fees!(constants);

impl pallet_transaction_payment::Config for Runtime {
	type Event = Event;
	type OnChargeTransaction =
		pallet_transaction_payment::CurrencyAdapter<Balances, DealWithFees<Runtime>>;
	type WeightToFee = IdentityFee<Balance>;
	type LengthToFee = ConstantMultiplier<Balance, TransactionByteFee>;
	type FeeMultiplierUpdate = SlowAdjustingFeeUpdate<Self>;
	type OperationalFeeMultiplier = ConstU8<5>;
}

parameter_types! {
	pub LaunchPeriod: BlockNumber = prod_or_fast!(10 * MINUTES, 5 * MINUTES, "ROCOCO_LAUNCHPERIOD");
	pub VotingPeriod: BlockNumber = prod_or_fast!(10 * MINUTES, 5 * MINUTES, "ROCOCO_VOTINGPERIOD");
	pub FastTrackVotingPeriod: BlockNumber = prod_or_fast!(8 * MINUTES, 2 * MINUTES, "ROCOCO_FASTTRACKVOTINGPERIOD");
	pub const InstantAllowed: bool = true;
	pub const MinimumDeposit: Balance = 100 * DOLLARS;
	pub EnactmentPeriod: BlockNumber = prod_or_fast!(5 * MINUTES, 2 * MINUTES, "ROCOCO_ENACTMENTPERIOD");
	pub CooloffPeriod: BlockNumber = prod_or_fast!(10 * MINUTES, 2 * MINUTES, "ROCOCO_COOLOFFPERIOD");
	pub const PreimageByteDeposit: Balance = deposit(0, 1);
}

impl pallet_democracy::Config for Runtime {
	type Proposal = Call;
	type Event = Event;
	type Currency = Balances;
	type EnactmentPeriod = EnactmentPeriod;
	type LaunchPeriod = LaunchPeriod;
	type VotingPeriod = VotingPeriod;
	type VoteLockingPeriod = EnactmentPeriod; // Same as EnactmentPeriod
	type MinimumDeposit = MinimumDeposit;
	/// A straight majority of the council can decide what their next motion is.
	type ExternalOrigin = EnsureRootOrHalfCouncil;
	/// A super-majority can have the next scheduled referendum be a straight majority-carries vote.
	type ExternalMajorityOrigin = EnsureRootOrTwoThirdsCouncil;
	/// A unanimous council can have the next scheduled referendum be a straight default-carries
	/// (NTB) vote.
	type ExternalDefaultOrigin = EnsureRootOrAllCouncil;
	/// Two thirds of the technical committee can have an ExternalMajority/ExternalDefault vote
	/// be tabled immediately and with a shorter voting/enactment period.
	type FastTrackOrigin = EnsureRootOrTwoThirdsTechnicalCommittee;
	type InstantOrigin = EnsureRootOrAllTechnicalCommittee;
	type InstantAllowed = InstantAllowed;
	type FastTrackVotingPeriod = FastTrackVotingPeriod;
	// To cancel a proposal which has been passed, 2/3 of the council must agree to it.
	type CancellationOrigin = EnsureRootOrTwoThirdsCouncil;
	// To cancel a proposal before it has been passed, the technical committee must be unanimous or
	// Root must agree.
	type CancelProposalOrigin = EnsureRootOrAllTechnicalCommittee;
	type BlacklistOrigin = EnsureRoot<AccountId>;
	// Any single technical committee member may veto a coming council proposal, however they can
	// only do it once and it lasts only for the cool-off period.
	type VetoOrigin = pallet_collective::EnsureMember<AccountId, TechnicalCommitteeInstance>;
	type CooloffPeriod = CooloffPeriod;
	type PreimageByteDeposit = PreimageByteDeposit;
	type OperationalPreimageOrigin = pallet_collective::EnsureMember<AccountId, CouncilInstance>;
	type Slash = Treasury;
	type Scheduler = Scheduler;
	type PalletsOrigin = OriginCaller;
	type MaxVotes = ConstU32<100>;
	type WeightInfo = weights::pallet_democracy::WeightInfo<Runtime>;
	type MaxProposals = ConstU32<100>;
}

parameter_types! {
	pub const CouncilMotionDuration: BlockNumber = 3 * DAYS;
	pub const CouncilDefaultMaxMembers: u32 = 100;
}

impl pallet_collective::Config<CouncilInstance> for Runtime {
	type Origin = Origin;
	type Proposal = Call;
	type Event = Event;
	type MotionDuration = CouncilMotionDuration;
	type MaxProposals = ConstU32<100>;
	type MaxMembers = CouncilDefaultMaxMembers;
	type DefaultVote = pallet_collective::PrimeDefaultVote;
	type WeightInfo = weights::pallet_collective::WeightInfo<Runtime>;
}

impl pallet_membership::Config<CouncilMembershipInstance> for Runtime {
	type Event = Event;
	type AddOrigin = EnsureRootOrTwoThirdsCouncil;
	type RemoveOrigin = EnsureRootOrTwoThirdsCouncil;
	type SwapOrigin = EnsureRootOrTwoThirdsCouncil;
	type ResetOrigin = EnsureRootOrTwoThirdsCouncil;
	type PrimeOrigin = EnsureRootOrTwoThirdsCouncil;
	type MembershipInitialized = Council;
	type MembershipChanged = Council;
	type MaxMembers = CouncilDefaultMaxMembers;
	type WeightInfo = weights::pallet_membership::WeightInfo<Runtime>;
}

parameter_types! {
	pub const TechnicalMotionDuration: BlockNumber = 3 * DAYS;
}

impl pallet_collective::Config<TechnicalCommitteeInstance> for Runtime {
	type Origin = Origin;
	type Proposal = Call;
	type Event = Event;
	type MotionDuration = TechnicalMotionDuration;
	type MaxProposals = ConstU32<100>;
	type MaxMembers = CouncilDefaultMaxMembers;
	type DefaultVote = pallet_collective::PrimeDefaultVote;
	type WeightInfo = weights::pallet_collective::WeightInfo<Runtime>;
}

impl pallet_membership::Config<TechnicalCommitteeMembershipInstance> for Runtime {
	type Event = Event;
	type AddOrigin = EnsureRootOrTwoThirdsCouncil;
	type RemoveOrigin = EnsureRootOrTwoThirdsCouncil;
	type SwapOrigin = EnsureRootOrTwoThirdsCouncil;
	type ResetOrigin = EnsureRootOrTwoThirdsCouncil;
	type PrimeOrigin = EnsureRootOrTwoThirdsCouncil;
	type MembershipInitialized = TechnicalCommittee;
	type MembershipChanged = TechnicalCommittee;
	type MaxMembers = CouncilDefaultMaxMembers;
	type WeightInfo = weights::pallet_membership::WeightInfo<Runtime>;
}

parameter_types! {
	pub const ProposalBond: Permill = Permill::from_percent(5);
	pub const ProposalBondMinimum: Balance = 1 * DOLLARS;
	pub const ProposalBondMaximum: Balance = 20 * DOLLARS;
	pub SpendPeriod: BlockNumber = prod_or_fast!(10 * MINUTES, 2 * MINUTES, "ROCOCO_SPENDPERIOD");
	pub const Burn: Permill = Permill::from_percent(0);
	pub const TreasuryPalletId: PalletId = PalletId(*b"py/trsry");

	pub const TipCountdown: BlockNumber = DAYS;
	pub const TipFindersFee: Percent = Percent::from_percent(5);
	pub TipReportDepositBase: Balance = deposit(1, 0);
	pub BountyDepositBase: Balance = deposit(1, 0);
	pub const BountyDepositPayoutDelay: BlockNumber = 4 * DAYS;
	pub const BountyUpdatePeriod: BlockNumber = 35 * DAYS;
	pub const CuratorDepositMultiplier: Permill = Permill::from_percent(50);
	pub CuratorDepositMin: Balance = DOLLARS;
	pub CuratorDepositMax: Balance = 100 * DOLLARS;
	pub BountyValueMinimum: Balance = 5 * DOLLARS;
	pub DataDepositPerByte: Balance = deposit(0, 1);
	pub const MaximumReasonLength: u32 = 8192;
}

impl pallet_treasury::Config for Runtime {
	type PalletId = TreasuryPalletId;
	type Currency = Balances;
	type ApproveOrigin = EnsureRootOrTwoThirdsCouncil;
	type RejectOrigin = EnsureRootOrHalfCouncil;
	type Event = Event;
	type OnSlash = Treasury;
	type ProposalBond = ProposalBond;
	type ProposalBondMinimum = ProposalBondMinimum;
	type ProposalBondMaximum = ProposalBondMaximum;
	type SpendOrigin = frame_support::traits::NeverEnsureOrigin<Balance>;
	type SpendPeriod = SpendPeriod;
	type Burn = Burn;
	type BurnDestination = ();
	// Rcococo bounty enabled
	type SpendFunds = Bounties;
	type WeightInfo = ();
	type MaxApprovals = ConstU32<100>;
}

pub struct CouncilProvider;
impl SortedMembers<AccountId> for CouncilProvider {
	fn contains(who: &AccountId) -> bool {
		Council::is_member(who)
	}

	fn sorted_members() -> Vec<AccountId> {
		Council::members()
	}

	#[cfg(feature = "runtime-benchmarks")]
	fn add(_: &AccountId) {
		unimplemented!()
	}
}

impl ContainsLengthBound for CouncilProvider {
	fn max_len() -> usize {
		CouncilDefaultMaxMembers::get() as usize
	}
	fn min_len() -> usize {
		0
	}
}

impl pallet_bounties::Config for Runtime {
	type Event = Event;
	type BountyDepositBase = BountyDepositBase;
	type BountyDepositPayoutDelay = BountyDepositPayoutDelay;
	type BountyUpdatePeriod = BountyUpdatePeriod;
	type BountyValueMinimum = BountyValueMinimum;
	type CuratorDepositMultiplier = CuratorDepositMultiplier;
	type CuratorDepositMin = CuratorDepositMin;
	type CuratorDepositMax = CuratorDepositMax;
	type DataDepositPerByte = DataDepositPerByte;
	type MaximumReasonLength = MaximumReasonLength;
	type WeightInfo = ();
	type ChildBountyManager = ();
}

impl pallet_tips::Config for Runtime {
	type Event = Event;
	type DataDepositPerByte = DataDepositPerByte;
	type MaximumReasonLength = MaximumReasonLength;
	type Tippers = CouncilProvider;
	type TipCountdown = TipCountdown;
	type TipFindersFee = TipFindersFee;
	type TipReportDepositBase = TipReportDepositBase;
	type WeightInfo = ();
}

impl pallet_sudo::Config for Runtime {
	type Call = Call;
	type Event = Event;
}

parameter_types! {
	pub const ReservedXcmpWeight: Weight = MAXIMUM_BLOCK_WEIGHT / 4;
	pub const ReservedDmpWeight: Weight = MAXIMUM_BLOCK_WEIGHT / 4;
}

impl cumulus_pallet_parachain_system::Config for Runtime {
	type Event = Event;
	type OnSystemEvent = ();
	type SelfParaId = parachain_info::Pallet<Runtime>;
	type DmpMessageHandler = DmpQueue;
	type ReservedDmpWeight = ReservedDmpWeight;
	type OutboundXcmpMessageSource = XcmpQueue;
	type XcmpMessageHandler = XcmpQueue;
	type ReservedXcmpWeight = ReservedXcmpWeight;
	type CheckAssociatedRelayNumber = RelayNumberStrictlyIncreases;
}

impl parachain_info::Config for Runtime {}

impl cumulus_pallet_aura_ext::Config for Runtime {}

impl cumulus_pallet_xcmp_queue::Config for Runtime {
	type Event = Event;
	type XcmExecutor = XcmExecutor<XcmConfig>;
	type ChannelInfo = ParachainSystem;
	// We use pallet_xcm to confirm the version of xcm
	type VersionWrapper = PolkadotXcm;
	type ExecuteOverweightOrigin = EnsureRoot<AccountId>;
	type ControllerOrigin = EnsureRoot<AccountId>;
	type ControllerOriginConverter = XcmOriginToTransactDispatchOrigin;
	type WeightInfo = weights::cumulus_pallet_xcmp_queue::WeightInfo<Runtime>;
}

impl cumulus_pallet_dmp_queue::Config for Runtime {
	type Event = Event;
	type XcmExecutor = XcmExecutor<XcmConfig>;
	type ExecuteOverweightOrigin = EnsureRoot<AccountId>;
}

parameter_types! {
	pub const Offset: u32 = 0;
}

impl pallet_session::Config for Runtime {
	type Event = Event;
	type ValidatorId = <Self as frame_system::Config>::AccountId;
	// we don't have stash and controller, thus we don't need the convert as well.
	type ValidatorIdOf = ConvertInto;
	type ShouldEndSession = ParachainStaking;
	type NextSessionRotation = ParachainStaking;
	type SessionManager = ParachainStaking;
	// Essentially just Aura, but lets be pedantic.
	type SessionHandler = <SessionKeys as sp_runtime::traits::OpaqueKeys>::KeyTypeIdProviders;
	type Keys = SessionKeys;
	type WeightInfo = weights::pallet_session::WeightInfo<Runtime>;
}

impl pallet_aura::Config for Runtime {
	type AuthorityId = AuraId;
	type DisabledValidators = ();
	type MaxAuthorities = ConstU32<100_000>;
}

parameter_types! {
	/// Default fixed percent a collator takes off the top of due rewards
	pub const DefaultCollatorCommission: Perbill = Perbill::from_percent(0);
	/// Default percent of inflation set aside for parachain bond every round
	pub const DefaultParachainBondReservePercent: Percent = Percent::from_percent(0);
	pub const MinCollatorStk: Balance = 50 * DOLLARS;
	pub const MinCandidateStk: Balance = 50 * DOLLARS;
	pub const MinDelegation: Balance = 50 * DOLLARS;
	pub const MinDelegatorStk: Balance = 50 * DOLLARS;
}

impl pallet_parachain_staking::Config for Runtime {
	type Event = Event;
	type Currency = Balances;
	type MonetaryGovernanceOrigin = EnsureRoot<AccountId>;
	/// Minimum round length is 2 minutes (10 * 12 second block times)
	type MinBlocksPerRound = ConstU32<{ 2 * MINUTES }>;
	/// Blocks per round
	type DefaultBlocksPerRound = ConstU32<{ 2 * MINUTES }>;
	/// Rounds before the collator leaving the candidates request can be executed
	type LeaveCandidatesDelay = ConstU32<28>;
	/// Rounds before the candidate bond increase/decrease can be executed
	type CandidateBondLessDelay = ConstU32<28>;
	/// Rounds before the delegator exit can be executed
	type LeaveDelegatorsDelay = ConstU32<28>;
	/// Rounds before the delegator revocation can be executed
	type RevokeDelegationDelay = ConstU32<28>;
	/// Rounds before the delegator bond increase/decrease can be executed
	type DelegationBondLessDelay = ConstU32<28>;
	/// Rounds before the reward is paid
	type RewardPaymentDelay = ConstU32<2>;
	/// Minimum collators selected per round, default at genesis and minimum forever after
	type MinSelectedCandidates = ConstU32<1>;
	/// Maximum top delegations per candidate
	type MaxTopDelegationsPerCandidate = ConstU32<1000>;
	/// Maximum bottom delegations per candidate
	type MaxBottomDelegationsPerCandidate = ConstU32<200>;
	/// Maximum delegations per delegator
	type MaxDelegationsPerDelegator = ConstU32<100>;
	type DefaultCollatorCommission = DefaultCollatorCommission;
	type DefaultParachainBondReservePercent = DefaultParachainBondReservePercent;
	/// Minimum stake required to become a collator
	type MinCollatorStk = MinCollatorStk;
	/// Minimum stake required to be reserved to be a candidate
	type MinCandidateStk = MinCandidateStk;
	/// Minimum stake required to be reserved to be a delegator
	type MinDelegation = MinDelegation;
	/// Minimum stake required to be reserved to be a delegator
	type MinDelegatorStk = MinDelegatorStk;
	type OnCollatorPayout = ();
	type OnNewRound = ();
	type WeightInfo = weights::pallet_parachain_staking::WeightInfo<Runtime>;
	type IssuanceAdapter = BridgeTransfer;
}

parameter_types! {
	pub const MinVestedTransfer: Balance = 10 * CENTS;
}

impl pallet_vesting::Config for Runtime {
	type Event = Event;
	type Currency = Balances;
	type BlockNumberToBalance = ConvertInto;
	type MinVestedTransfer = MinVestedTransfer;
	type WeightInfo = ();
	// `VestingInfo` encode length is 36bytes. 28 schedules gets encoded as 1009 bytes, which is the
	// highest number of schedules that encodes less than 2^10.
	const MAX_VESTING_SCHEDULES: u32 = 28;
}

parameter_types! {
	pub const BridgeChainId: u8 = 1;
	pub const ProposalLifetime: BlockNumber = 50400; // ~7 days
	pub TreasuryAccount: AccountId = TreasuryPalletId::get().into_account_truncating();
}

impl pallet_bridge::Config for Runtime {
	type Event = Event;
	type BridgeCommitteeOrigin = EnsureRootOrHalfCouncil;
	type Proposal = Call;
	type BridgeChainId = BridgeChainId;
	type Currency = Balances;
	type ProposalLifetime = ProposalLifetime;
	type TreasuryAccount = TreasuryAccount;
}

parameter_types! {
	pub const MaximumIssuance: Balance = 20_000_000 * DOLLARS;
	// Ethereum LIT total issuance in parachain decimal form
	pub const ExternalTotalIssuance: Balance = 100_000_000 * DOLLARS;
	// bridge::derive_resource_id(1, &bridge::hashing::blake2_128(b"LIT"));
	pub const NativeTokenResourceId: [u8; 32] = hex_literal::hex!("00000000000000000000000000000063a7e2be78898ba83824b0c0cc8dfb6001");
}

pub struct TechnicalCommitteeProvider;
impl SortedMembers<AccountId> for TechnicalCommitteeProvider {
	fn sorted_members() -> Vec<AccountId> {
		vec![]
	}

	fn contains(_who: &AccountId) -> bool {
		true
	}

	#[cfg(feature = "runtime-benchmarks")]
	fn add(_: &AccountId) {
		unimplemented!()
	}
}

impl pallet_bridge_transfer::Config for Runtime {
	type Event = Event;
	type BridgeOrigin = pallet_bridge::EnsureBridge<Runtime>;
	type TransferNativeMembers = TechnicalCommitteeProvider;
	type SetMaximumIssuanceOrigin = EnsureRootOrHalfCouncil;
	type NativeTokenResourceId = NativeTokenResourceId;
	type DefaultMaximumIssuance = MaximumIssuance;
	type ExternalTotalIssuance = ExternalTotalIssuance;
}

parameter_types! {
	pub const SlashPercent: Percent = Percent::from_percent(20);
}

impl pallet_drop3::Config for Runtime {
	type Event = Event;
	type PoolId = u64;
	type SetAdminOrigin = EnsureRootOrHalfCouncil;
	type Currency = Balances;
	type WeightInfo = weights::pallet_drop3::WeightInfo<Runtime>;
	type SlashPercent = SlashPercent;
	type MaximumNameLength = ConstU32<16>;
}

impl pallet_extrinsic_filter::Config for Runtime {
	type Event = Event;
	type UpdateOrigin = EnsureRootOrHalfTechnicalCommittee;
	#[cfg(feature = "tee-dev")]
	type NormalModeFilter = Everything;
	#[cfg(not(feature = "tee-dev"))]
	type NormalModeFilter = NormalModeFilter;
	type SafeModeFilter = SafeModeFilter;
	type TestModeFilter = Everything;
	type WeightInfo = weights::pallet_extrinsic_filter::WeightInfo<Runtime>;
}

parameter_types! {
	pub const MomentsPerDay: Moment = 86_400_000; // [ms/d]
	pub const MaxSilenceTime: Moment =172_800_000; // 48h
}

impl pallet_teerex::Config for Runtime {
	type Event = Event;
	type Currency = Balances;
	type MomentsPerDay = MomentsPerDay;
	type MaxSilenceTime = MaxSilenceTime;
	type WeightInfo = ();
}

impl pallet_sidechain::Config for Runtime {
	type Event = Event;
	type WeightInfo = ();
	type EarlyBlockProposalLenience = ConstU64<100>;
}

impl pallet_identity_management::Config for Runtime {
	type Event = Event;
	type Call = Call;
	type WeightInfo = ();
}

parameter_types! {
	pub const TestMrenclave: Mrenclave = [2; 32];
}

impl pallet_identity_management_mock::Config for Runtime {
	type Event = Event;
	type Call = Call;
	type ManageWhitelistOrigin = EnsureRoot<Self::AccountId>;
	type Mrenclave = TestMrenclave;
	type MaxVerificationDelay = ConstU32<10>;
}

impl runtime_common::BaseRuntimeRequirements for Runtime {}

impl runtime_common::ParaRuntimeRequirements for Runtime {}

construct_runtime! {
	pub enum Runtime where
		Block = Block,
		NodeBlock = opaque::Block,
		UncheckedExtrinsic = UncheckedExtrinsic,
	{
		// Core
		System: frame_system = 0,
		Timestamp: pallet_timestamp = 1,
		Scheduler: pallet_scheduler = 2,
		Utility: pallet_utility = 3,
		Multisig: pallet_multisig = 4,
		Proxy: pallet_proxy = 5,
		Preimage: pallet_preimage = 6,

		// Token related
		Balances: pallet_balances = 10,
		Vesting: pallet_vesting = 11,
		TransactionPayment: pallet_transaction_payment = 12,
		Treasury: pallet_treasury = 13,

		// Governance
		Democracy: pallet_democracy = 21,
		Council: pallet_collective::<Instance1> = 22,
		CouncilMembership: pallet_membership::<Instance1> = 23,
		TechnicalCommittee: pallet_collective::<Instance2> = 24,
		TechnicalCommitteeMembership: pallet_membership::<Instance2> = 25,
		Bounties: pallet_bounties = 26,
		Tips: pallet_tips = 27,

		// Parachain
		ParachainSystem: cumulus_pallet_parachain_system = 30,
		ParachainInfo: parachain_info = 31,

		// Collator support
		// About the order of these 5 pallets, the comment in cumulus seems to be outdated.
		//
		// The main thing is Authorship looks for the block author (T::FindAuthor::find_author)
		// in its `on_initialize` hook -> Session::find_author, where Session::validators() is enquired.
		// Meanwhile Session could modify the validators storage in its `on_initialize` hook. If Session
		// comes after Authorship, the changes on validators() will only take effect in the next block.
		//
		// I assume it's the desired behavior though or it doesn't really matter.
		//
		// also see the comment above `AllPalletsWithSystem` and
		// https://github.com/litentry/litentry-parachain/issues/336
		Authorship: pallet_authorship = 40,
		//41 is for old CollatorSelection, replaced by ParachainSTaking
		Session: pallet_session = 42,
		Aura: pallet_aura = 43,
		AuraExt: cumulus_pallet_aura_ext = 44,
		ParachainStaking: pallet_parachain_staking = 45,

		// XCM helpers
		XcmpQueue: cumulus_pallet_xcmp_queue = 50,
		PolkadotXcm: pallet_xcm = 51,
		CumulusXcm: cumulus_pallet_xcm = 52,
		DmpQueue: cumulus_pallet_dmp_queue = 53,
		XTokens: orml_xtokens = 54,
		Tokens: orml_tokens = 55,

		// Rococo pallets
		ChainBridge: pallet_bridge = 60,
		BridgeTransfer: pallet_bridge_transfer = 61,
		Drop3: pallet_drop3 = 62,
		ExtrinsicFilter: pallet_extrinsic_filter = 63,
		IdentityManagement: pallet_identity_management = 64,
		AssetManager: pallet_asset_manager = 65,

		// TEE
		Teerex: pallet_teerex = 90,
		Sidechain: pallet_sidechain = 91,

		// Mock
		IdentityManagementMock: pallet_identity_management_mock = 100,

		// TMP
		Sudo: pallet_sudo = 255,
	}
}

pub struct BaseCallFilter;
impl Contains<Call> for BaseCallFilter {
	fn contains(call: &Call) -> bool {
		if matches!(
			call,
			Call::Sudo(_) |
				Call::System(_) | Call::Timestamp(_) |
				Call::ParachainSystem(_) |
				Call::ExtrinsicFilter(_) |
				Call::Multisig(_) |
				Call::Council(_) | Call::TechnicalCommittee(_)
		) {
			// always allow core calls
			return true
		}

		pallet_extrinsic_filter::Pallet::<Runtime>::contains(call)
	}
}

pub struct SafeModeFilter;
impl Contains<Call> for SafeModeFilter {
	fn contains(_call: &Call) -> bool {
		false
	}
}

pub struct NormalModeFilter;
impl Contains<Call> for NormalModeFilter {
	fn contains(call: &Call) -> bool {
		matches!(
			call,
			// Vesting::vest
			Call::Vesting(pallet_vesting::Call::vest { .. }) |
			// ChainBridge
			Call::ChainBridge(_) |
			// BridgeTransfer
			Call::BridgeTransfer(_) |
			// XTokens::transfer for normal users
			Call::XTokens(orml_xtokens::Call::transfer { .. }) |
			// memberships
			Call::CouncilMembership(_) |
			Call::TechnicalCommitteeMembership(_) |
			// democracy, we don't subdivide the calls, so we allow public proposals
			Call::Democracy(_) |
			// Utility
			Call::Utility(_) |
			// Seesion
			Call::Session(_) |
<<<<<<< HEAD
			// IMP Mock, only allowed on rococo for testing
			// we should use `tee-dev` branch if we want to test it on Litmus
			Call::IdentityManagementMock(_) |
=======
			// Balance
			Call::Balances(_) |
>>>>>>> 5525d227
			// ParachainStaking; Only the collator part
			Call::ParachainStaking(pallet_parachain_staking::Call::join_candidates { .. }) |
			Call::ParachainStaking(pallet_parachain_staking::Call::schedule_leave_candidates { .. }) |
			Call::ParachainStaking(pallet_parachain_staking::Call::execute_leave_candidates { .. }) |
			Call::ParachainStaking(pallet_parachain_staking::Call::cancel_leave_candidates { .. }) |
			Call::ParachainStaking(pallet_parachain_staking::Call::go_offline { .. }) |
			Call::ParachainStaking(pallet_parachain_staking::Call::go_online { .. }) |
			Call::ParachainStaking(pallet_parachain_staking::Call::candidate_bond_more { .. }) |
			Call::ParachainStaking(pallet_parachain_staking::Call::schedule_candidate_bond_less { .. }) |
			Call::ParachainStaking(pallet_parachain_staking::Call::execute_candidate_bond_less { .. }) |
			Call::ParachainStaking(pallet_parachain_staking::Call::cancel_candidate_bond_less { .. })
		)
	}
}

#[cfg(feature = "runtime-benchmarks")]
mod benches {
	define_benchmarks!(
		[frame_system, SystemBench::<Runtime>]
		[pallet_asset_manager, AssetManager]
		[pallet_balances, Balances]
		[pallet_timestamp, Timestamp]
		[pallet_utility, Utility]
		[pallet_treasury, Treasury]
		[pallet_democracy, Democracy]
		[pallet_collective, Council]
		[pallet_proxy, Proxy]
		[pallet_membership, CouncilMembership]
		[pallet_multisig, Multisig]
		[pallet_drop3, Drop3]
		[pallet_extrinsic_filter, ExtrinsicFilter]
		[pallet_scheduler, Scheduler]
		[pallet_preimage, Preimage]
		[pallet_session, SessionBench::<Runtime>]
		[pallet_parachain_staking, ParachainStaking]
		[cumulus_pallet_xcmp_queue, XcmpQueue]
		[pallet_identity_management, IdentityManagement]
		[pallet_teerex, Teerex]
		[pallet_sidechain, Sidechain]
	);
}

impl_runtime_apis! {
	impl sp_api::Core<Block> for Runtime {
		fn version() -> RuntimeVersion {
			VERSION
		}

		fn execute_block(block: Block) {
			Executive::execute_block(block);
		}

		fn initialize_block(header: &<Block as BlockT>::Header) {
			Executive::initialize_block(header)
		}
	}

	impl sp_api::Metadata<Block> for Runtime {
		fn metadata() -> OpaqueMetadata {
			OpaqueMetadata::new(Runtime::metadata().into())
		}
	}

	impl sp_block_builder::BlockBuilder<Block> for Runtime {
		fn apply_extrinsic(
			extrinsic: <Block as BlockT>::Extrinsic,
		) -> ApplyExtrinsicResult {
			Executive::apply_extrinsic(extrinsic)
		}

		fn finalize_block() -> <Block as BlockT>::Header {
			Executive::finalize_block()
		}

		fn inherent_extrinsics(data: sp_inherents::InherentData) -> Vec<<Block as BlockT>::Extrinsic> {
			data.create_extrinsics()
		}

		fn check_inherents(block: Block, data: sp_inherents::InherentData) -> sp_inherents::CheckInherentsResult {
			data.check_extrinsics(&block)
		}
	}

	impl sp_transaction_pool::runtime_api::TaggedTransactionQueue<Block> for Runtime {
		fn validate_transaction(
			source: TransactionSource,
			tx: <Block as BlockT>::Extrinsic,
			block_hash: <Block as BlockT>::Hash,
		) -> TransactionValidity {
			Executive::validate_transaction(source, tx, block_hash)
		}
	}

	impl sp_offchain::OffchainWorkerApi<Block> for Runtime {
		fn offchain_worker(header: &<Block as BlockT>::Header) {
			Executive::offchain_worker(header)
		}
	}

	impl sp_session::SessionKeys<Block> for Runtime {
		fn decode_session_keys(
			encoded: Vec<u8>,
		) -> Option<Vec<(Vec<u8>, KeyTypeId)>> {
			SessionKeys::decode_into_raw_public_keys(&encoded)
		}

		fn generate_session_keys(seed: Option<Vec<u8>>) -> Vec<u8> {
			SessionKeys::generate(seed)
		}
	}

	impl sp_consensus_aura::AuraApi<Block, AuraId> for Runtime {
		fn slot_duration() -> sp_consensus_aura::SlotDuration {
			sp_consensus_aura::SlotDuration::from_millis(Aura::slot_duration())
		}

		fn authorities() -> Vec<AuraId> {
			Aura::authorities().into_inner()
		}
	}

	impl frame_system_rpc_runtime_api::AccountNonceApi<Block, AccountId, Index> for Runtime {
		fn account_nonce(account: AccountId) -> Index {
			System::account_nonce(account)
		}
	}

	impl pallet_transaction_payment_rpc_runtime_api::TransactionPaymentApi<Block, Balance> for Runtime {
		fn query_info(
			uxt: <Block as BlockT>::Extrinsic,
			len: u32,
		) -> pallet_transaction_payment_rpc_runtime_api::RuntimeDispatchInfo<Balance> {
			TransactionPayment::query_info(uxt, len)
		}
		fn query_fee_details(
			uxt: <Block as BlockT>::Extrinsic,
			len: u32,
		) -> pallet_transaction_payment::FeeDetails<Balance> {
			TransactionPayment::query_fee_details(uxt, len)
		}
	}

	impl cumulus_primitives_core::CollectCollationInfo<Block> for Runtime {
		fn collect_collation_info(header: &<Block as BlockT>::Header) -> cumulus_primitives_core::CollationInfo {
			ParachainSystem::collect_collation_info(header)
		}
	}

	#[cfg(feature = "try-runtime")]
	impl frame_try_runtime::TryRuntime<Block> for Runtime {
		fn on_runtime_upgrade() -> (Weight, Weight) {
			// NOTE: intentional unwrap: we don't want to propagate the error backwards, and want to
			// have a backtrace here. If any of the pre/post migration checks fail, we shall stop
			// right here and right now.
			let weight = Executive::try_runtime_upgrade().unwrap();
			(weight, RuntimeBlockWeights::get().max_block)
		}

		fn execute_block_no_check(block: Block) -> Weight {
			Executive::execute_block_no_check(block)
		}
	}

	#[cfg(feature = "runtime-benchmarks")]
	impl frame_benchmarking::Benchmark<Block> for Runtime {
		fn benchmark_metadata(extra: bool) -> (
			Vec<frame_benchmarking::BenchmarkList>,
			Vec<frame_support::traits::StorageInfo>,
		) {
			use frame_benchmarking::{Benchmarking, BenchmarkList};
			use frame_support::traits::StorageInfoTrait;
			use frame_system_benchmarking::Pallet as SystemBench;
			use cumulus_pallet_session_benchmarking::Pallet as SessionBench;

			let mut list = Vec::<BenchmarkList>::new();
			list_benchmarks!(list, extra);

			let storage_info = AllPalletsWithSystem::storage_info();
			(list, storage_info)
		}

		fn dispatch_benchmark(
			config: frame_benchmarking::BenchmarkConfig
		) -> Result<Vec<frame_benchmarking::BenchmarkBatch>, sp_runtime::RuntimeString> {
			use frame_benchmarking::{Benchmarking, BenchmarkBatch, TrackedStorageKey};

			use frame_system_benchmarking::Pallet as SystemBench;
			impl frame_system_benchmarking::Config for Runtime {}

			use cumulus_pallet_session_benchmarking::Pallet as SessionBench;
			impl cumulus_pallet_session_benchmarking::Config for Runtime {}

			let whitelist: Vec<TrackedStorageKey> = vec![
				// Block Number
				hex_literal::hex!("26aa394eea5630e07c48ae0c9558cef702a5c1b19ab7a04f536c519aca4983ac").to_vec().into(),
				// Total Issuance
				hex_literal::hex!("c2261276cc9d1f8598ea4b6a74b15c2f57c875e4cff74148e4628f264b974c80").to_vec().into(),
				// Execution Phase
				hex_literal::hex!("26aa394eea5630e07c48ae0c9558cef7ff553b5a9862a516939d82b3d3d8661a").to_vec().into(),
				// Event Count
				hex_literal::hex!("26aa394eea5630e07c48ae0c9558cef70a98fdbe9ce6c55837576c60c7af3850").to_vec().into(),
				// System Events
				hex_literal::hex!("26aa394eea5630e07c48ae0c9558cef780d41e5e16056765bc8461851072c9d7").to_vec().into(),
			];

			let mut batches = Vec::<BenchmarkBatch>::new();
			let params = (&config, &whitelist);
			add_benchmarks!(params, batches);

			if batches.is_empty() { return Err("Benchmark not found for this pallet.".into()) }
			Ok(batches)
		}
	}
}

struct CheckInherents;

impl cumulus_pallet_parachain_system::CheckInherents<Block> for CheckInherents {
	fn check_inherents(
		block: &Block,
		relay_state_proof: &cumulus_pallet_parachain_system::RelayChainStateProof,
	) -> sp_inherents::CheckInherentsResult {
		let relay_chain_slot = relay_state_proof
			.read_slot()
			.expect("Could not read the relay chain slot from the proof");

		let inherent_data =
			cumulus_primitives_timestamp::InherentDataProvider::from_relay_chain_slot_and_duration(
				relay_chain_slot,
				sp_std::time::Duration::from_secs(6),
			)
			.create_inherent_data()
			.expect("Could not create the timestamp inherent data");

		inherent_data.check_extrinsics(block)
	}
}

cumulus_pallet_parachain_system::register_validate_block! {
	Runtime = Runtime,
	BlockExecutor = cumulus_pallet_aura_ext::BlockExecutor::<Runtime, Executive>,
	CheckInherents = CheckInherents,
}<|MERGE_RESOLUTION|>--- conflicted
+++ resolved
@@ -999,14 +999,11 @@
 			Call::Utility(_) |
 			// Seesion
 			Call::Session(_) |
-<<<<<<< HEAD
+			// Balance
+			Call::Balances(_) |
 			// IMP Mock, only allowed on rococo for testing
 			// we should use `tee-dev` branch if we want to test it on Litmus
 			Call::IdentityManagementMock(_) |
-=======
-			// Balance
-			Call::Balances(_) |
->>>>>>> 5525d227
 			// ParachainStaking; Only the collator part
 			Call::ParachainStaking(pallet_parachain_staking::Call::join_candidates { .. }) |
 			Call::ParachainStaking(pallet_parachain_staking::Call::schedule_leave_candidates { .. }) |
