// Copyright 2020-2022 Litentry Technologies GmbH.
// This file is part of Litentry.
//
// Litentry is free software: you can redistribute it and/or modify
// it under the terms of the GNU General Public License as published by
// the Free Software Foundation, either version 3 of the License, or
// (at your option) any later version.
//
// Litentry is distributed in the hope that it will be useful,
// but WITHOUT ANY WARRANTY; without even the implied warranty of
// MERCHANTABILITY or FITNESS FOR A PARTICULAR PURPOSE.  See the
// GNU General Public License for more details.
//
// You should have received a copy of the GNU General Public License
// along with Litentry.  If not, see <https://www.gnu.org/licenses/>.

#![cfg_attr(not(feature = "std"), no_std)]
#![allow(clippy::identity_op)]
// `construct_runtime!` does a lot of recursion and requires us to increase the limit to 256.
#![recursion_limit = "256"]

#[cfg(feature = "runtime-benchmarks")]
#[macro_use]
extern crate frame_benchmarking;

use codec::{Decode, Encode, MaxEncodedLen};
use cumulus_pallet_parachain_system::RelayNumberStrictlyIncreases;
use frame_support::{
	construct_runtime, parameter_types,
	traits::{
		ConstU16, ConstU32, ConstU64, ConstU8, Contains, ContainsLengthBound, Everything,
		InstanceFilter, SortedMembers,
	},
	weights::{constants::RocksDbWeight, ConstantMultiplier, IdentityFee, Weight},
	PalletId, RuntimeDebug,
};
use frame_system::EnsureRoot;
pub use pallet_sidechain;
pub use pallet_teerex;
use sp_api::impl_runtime_apis;
pub use sp_consensus_aura::sr25519::AuthorityId as AuraId;
use sp_core::{crypto::KeyTypeId, OpaqueMetadata};
#[cfg(any(feature = "std", test))]
pub use sp_runtime::BuildStorage;
use sp_runtime::{
	create_runtime_str, generic, impl_opaque_keys,
	traits::{AccountIdConversion, AccountIdLookup, BlakeTwo256, Block as BlockT, ConvertInto},
	transaction_validity::{TransactionSource, TransactionValidity},
	ApplyExtrinsicResult,
};
pub use sp_runtime::{MultiAddress, Perbill, Percent, Permill};
use sp_std::prelude::*;
#[cfg(feature = "std")]
use sp_version::NativeVersion;
use sp_version::RuntimeVersion;
// XCM Imports
use xcm_executor::XcmExecutor;

pub use constants::currency::deposit;
use pallet_identity_management_mock::Mrenclave;
pub use primitives::{opaque, Index, *};
pub use runtime_common::currency::*;
use runtime_common::{
	impl_runtime_transaction_payment_fees, prod_or_fast, BlockHashCount, BlockLength,
	CouncilInstance, CouncilMembershipInstance, EnsureRootOrAllCouncil,
	EnsureRootOrAllTechnicalCommittee, EnsureRootOrHalfCouncil, EnsureRootOrHalfTechnicalCommittee,
	EnsureRootOrTwoThirdsCouncil, EnsureRootOrTwoThirdsTechnicalCommittee, NegativeImbalance,
	RuntimeBlockWeights, SlowAdjustingFeeUpdate, TechnicalCommitteeInstance,
	TechnicalCommitteeMembershipInstance, MAXIMUM_BLOCK_WEIGHT,
};
use xcm_config::{XcmConfig, XcmOriginToTransactDispatchOrigin};

// Make the WASM binary available.
#[cfg(feature = "std")]
include!(concat!(env!("OUT_DIR"), "/wasm_binary.rs"));

pub mod asset_config;
pub mod constants;
pub mod migration;
#[cfg(test)]
mod tests;
pub mod weights;
pub mod xcm_config;

/// The address format for describing accounts.
pub type Address = MultiAddress<AccountId, ()>;

/// Block type as expected by this runtime.
pub type Block = generic::Block<Header, UncheckedExtrinsic>;

/// A Block signed with a Justification
pub type SignedBlock = generic::SignedBlock<Block>;

/// BlockId type as expected by this runtime.
pub type BlockId = generic::BlockId<Block>;

/// The SignedExtension to the basic transaction logic.
pub type SignedExtra = (
	frame_system::CheckNonZeroSender<Runtime>,
	frame_system::CheckSpecVersion<Runtime>,
	frame_system::CheckTxVersion<Runtime>,
	frame_system::CheckGenesis<Runtime>,
	frame_system::CheckEra<Runtime>,
	frame_system::CheckNonce<Runtime>,
	frame_system::CheckWeight<Runtime>,
	pallet_transaction_payment::ChargeTransactionPayment<Runtime>,
);

/// Unchecked extrinsic type as expected by this runtime.
pub type UncheckedExtrinsic = generic::UncheckedExtrinsic<Address, Call, Signature, SignedExtra>;

/// Extrinsic type that has already been checked.
pub type CheckedExtrinsic = generic::CheckedExtrinsic<AccountId, Call, SignedExtra>;

/// Executive: handles dispatch to the various modules.
pub type Executive = frame_executive::Executive<
	Runtime,
	Block,
	frame_system::ChainContext<Runtime>,
	Runtime,
	// see https://github.com/paritytech/substrate/pull/10043
	//
	// With this type the hooks of pallets will be executed
	// in the order that they are declared in `construct_runtime!`
	// it was reverse order before.
	// See the comment before collation related pallets too.
	AllPalletsWithSystem,
<<<<<<< HEAD
	migration::AddNativeTokenForeignAssetTypeForAssetManager<Runtime>,
=======
>>>>>>> 69410a7a
>;

impl_opaque_keys! {
	pub struct SessionKeys {
		pub aura: Aura,
	}
}

/// This runtime version.
#[sp_version::runtime_version]
pub const VERSION: RuntimeVersion = RuntimeVersion {
	// Note:
	// It's important to match `rococo-parachain-runtime`, which is runtime pkg name
	spec_name: create_runtime_str!("rococo-parachain"),
	impl_name: create_runtime_str!("rococo-parachain"),
	authoring_version: 1,
	// same versioning-mechanism as polkadot:
	// last digit is used for minor updates, like 9110 -> 9111 in polkadot
	spec_version: 9101,
	impl_version: 0,
	apis: RUNTIME_API_VERSIONS,
	transaction_version: 1,
	state_version: 0,
};

/// A timestamp: milliseconds since the unix epoch.
pub type Moment = u64;

/// The version information used to identify this runtime when compiled natively.
#[cfg(feature = "std")]
pub fn native_version() -> NativeVersion {
	NativeVersion { runtime_version: VERSION, can_author_with: Default::default() }
}

parameter_types! {
	pub const Version: RuntimeVersion = VERSION;

	pub const SS58Prefix: u16 = 131;
}

impl frame_system::Config for Runtime {
	/// The identifier used to distinguish between accounts.
	type AccountId = AccountId;
	/// The aggregated dispatch type that is available for extrinsics.
	type Call = Call;
	/// The lookup mechanism to get account ID from whatever is passed in dispatchers.
	type Lookup = AccountIdLookup<AccountId, ()>;
	/// The index type for storing how many extrinsics an account has signed.
	type Index = Index;
	/// The index type for blocks.
	type BlockNumber = BlockNumber;
	/// The type for hashing blocks and tries.
	type Hash = Hash;
	/// The hashing algorithm used.
	type Hashing = BlakeTwo256;
	/// The header type.
	type Header = generic::Header<BlockNumber, BlakeTwo256>;
	/// The ubiquitous event type.
	type Event = Event;
	/// The ubiquitous origin type.
	type Origin = Origin;
	/// Maximum number of block number to block hash mappings to keep (oldest pruned first).
	type BlockHashCount = BlockHashCount;
	/// Runtime version.
	type Version = Version;
	/// Converts a module to an index of this module in the runtime.
	type PalletInfo = PalletInfo;
	/// The data to be stored in an account.
	type AccountData = pallet_balances::AccountData<Balance>;
	/// What to do if a new account is created.
	type OnNewAccount = ();
	/// What to do if an account is fully reaped from the system.
	type OnKilledAccount = ();
	/// The weight of database operations that the runtime can invoke.
	type DbWeight = RocksDbWeight;
	/// The basic call filter to use in dispatchable.
	type BaseCallFilter = BaseCallFilter;
	/// Weight information for the extrinsics of this pallet.
	type SystemWeightInfo = weights::frame_system::WeightInfo<Runtime>;
	/// Block & extrinsics weights: base values and limits.
	type BlockWeights = RuntimeBlockWeights;
	/// The maximum length of a block (in bytes).
	type BlockLength = BlockLength;
	/// This is used as an identifier of the chain. 42 is the generic substrate prefix.
	type SS58Prefix = SS58Prefix;
	/// The action to take on a Runtime Upgrade
	type OnSetCode = cumulus_pallet_parachain_system::ParachainSetCode<Self>;
	type MaxConsumers = frame_support::traits::ConstU32<16>;
}

parameter_types! {
	// One storage item; key size is 32; value is size 4+4+16+32 bytes = 56 bytes.
	pub const DepositBase: Balance = deposit(1, 88);
	// Additional storage item size of 32 bytes.
	pub const DepositFactor: Balance = deposit(0, 32);
}

impl pallet_multisig::Config for Runtime {
	type Event = Event;
	type Call = Call;
	type Currency = Balances;
	type DepositBase = DepositBase;
	type DepositFactor = DepositFactor;
	type MaxSignatories = ConstU16<100>;
	type WeightInfo = weights::pallet_multisig::WeightInfo<Runtime>;
}

/// The type used to represent the kinds of proxying allowed.
#[derive(
	Copy,
	Clone,
	Eq,
	PartialEq,
	Ord,
	PartialOrd,
	Encode,
	Decode,
	RuntimeDebug,
	MaxEncodedLen,
	scale_info::TypeInfo,
)]
pub enum ProxyType {
	/// Fully permissioned proxy. Can execute any call on behalf of _proxied_.
	Any,
	/// Can execute any call that does not transfer funds, including asset transfers.
	NonTransfer,
	/// Proxy with the ability to reject time-delay proxy announcements.
	CancelProxy,
	/// Collator selection proxy. Can execute calls related to collator selection mechanism.
	Collator,
	/// Governance
	Governance,
}

impl Default for ProxyType {
	fn default() -> Self {
		Self::Any
	}
}

impl InstanceFilter<Call> for ProxyType {
	fn filter(&self, c: &Call) -> bool {
		match self {
			ProxyType::Any => true,
			ProxyType::NonTransfer => !matches!(
				c,
				Call::Balances(..) | Call::Vesting(pallet_vesting::Call::vested_transfer { .. })
			),
			ProxyType::CancelProxy => matches!(
				c,
				Call::Proxy(pallet_proxy::Call::reject_announcement { .. }) |
					Call::Utility(..) | Call::Multisig(..)
			),
			ProxyType::Collator =>
				matches!(c, Call::ParachainStaking(..) | Call::Utility(..) | Call::Multisig(..)),
			ProxyType::Governance => matches!(
				c,
				Call::Democracy(..) |
					Call::Council(..) | Call::TechnicalCommittee(..) |
					Call::Treasury(..)
			),
		}
	}
	fn is_superset(&self, o: &Self) -> bool {
		match (self, o) {
			(x, y) if x == y => true,
			(ProxyType::Any, _) => true,
			(_, ProxyType::Any) => false,
			(ProxyType::NonTransfer, _) => true,
			_ => false,
		}
	}
}

parameter_types! {
	// One storage item; key size 32, value size 8; .
	pub const ProxyDepositBase: Balance = deposit(1, 8);
	// Additional storage item size of 33 bytes.
	pub const ProxyDepositFactor: Balance = deposit(0, 33);
	pub const AnnouncementDepositBase: Balance = deposit(1, 8);
	pub const AnnouncementDepositFactor: Balance = deposit(0, 66);
}

impl pallet_proxy::Config for Runtime {
	type Event = Event;
	type Call = Call;
	type Currency = Balances;
	type ProxyType = ProxyType;
	type ProxyDepositBase = ProxyDepositBase;
	type ProxyDepositFactor = ProxyDepositFactor;
	type MaxProxies = ConstU32<32>;
	type WeightInfo = weights::pallet_proxy::WeightInfo<Runtime>;
	type MaxPending = ConstU32<32>;
	type CallHasher = BlakeTwo256;
	type AnnouncementDepositBase = AnnouncementDepositBase;
	type AnnouncementDepositFactor = AnnouncementDepositFactor;
}

impl pallet_timestamp::Config for Runtime {
	/// A timestamp: milliseconds since the unix epoch.
	type Moment = Moment;
	type OnTimestampSet = Teerex;
	type MinimumPeriod = ConstU64<{ SLOT_DURATION / 2 }>;
	type WeightInfo = weights::pallet_timestamp::WeightInfo<Runtime>;
}

impl pallet_authorship::Config for Runtime {
	type FindAuthor = pallet_session::FindAccountFromAuthorIndex<Self, Aura>;
	type UncleGenerations = ConstU32<0>;
	type FilterUncle = ();
	type EventHandler = (ParachainStaking,);
}

parameter_types! {
	pub MaximumSchedulerWeight: Weight = Perbill::from_percent(80) *
		RuntimeBlockWeights::get().max_block;
}

impl pallet_scheduler::Config for Runtime {
	type Event = Event;
	type Origin = Origin;
	type PalletsOrigin = OriginCaller;
	type Call = Call;
	type MaximumWeight = MaximumSchedulerWeight;
	type ScheduleOrigin = EnsureRoot<AccountId>;
	type MaxScheduledPerBlock = ConstU32<50>;
	type WeightInfo = weights::pallet_scheduler::WeightInfo<Runtime>;
	type OriginPrivilegeCmp = frame_support::traits::EqualPrivilegeOnly;
	type PreimageProvider = Preimage;
	type NoPreimagePostponement = ();
}

parameter_types! {
	pub const PreimageMaxSize: u32 = 4096 * 1024;
	pub const PreimageBaseDeposit: Balance = 1 * DOLLARS;
}

impl pallet_preimage::Config for Runtime {
	type WeightInfo = weights::pallet_preimage::WeightInfo<Runtime>;
	type Event = Event;
	type Currency = Balances;
	type ManagerOrigin = EnsureRoot<AccountId>;
	type MaxSize = PreimageMaxSize;
	type BaseDeposit = PreimageBaseDeposit;
	type ByteDeposit = PreimageByteDeposit;
}

parameter_types! {
	pub const ExistentialDeposit: Balance = EXISTENTIAL_DEPOSIT;
}

impl pallet_balances::Config for Runtime {
	/// The type for recording an account's balance.
	type Balance = Balance;
	/// The ubiquitous event type.
	type Event = Event;
	type DustRemoval = ();
	type ExistentialDeposit = ExistentialDeposit;
	type AccountStore = System;
	type WeightInfo = weights::pallet_balances::WeightInfo<Runtime>;
	type MaxLocks = ConstU32<50>;
	type MaxReserves = ConstU32<50>;
	type ReserveIdentifier = [u8; 8];
}

impl pallet_utility::Config for Runtime {
	type Event = Event;
	type Call = Call;
	type PalletsOrigin = OriginCaller;
	type WeightInfo = ();
}

parameter_types! {
	pub const TransactionByteFee: Balance = MILLICENTS / 10;
}
impl_runtime_transaction_payment_fees!(constants);

impl pallet_transaction_payment::Config for Runtime {
	type Event = Event;
	type OnChargeTransaction =
		pallet_transaction_payment::CurrencyAdapter<Balances, DealWithFees<Runtime>>;
	type WeightToFee = IdentityFee<Balance>;
	type LengthToFee = ConstantMultiplier<Balance, TransactionByteFee>;
	type FeeMultiplierUpdate = SlowAdjustingFeeUpdate<Self>;
	type OperationalFeeMultiplier = ConstU8<5>;
}

parameter_types! {
	pub LaunchPeriod: BlockNumber = prod_or_fast!(10 * MINUTES, 5 * MINUTES, "ROCOCO_LAUNCHPERIOD");
	pub VotingPeriod: BlockNumber = prod_or_fast!(10 * MINUTES, 5 * MINUTES, "ROCOCO_VOTINGPERIOD");
	pub FastTrackVotingPeriod: BlockNumber = prod_or_fast!(8 * MINUTES, 2 * MINUTES, "ROCOCO_FASTTRACKVOTINGPERIOD");
	pub const InstantAllowed: bool = true;
	pub const MinimumDeposit: Balance = 100 * DOLLARS;
	pub EnactmentPeriod: BlockNumber = prod_or_fast!(5 * MINUTES, 2 * MINUTES, "ROCOCO_ENACTMENTPERIOD");
	pub CooloffPeriod: BlockNumber = prod_or_fast!(10 * MINUTES, 2 * MINUTES, "ROCOCO_COOLOFFPERIOD");
	pub const PreimageByteDeposit: Balance = deposit(0, 1);
}

impl pallet_democracy::Config for Runtime {
	type Proposal = Call;
	type Event = Event;
	type Currency = Balances;
	type EnactmentPeriod = EnactmentPeriod;
	type LaunchPeriod = LaunchPeriod;
	type VotingPeriod = VotingPeriod;
	type VoteLockingPeriod = EnactmentPeriod; // Same as EnactmentPeriod
	type MinimumDeposit = MinimumDeposit;
	/// A straight majority of the council can decide what their next motion is.
	type ExternalOrigin = EnsureRootOrHalfCouncil;
	/// A super-majority can have the next scheduled referendum be a straight majority-carries vote.
	type ExternalMajorityOrigin = EnsureRootOrTwoThirdsCouncil;
	/// A unanimous council can have the next scheduled referendum be a straight default-carries
	/// (NTB) vote.
	type ExternalDefaultOrigin = EnsureRootOrAllCouncil;
	/// Two thirds of the technical committee can have an ExternalMajority/ExternalDefault vote
	/// be tabled immediately and with a shorter voting/enactment period.
	type FastTrackOrigin = EnsureRootOrTwoThirdsTechnicalCommittee;
	type InstantOrigin = EnsureRootOrAllTechnicalCommittee;
	type InstantAllowed = InstantAllowed;
	type FastTrackVotingPeriod = FastTrackVotingPeriod;
	// To cancel a proposal which has been passed, 2/3 of the council must agree to it.
	type CancellationOrigin = EnsureRootOrTwoThirdsCouncil;
	// To cancel a proposal before it has been passed, the technical committee must be unanimous or
	// Root must agree.
	type CancelProposalOrigin = EnsureRootOrAllTechnicalCommittee;
	type BlacklistOrigin = EnsureRoot<AccountId>;
	// Any single technical committee member may veto a coming council proposal, however they can
	// only do it once and it lasts only for the cool-off period.
	type VetoOrigin = pallet_collective::EnsureMember<AccountId, TechnicalCommitteeInstance>;
	type CooloffPeriod = CooloffPeriod;
	type PreimageByteDeposit = PreimageByteDeposit;
	type OperationalPreimageOrigin = pallet_collective::EnsureMember<AccountId, CouncilInstance>;
	type Slash = Treasury;
	type Scheduler = Scheduler;
	type PalletsOrigin = OriginCaller;
	type MaxVotes = ConstU32<100>;
	type WeightInfo = weights::pallet_democracy::WeightInfo<Runtime>;
	type MaxProposals = ConstU32<100>;
}

parameter_types! {
	pub const CouncilMotionDuration: BlockNumber = 3 * DAYS;
	pub const CouncilDefaultMaxMembers: u32 = 100;
}

impl pallet_collective::Config<CouncilInstance> for Runtime {
	type Origin = Origin;
	type Proposal = Call;
	type Event = Event;
	type MotionDuration = CouncilMotionDuration;
	type MaxProposals = ConstU32<100>;
	type MaxMembers = CouncilDefaultMaxMembers;
	type DefaultVote = pallet_collective::PrimeDefaultVote;
	type WeightInfo = weights::pallet_collective::WeightInfo<Runtime>;
}

impl pallet_membership::Config<CouncilMembershipInstance> for Runtime {
	type Event = Event;
	type AddOrigin = EnsureRootOrTwoThirdsCouncil;
	type RemoveOrigin = EnsureRootOrTwoThirdsCouncil;
	type SwapOrigin = EnsureRootOrTwoThirdsCouncil;
	type ResetOrigin = EnsureRootOrTwoThirdsCouncil;
	type PrimeOrigin = EnsureRootOrTwoThirdsCouncil;
	type MembershipInitialized = Council;
	type MembershipChanged = Council;
	type MaxMembers = CouncilDefaultMaxMembers;
	type WeightInfo = weights::pallet_membership::WeightInfo<Runtime>;
}

parameter_types! {
	pub const TechnicalMotionDuration: BlockNumber = 3 * DAYS;
}

impl pallet_collective::Config<TechnicalCommitteeInstance> for Runtime {
	type Origin = Origin;
	type Proposal = Call;
	type Event = Event;
	type MotionDuration = TechnicalMotionDuration;
	type MaxProposals = ConstU32<100>;
	type MaxMembers = CouncilDefaultMaxMembers;
	type DefaultVote = pallet_collective::PrimeDefaultVote;
	type WeightInfo = weights::pallet_collective::WeightInfo<Runtime>;
}

impl pallet_membership::Config<TechnicalCommitteeMembershipInstance> for Runtime {
	type Event = Event;
	type AddOrigin = EnsureRootOrTwoThirdsCouncil;
	type RemoveOrigin = EnsureRootOrTwoThirdsCouncil;
	type SwapOrigin = EnsureRootOrTwoThirdsCouncil;
	type ResetOrigin = EnsureRootOrTwoThirdsCouncil;
	type PrimeOrigin = EnsureRootOrTwoThirdsCouncil;
	type MembershipInitialized = TechnicalCommittee;
	type MembershipChanged = TechnicalCommittee;
	type MaxMembers = CouncilDefaultMaxMembers;
	type WeightInfo = weights::pallet_membership::WeightInfo<Runtime>;
}

parameter_types! {
	pub const ProposalBond: Permill = Permill::from_percent(5);
	pub const ProposalBondMinimum: Balance = 1 * DOLLARS;
	pub const ProposalBondMaximum: Balance = 20 * DOLLARS;
	pub SpendPeriod: BlockNumber = prod_or_fast!(10 * MINUTES, 2 * MINUTES, "ROCOCO_SPENDPERIOD");
	pub const Burn: Permill = Permill::from_percent(0);
	pub const TreasuryPalletId: PalletId = PalletId(*b"py/trsry");

	pub const TipCountdown: BlockNumber = DAYS;
	pub const TipFindersFee: Percent = Percent::from_percent(5);
	pub TipReportDepositBase: Balance = deposit(1, 0);
	pub BountyDepositBase: Balance = deposit(1, 0);
	pub const BountyDepositPayoutDelay: BlockNumber = 4 * DAYS;
	pub const BountyUpdatePeriod: BlockNumber = 35 * DAYS;
	pub const CuratorDepositMultiplier: Permill = Permill::from_percent(50);
	pub CuratorDepositMin: Balance = DOLLARS;
	pub CuratorDepositMax: Balance = 100 * DOLLARS;
	pub BountyValueMinimum: Balance = 5 * DOLLARS;
	pub DataDepositPerByte: Balance = deposit(0, 1);
	pub const MaximumReasonLength: u32 = 8192;
}

impl pallet_treasury::Config for Runtime {
	type PalletId = TreasuryPalletId;
	type Currency = Balances;
	type ApproveOrigin = EnsureRootOrTwoThirdsCouncil;
	type RejectOrigin = EnsureRootOrHalfCouncil;
	type Event = Event;
	type OnSlash = Treasury;
	type ProposalBond = ProposalBond;
	type ProposalBondMinimum = ProposalBondMinimum;
	type ProposalBondMaximum = ProposalBondMaximum;
	type SpendOrigin = frame_support::traits::NeverEnsureOrigin<Balance>;
	type SpendPeriod = SpendPeriod;
	type Burn = Burn;
	type BurnDestination = ();
	// Rcococo bounty enabled
	type SpendFunds = Bounties;
	type WeightInfo = ();
	type MaxApprovals = ConstU32<100>;
}

pub struct CouncilProvider;
impl SortedMembers<AccountId> for CouncilProvider {
	fn contains(who: &AccountId) -> bool {
		Council::is_member(who)
	}

	fn sorted_members() -> Vec<AccountId> {
		Council::members()
	}

	#[cfg(feature = "runtime-benchmarks")]
	fn add(_: &AccountId) {
		unimplemented!()
	}
}

impl ContainsLengthBound for CouncilProvider {
	fn max_len() -> usize {
		CouncilDefaultMaxMembers::get() as usize
	}
	fn min_len() -> usize {
		0
	}
}

impl pallet_bounties::Config for Runtime {
	type Event = Event;
	type BountyDepositBase = BountyDepositBase;
	type BountyDepositPayoutDelay = BountyDepositPayoutDelay;
	type BountyUpdatePeriod = BountyUpdatePeriod;
	type BountyValueMinimum = BountyValueMinimum;
	type CuratorDepositMultiplier = CuratorDepositMultiplier;
	type CuratorDepositMin = CuratorDepositMin;
	type CuratorDepositMax = CuratorDepositMax;
	type DataDepositPerByte = DataDepositPerByte;
	type MaximumReasonLength = MaximumReasonLength;
	type WeightInfo = ();
	type ChildBountyManager = ();
}

impl pallet_tips::Config for Runtime {
	type Event = Event;
	type DataDepositPerByte = DataDepositPerByte;
	type MaximumReasonLength = MaximumReasonLength;
	type Tippers = CouncilProvider;
	type TipCountdown = TipCountdown;
	type TipFindersFee = TipFindersFee;
	type TipReportDepositBase = TipReportDepositBase;
	type WeightInfo = ();
}

impl pallet_sudo::Config for Runtime {
	type Call = Call;
	type Event = Event;
}

parameter_types! {
	pub const ReservedXcmpWeight: Weight = MAXIMUM_BLOCK_WEIGHT / 4;
	pub const ReservedDmpWeight: Weight = MAXIMUM_BLOCK_WEIGHT / 4;
}

impl cumulus_pallet_parachain_system::Config for Runtime {
	type Event = Event;
	type OnSystemEvent = ();
	type SelfParaId = parachain_info::Pallet<Runtime>;
	type DmpMessageHandler = DmpQueue;
	type ReservedDmpWeight = ReservedDmpWeight;
	type OutboundXcmpMessageSource = XcmpQueue;
	type XcmpMessageHandler = XcmpQueue;
	type ReservedXcmpWeight = ReservedXcmpWeight;
	type CheckAssociatedRelayNumber = RelayNumberStrictlyIncreases;
}

impl parachain_info::Config for Runtime {}

impl cumulus_pallet_aura_ext::Config for Runtime {}

impl cumulus_pallet_xcmp_queue::Config for Runtime {
	type Event = Event;
	type XcmExecutor = XcmExecutor<XcmConfig>;
	type ChannelInfo = ParachainSystem;
	// We use pallet_xcm to confirm the version of xcm
	type VersionWrapper = PolkadotXcm;
	type ExecuteOverweightOrigin = EnsureRoot<AccountId>;
	type ControllerOrigin = EnsureRoot<AccountId>;
	type ControllerOriginConverter = XcmOriginToTransactDispatchOrigin;
	type WeightInfo = weights::cumulus_pallet_xcmp_queue::WeightInfo<Runtime>;
}

impl cumulus_pallet_dmp_queue::Config for Runtime {
	type Event = Event;
	type XcmExecutor = XcmExecutor<XcmConfig>;
	type ExecuteOverweightOrigin = EnsureRoot<AccountId>;
}

parameter_types! {
	pub const Offset: u32 = 0;
}

impl pallet_session::Config for Runtime {
	type Event = Event;
	type ValidatorId = <Self as frame_system::Config>::AccountId;
	// we don't have stash and controller, thus we don't need the convert as well.
	type ValidatorIdOf = ConvertInto;
	type ShouldEndSession = ParachainStaking;
	type NextSessionRotation = ParachainStaking;
	type SessionManager = ParachainStaking;
	// Essentially just Aura, but lets be pedantic.
	type SessionHandler = <SessionKeys as sp_runtime::traits::OpaqueKeys>::KeyTypeIdProviders;
	type Keys = SessionKeys;
	type WeightInfo = weights::pallet_session::WeightInfo<Runtime>;
}

impl pallet_aura::Config for Runtime {
	type AuthorityId = AuraId;
	type DisabledValidators = ();
	type MaxAuthorities = ConstU32<100_000>;
}

parameter_types! {
	/// Default fixed percent a collator takes off the top of due rewards
	pub const DefaultCollatorCommission: Perbill = Perbill::from_percent(0);
	/// Default percent of inflation set aside for parachain bond every round
	pub const DefaultParachainBondReservePercent: Percent = Percent::from_percent(0);
	pub const MinCollatorStk: Balance = 50 * DOLLARS;
	pub const MinCandidateStk: Balance = 50 * DOLLARS;
	pub const MinDelegation: Balance = 50 * DOLLARS;
	pub const MinDelegatorStk: Balance = 50 * DOLLARS;
}

impl pallet_parachain_staking::Config for Runtime {
	type Event = Event;
	type Currency = Balances;
	type MonetaryGovernanceOrigin = EnsureRoot<AccountId>;
	/// Minimum round length is 2 minutes (10 * 12 second block times)
	type MinBlocksPerRound = ConstU32<{ 2 * MINUTES }>;
	/// Blocks per round
	type DefaultBlocksPerRound = ConstU32<{ 2 * MINUTES }>;
	/// Rounds before the collator leaving the candidates request can be executed
	type LeaveCandidatesDelay = ConstU32<28>;
	/// Rounds before the candidate bond increase/decrease can be executed
	type CandidateBondLessDelay = ConstU32<28>;
	/// Rounds before the delegator exit can be executed
	type LeaveDelegatorsDelay = ConstU32<28>;
	/// Rounds before the delegator revocation can be executed
	type RevokeDelegationDelay = ConstU32<28>;
	/// Rounds before the delegator bond increase/decrease can be executed
	type DelegationBondLessDelay = ConstU32<28>;
	/// Rounds before the reward is paid
	type RewardPaymentDelay = ConstU32<2>;
	/// Minimum collators selected per round, default at genesis and minimum forever after
	type MinSelectedCandidates = ConstU32<1>;
	/// Maximum top delegations per candidate
	type MaxTopDelegationsPerCandidate = ConstU32<1000>;
	/// Maximum bottom delegations per candidate
	type MaxBottomDelegationsPerCandidate = ConstU32<200>;
	/// Maximum delegations per delegator
	type MaxDelegationsPerDelegator = ConstU32<100>;
	type DefaultCollatorCommission = DefaultCollatorCommission;
	type DefaultParachainBondReservePercent = DefaultParachainBondReservePercent;
	/// Minimum stake required to become a collator
	type MinCollatorStk = MinCollatorStk;
	/// Minimum stake required to be reserved to be a candidate
	type MinCandidateStk = MinCandidateStk;
	/// Minimum stake required to be reserved to be a delegator
	type MinDelegation = MinDelegation;
	/// Minimum stake required to be reserved to be a delegator
	type MinDelegatorStk = MinDelegatorStk;
	type OnCollatorPayout = ();
	type OnNewRound = ();
	type WeightInfo = weights::pallet_parachain_staking::WeightInfo<Runtime>;
	type IssuanceAdapter = BridgeTransfer;
}

parameter_types! {
	pub const MinVestedTransfer: Balance = 10 * CENTS;
}

impl pallet_vesting::Config for Runtime {
	type Event = Event;
	type Currency = Balances;
	type BlockNumberToBalance = ConvertInto;
	type MinVestedTransfer = MinVestedTransfer;
	type WeightInfo = ();
	// `VestingInfo` encode length is 36bytes. 28 schedules gets encoded as 1009 bytes, which is the
	// highest number of schedules that encodes less than 2^10.
	const MAX_VESTING_SCHEDULES: u32 = 28;
}

parameter_types! {
	pub const BridgeChainId: u8 = 1;
	pub const ProposalLifetime: BlockNumber = 50400; // ~7 days
	pub TreasuryAccount: AccountId = TreasuryPalletId::get().into_account_truncating();
}

impl pallet_bridge::Config for Runtime {
	type Event = Event;
	type BridgeCommitteeOrigin = EnsureRootOrHalfCouncil;
	type Proposal = Call;
	type BridgeChainId = BridgeChainId;
	type Currency = Balances;
	type ProposalLifetime = ProposalLifetime;
	type TreasuryAccount = TreasuryAccount;
}

parameter_types! {
	pub const MaximumIssuance: Balance = 20_000_000 * DOLLARS;
	// Ethereum LIT total issuance in parachain decimal form
	pub const ExternalTotalIssuance: Balance = 100_000_000 * DOLLARS;
	// bridge::derive_resource_id(1, &bridge::hashing::blake2_128(b"LIT"));
	pub const NativeTokenResourceId: [u8; 32] = hex_literal::hex!("00000000000000000000000000000063a7e2be78898ba83824b0c0cc8dfb6001");
}

pub struct TechnicalCommitteeProvider;
impl SortedMembers<AccountId> for TechnicalCommitteeProvider {
	fn sorted_members() -> Vec<AccountId> {
		vec![]
	}

	fn contains(_who: &AccountId) -> bool {
		true
	}

	#[cfg(feature = "runtime-benchmarks")]
	fn add(_: &AccountId) {
		unimplemented!()
	}
}

impl pallet_bridge_transfer::Config for Runtime {
	type Event = Event;
	type BridgeOrigin = pallet_bridge::EnsureBridge<Runtime>;
	type TransferNativeMembers = TechnicalCommitteeProvider;
	type SetMaximumIssuanceOrigin = EnsureRootOrHalfCouncil;
	type NativeTokenResourceId = NativeTokenResourceId;
	type DefaultMaximumIssuance = MaximumIssuance;
	type ExternalTotalIssuance = ExternalTotalIssuance;
}

parameter_types! {
	pub const SlashPercent: Percent = Percent::from_percent(20);
}

impl pallet_drop3::Config for Runtime {
	type Event = Event;
	type PoolId = u64;
	type SetAdminOrigin = EnsureRootOrHalfCouncil;
	type Currency = Balances;
	type WeightInfo = weights::pallet_drop3::WeightInfo<Runtime>;
	type SlashPercent = SlashPercent;
	type MaximumNameLength = ConstU32<16>;
}

impl pallet_extrinsic_filter::Config for Runtime {
	type Event = Event;
	type UpdateOrigin = EnsureRootOrHalfTechnicalCommittee;
	#[cfg(feature = "tee-dev")]
	type NormalModeFilter = Everything;
	#[cfg(not(feature = "tee-dev"))]
	type NormalModeFilter = NormalModeFilter;
	type SafeModeFilter = SafeModeFilter;
	type TestModeFilter = Everything;
	type WeightInfo = weights::pallet_extrinsic_filter::WeightInfo<Runtime>;
}

parameter_types! {
	pub const MomentsPerDay: Moment = 86_400_000; // [ms/d]
	pub const MaxSilenceTime: Moment =172_800_000; // 48h
}

impl pallet_teerex::Config for Runtime {
	type Event = Event;
	type Currency = Balances;
	type MomentsPerDay = MomentsPerDay;
	type MaxSilenceTime = MaxSilenceTime;
	type WeightInfo = ();
}

impl pallet_sidechain::Config for Runtime {
	type Event = Event;
	type WeightInfo = ();
	type EarlyBlockProposalLenience = ConstU64<100>;
}

impl pallet_identity_management::Config for Runtime {
	type Event = Event;
	type Call = Call;
	type WeightInfo = ();
}

parameter_types! {
	pub const TestMrenclave: Mrenclave = [2; 32];
}

impl pallet_identity_management_mock::Config for Runtime {
	type Event = Event;
	type Call = Call;
	type ManageWhitelistOrigin = EnsureRoot<Self::AccountId>;
	type Mrenclave = TestMrenclave;
	type MaxVerificationDelay = ConstU32<10>;
}

impl runtime_common::BaseRuntimeRequirements for Runtime {}

impl runtime_common::ParaRuntimeRequirements for Runtime {}

construct_runtime! {
	pub enum Runtime where
		Block = Block,
		NodeBlock = opaque::Block,
		UncheckedExtrinsic = UncheckedExtrinsic,
	{
		// Core
		System: frame_system = 0,
		Timestamp: pallet_timestamp = 1,
		Scheduler: pallet_scheduler = 2,
		Utility: pallet_utility = 3,
		Multisig: pallet_multisig = 4,
		Proxy: pallet_proxy = 5,
		Preimage: pallet_preimage = 6,

		// Token related
		Balances: pallet_balances = 10,
		Vesting: pallet_vesting = 11,
		TransactionPayment: pallet_transaction_payment = 12,
		Treasury: pallet_treasury = 13,

		// Governance
		Democracy: pallet_democracy = 21,
		Council: pallet_collective::<Instance1> = 22,
		CouncilMembership: pallet_membership::<Instance1> = 23,
		TechnicalCommittee: pallet_collective::<Instance2> = 24,
		TechnicalCommitteeMembership: pallet_membership::<Instance2> = 25,
		Bounties: pallet_bounties = 26,
		Tips: pallet_tips = 27,

		// Parachain
		ParachainSystem: cumulus_pallet_parachain_system = 30,
		ParachainInfo: parachain_info = 31,

		// Collator support
		// About the order of these 5 pallets, the comment in cumulus seems to be outdated.
		//
		// The main thing is Authorship looks for the block author (T::FindAuthor::find_author)
		// in its `on_initialize` hook -> Session::find_author, where Session::validators() is enquired.
		// Meanwhile Session could modify the validators storage in its `on_initialize` hook. If Session
		// comes after Authorship, the changes on validators() will only take effect in the next block.
		//
		// I assume it's the desired behavior though or it doesn't really matter.
		//
		// also see the comment above `AllPalletsWithSystem` and
		// https://github.com/litentry/litentry-parachain/issues/336
		Authorship: pallet_authorship = 40,
		//41 is for old CollatorSelection, replaced by ParachainSTaking
		Session: pallet_session = 42,
		Aura: pallet_aura = 43,
		AuraExt: cumulus_pallet_aura_ext = 44,
		ParachainStaking: pallet_parachain_staking = 45,

		// XCM helpers
		XcmpQueue: cumulus_pallet_xcmp_queue = 50,
		PolkadotXcm: pallet_xcm = 51,
		CumulusXcm: cumulus_pallet_xcm = 52,
		DmpQueue: cumulus_pallet_dmp_queue = 53,
		XTokens: orml_xtokens = 54,
		Tokens: orml_tokens = 55,

		// Rococo pallets
		ChainBridge: pallet_bridge = 60,
		BridgeTransfer: pallet_bridge_transfer = 61,
		Drop3: pallet_drop3 = 62,
		ExtrinsicFilter: pallet_extrinsic_filter = 63,
		IdentityManagement: pallet_identity_management = 64,
		AssetManager: pallet_asset_manager = 65,

		// TEE
		Teerex: pallet_teerex = 90,
		Sidechain: pallet_sidechain = 91,

		// Mock
		IdentityManagementMock: pallet_identity_management_mock = 100,

		// TMP
		Sudo: pallet_sudo = 255,
	}
}

pub struct BaseCallFilter;
impl Contains<Call> for BaseCallFilter {
	fn contains(call: &Call) -> bool {
		if matches!(
			call,
			Call::Sudo(_) |
				Call::System(_) | Call::Timestamp(_) |
				Call::ParachainSystem(_) |
				Call::ExtrinsicFilter(_) |
				Call::Multisig(_) |
				Call::Council(_) | Call::TechnicalCommittee(_)
		) {
			// always allow core calls
			return true
		}

		pallet_extrinsic_filter::Pallet::<Runtime>::contains(call)
	}
}

pub struct SafeModeFilter;
impl Contains<Call> for SafeModeFilter {
	fn contains(_call: &Call) -> bool {
		false
	}
}

pub struct NormalModeFilter;
impl Contains<Call> for NormalModeFilter {
	fn contains(call: &Call) -> bool {
		matches!(
			call,
			// Vesting::vest
			Call::Vesting(pallet_vesting::Call::vest { .. }) |
			// ChainBridge
			Call::ChainBridge(_) |
			// BridgeTransfer
			Call::BridgeTransfer(_) |
			// XTokens::transfer for normal users
			Call::XTokens(orml_xtokens::Call::transfer { .. }) |
			// memberships
			Call::CouncilMembership(_) |
			Call::TechnicalCommitteeMembership(_) |
			// democracy, we don't subdivide the calls, so we allow public proposals
			Call::Democracy(_) |
			// Utility
			Call::Utility(_) |
			// Seesion
			Call::Session(_) |
			// Balance
			Call::Balances(_) |
			// IMP Mock, only allowed on rococo for testing
			// we should use `tee-dev` branch if we want to test it on Litmus
			Call::IdentityManagementMock(_) |
			// ParachainStaking; Only the collator part
			Call::ParachainStaking(pallet_parachain_staking::Call::join_candidates { .. }) |
			Call::ParachainStaking(pallet_parachain_staking::Call::schedule_leave_candidates { .. }) |
			Call::ParachainStaking(pallet_parachain_staking::Call::execute_leave_candidates { .. }) |
			Call::ParachainStaking(pallet_parachain_staking::Call::cancel_leave_candidates { .. }) |
			Call::ParachainStaking(pallet_parachain_staking::Call::go_offline { .. }) |
			Call::ParachainStaking(pallet_parachain_staking::Call::go_online { .. }) |
			Call::ParachainStaking(pallet_parachain_staking::Call::candidate_bond_more { .. }) |
			Call::ParachainStaking(pallet_parachain_staking::Call::schedule_candidate_bond_less { .. }) |
			Call::ParachainStaking(pallet_parachain_staking::Call::execute_candidate_bond_less { .. }) |
			Call::ParachainStaking(pallet_parachain_staking::Call::cancel_candidate_bond_less { .. })
		)
	}
}

#[cfg(feature = "runtime-benchmarks")]
mod benches {
	define_benchmarks!(
		[frame_system, SystemBench::<Runtime>]
		[pallet_asset_manager, AssetManager]
		[pallet_balances, Balances]
		[pallet_timestamp, Timestamp]
		[pallet_utility, Utility]
		[pallet_treasury, Treasury]
		[pallet_democracy, Democracy]
		[pallet_collective, Council]
		[pallet_proxy, Proxy]
		[pallet_membership, CouncilMembership]
		[pallet_multisig, Multisig]
		[pallet_drop3, Drop3]
		[pallet_extrinsic_filter, ExtrinsicFilter]
		[pallet_scheduler, Scheduler]
		[pallet_preimage, Preimage]
		[pallet_session, SessionBench::<Runtime>]
		[pallet_parachain_staking, ParachainStaking]
		[cumulus_pallet_xcmp_queue, XcmpQueue]
		[pallet_identity_management, IdentityManagement]
		[pallet_teerex, Teerex]
		[pallet_sidechain, Sidechain]
	);
}

impl_runtime_apis! {
	impl sp_api::Core<Block> for Runtime {
		fn version() -> RuntimeVersion {
			VERSION
		}

		fn execute_block(block: Block) {
			Executive::execute_block(block);
		}

		fn initialize_block(header: &<Block as BlockT>::Header) {
			Executive::initialize_block(header)
		}
	}

	impl sp_api::Metadata<Block> for Runtime {
		fn metadata() -> OpaqueMetadata {
			OpaqueMetadata::new(Runtime::metadata().into())
		}
	}

	impl sp_block_builder::BlockBuilder<Block> for Runtime {
		fn apply_extrinsic(
			extrinsic: <Block as BlockT>::Extrinsic,
		) -> ApplyExtrinsicResult {
			Executive::apply_extrinsic(extrinsic)
		}

		fn finalize_block() -> <Block as BlockT>::Header {
			Executive::finalize_block()
		}

		fn inherent_extrinsics(data: sp_inherents::InherentData) -> Vec<<Block as BlockT>::Extrinsic> {
			data.create_extrinsics()
		}

		fn check_inherents(block: Block, data: sp_inherents::InherentData) -> sp_inherents::CheckInherentsResult {
			data.check_extrinsics(&block)
		}
	}

	impl sp_transaction_pool::runtime_api::TaggedTransactionQueue<Block> for Runtime {
		fn validate_transaction(
			source: TransactionSource,
			tx: <Block as BlockT>::Extrinsic,
			block_hash: <Block as BlockT>::Hash,
		) -> TransactionValidity {
			Executive::validate_transaction(source, tx, block_hash)
		}
	}

	impl sp_offchain::OffchainWorkerApi<Block> for Runtime {
		fn offchain_worker(header: &<Block as BlockT>::Header) {
			Executive::offchain_worker(header)
		}
	}

	impl sp_session::SessionKeys<Block> for Runtime {
		fn decode_session_keys(
			encoded: Vec<u8>,
		) -> Option<Vec<(Vec<u8>, KeyTypeId)>> {
			SessionKeys::decode_into_raw_public_keys(&encoded)
		}

		fn generate_session_keys(seed: Option<Vec<u8>>) -> Vec<u8> {
			SessionKeys::generate(seed)
		}
	}

	impl sp_consensus_aura::AuraApi<Block, AuraId> for Runtime {
		fn slot_duration() -> sp_consensus_aura::SlotDuration {
			sp_consensus_aura::SlotDuration::from_millis(Aura::slot_duration())
		}

		fn authorities() -> Vec<AuraId> {
			Aura::authorities().into_inner()
		}
	}

	impl frame_system_rpc_runtime_api::AccountNonceApi<Block, AccountId, Index> for Runtime {
		fn account_nonce(account: AccountId) -> Index {
			System::account_nonce(account)
		}
	}

	impl pallet_transaction_payment_rpc_runtime_api::TransactionPaymentApi<Block, Balance> for Runtime {
		fn query_info(
			uxt: <Block as BlockT>::Extrinsic,
			len: u32,
		) -> pallet_transaction_payment_rpc_runtime_api::RuntimeDispatchInfo<Balance> {
			TransactionPayment::query_info(uxt, len)
		}
		fn query_fee_details(
			uxt: <Block as BlockT>::Extrinsic,
			len: u32,
		) -> pallet_transaction_payment::FeeDetails<Balance> {
			TransactionPayment::query_fee_details(uxt, len)
		}
	}

	impl cumulus_primitives_core::CollectCollationInfo<Block> for Runtime {
		fn collect_collation_info(header: &<Block as BlockT>::Header) -> cumulus_primitives_core::CollationInfo {
			ParachainSystem::collect_collation_info(header)
		}
	}

	#[cfg(feature = "try-runtime")]
	impl frame_try_runtime::TryRuntime<Block> for Runtime {
		fn on_runtime_upgrade() -> (Weight, Weight) {
			// NOTE: intentional unwrap: we don't want to propagate the error backwards, and want to
			// have a backtrace here. If any of the pre/post migration checks fail, we shall stop
			// right here and right now.
			let weight = Executive::try_runtime_upgrade().unwrap();
			(weight, RuntimeBlockWeights::get().max_block)
		}

		fn execute_block_no_check(block: Block) -> Weight {
			Executive::execute_block_no_check(block)
		}
	}

	#[cfg(feature = "runtime-benchmarks")]
	impl frame_benchmarking::Benchmark<Block> for Runtime {
		fn benchmark_metadata(extra: bool) -> (
			Vec<frame_benchmarking::BenchmarkList>,
			Vec<frame_support::traits::StorageInfo>,
		) {
			use frame_benchmarking::{Benchmarking, BenchmarkList};
			use frame_support::traits::StorageInfoTrait;
			use frame_system_benchmarking::Pallet as SystemBench;
			use cumulus_pallet_session_benchmarking::Pallet as SessionBench;

			let mut list = Vec::<BenchmarkList>::new();
			list_benchmarks!(list, extra);

			let storage_info = AllPalletsWithSystem::storage_info();
			(list, storage_info)
		}

		fn dispatch_benchmark(
			config: frame_benchmarking::BenchmarkConfig
		) -> Result<Vec<frame_benchmarking::BenchmarkBatch>, sp_runtime::RuntimeString> {
			use frame_benchmarking::{Benchmarking, BenchmarkBatch, TrackedStorageKey};

			use frame_system_benchmarking::Pallet as SystemBench;
			impl frame_system_benchmarking::Config for Runtime {}

			use cumulus_pallet_session_benchmarking::Pallet as SessionBench;
			impl cumulus_pallet_session_benchmarking::Config for Runtime {}

			let whitelist: Vec<TrackedStorageKey> = vec![
				// Block Number
				hex_literal::hex!("26aa394eea5630e07c48ae0c9558cef702a5c1b19ab7a04f536c519aca4983ac").to_vec().into(),
				// Total Issuance
				hex_literal::hex!("c2261276cc9d1f8598ea4b6a74b15c2f57c875e4cff74148e4628f264b974c80").to_vec().into(),
				// Execution Phase
				hex_literal::hex!("26aa394eea5630e07c48ae0c9558cef7ff553b5a9862a516939d82b3d3d8661a").to_vec().into(),
				// Event Count
				hex_literal::hex!("26aa394eea5630e07c48ae0c9558cef70a98fdbe9ce6c55837576c60c7af3850").to_vec().into(),
				// System Events
				hex_literal::hex!("26aa394eea5630e07c48ae0c9558cef780d41e5e16056765bc8461851072c9d7").to_vec().into(),
			];

			let mut batches = Vec::<BenchmarkBatch>::new();
			let params = (&config, &whitelist);
			add_benchmarks!(params, batches);

			if batches.is_empty() { return Err("Benchmark not found for this pallet.".into()) }
			Ok(batches)
		}
	}
}

struct CheckInherents;

impl cumulus_pallet_parachain_system::CheckInherents<Block> for CheckInherents {
	fn check_inherents(
		block: &Block,
		relay_state_proof: &cumulus_pallet_parachain_system::RelayChainStateProof,
	) -> sp_inherents::CheckInherentsResult {
		let relay_chain_slot = relay_state_proof
			.read_slot()
			.expect("Could not read the relay chain slot from the proof");

		let inherent_data =
			cumulus_primitives_timestamp::InherentDataProvider::from_relay_chain_slot_and_duration(
				relay_chain_slot,
				sp_std::time::Duration::from_secs(6),
			)
			.create_inherent_data()
			.expect("Could not create the timestamp inherent data");

		inherent_data.check_extrinsics(block)
	}
}

cumulus_pallet_parachain_system::register_validate_block! {
	Runtime = Runtime,
	BlockExecutor = cumulus_pallet_aura_ext::BlockExecutor::<Runtime, Executive>,
	CheckInherents = CheckInherents,
}<|MERGE_RESOLUTION|>--- conflicted
+++ resolved
@@ -125,10 +125,7 @@
 	// it was reverse order before.
 	// See the comment before collation related pallets too.
 	AllPalletsWithSystem,
-<<<<<<< HEAD
 	migration::AddNativeTokenForeignAssetTypeForAssetManager<Runtime>,
-=======
->>>>>>> 69410a7a
 >;
 
 impl_opaque_keys! {
