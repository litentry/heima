--- conflicted
+++ resolved
@@ -148,11 +148,7 @@
 	authoring_version: 1,
 	// same versioning-mechanism as polkadot:
 	// last digit is used for minor updates, like 9110 -> 9111 in polkadot
-<<<<<<< HEAD
-	spec_version: 9115,
-=======
 	spec_version: 9130,
->>>>>>> 55150a1e
 	impl_version: 0,
 	apis: RUNTIME_API_VERSIONS,
 	transaction_version: 1,
@@ -862,16 +858,6 @@
 }
 
 impl pallet_sidechain::Config for Runtime {
-<<<<<<< HEAD
-	type Event = Event;
-	type WeightInfo = ();
-}
-
-impl pallet_teeracle::Config for Runtime {
-	type Event = Event;
-	type WeightInfo = ();
-	type MaxWhitelistedReleases = ConstU32<10>;
-=======
 	type RuntimeEvent = RuntimeEvent;
 	type WeightInfo = weights::pallet_sidechain::WeightInfo<Runtime>;
 }
@@ -881,7 +867,6 @@
 	type WeightInfo = weights::pallet_teeracle::WeightInfo<Runtime>;
 	type MaxWhitelistedReleases = ConstU32<10>;
 	type MaxOracleBlobLen = ConstU32<4096>;
->>>>>>> 55150a1e
 }
 
 impl pallet_identity_management::Config for Runtime {
@@ -895,15 +880,9 @@
 }
 
 impl pallet_identity_management_mock::Config for Runtime {
-<<<<<<< HEAD
-	type Event = Event;
-	type ManageWhitelistOrigin = EnsureRootOrAllCouncil;
-	type MaxVerificationDelay = ConstU32<{ 30 * MINUTES }>;
-=======
 	type RuntimeEvent = RuntimeEvent;
 	type ManageWhitelistOrigin = EnsureRoot<Self::AccountId>;
 	type MaxVerificationDelay = ConstU32<10>;
->>>>>>> 55150a1e
 	// intentionally use ALICE for the IMP mock
 	type TEECallOrigin = EnsureSignedBy<ALICE, AccountId>;
 }
