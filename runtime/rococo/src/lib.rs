--- conflicted
+++ resolved
@@ -68,13 +68,8 @@
 
 pub use constants::currency::deposit;
 pub use core_primitives::{
-<<<<<<< HEAD
 	opaque, AccountId, Amount, AssetId, Balance, BlockNumber, Hash, Header, Nonce, Signature, DAYS,
-	HOURS, MINUTES, SLOT_DURATION,
-=======
-	opaque, AccountId, Amount, AssetId, Balance, BlockNumber, Hash, Header, Index, Signature, DAYS,
 	HOURS, MINUTES, ROCOCO_PARA_ID, SLOT_DURATION,
->>>>>>> 0965a544
 };
 pub use runtime_common::currency::*;
 
