--- conflicted
+++ resolved
@@ -53,12 +53,8 @@
 	// Storage: Sidechain SidechainBlockConfirmationQueue (r:1 w:0)
 	// Storage: Sidechain WorkerForShard (r:0 w:1)
 	fn confirm_imported_sidechain_block() -> Weight {
-<<<<<<< HEAD
-		Weight::from_ref_time(32_557_000 as u64)
-=======
 		// Minimum execution time: 45_112 nanoseconds.
 		Weight::from_ref_time(45_971_000 as u64)
->>>>>>> 55150a1e
 			.saturating_add(T::DbWeight::get().reads(4 as u64))
 			.saturating_add(T::DbWeight::get().writes(2 as u64))
 	}
