// Copyright 2020-2022 Litentry Technologies GmbH.
// This file is part of Litentry.
//
// Litentry is free software: you can redistribute it and/or modify
// it under the terms of the GNU General Public License as published by
// the Free Software Foundation, either version 3 of the License, or
// (at your option) any later version.
//
// Litentry is distributed in the hope that it will be useful,
// but WITHOUT ANY WARRANTY; without even the implied warranty of
// MERCHANTABILITY or FITNESS FOR A PARTICULAR PURPOSE.  See the
// GNU General Public License for more details.
//
// You should have received a copy of the GNU General Public License
// along with Litentry.  If not, see <https://www.gnu.org/licenses/>.

//! Autogenerated weights for `frame_system`
//!
//! THIS FILE WAS AUTO-GENERATED USING THE SUBSTRATE BENCHMARK CLI VERSION 4.0.0-dev
//! DATE: 2022-12-01, STEPS: `20`, REPEAT: 50, LOW RANGE: `[]`, HIGH RANGE: `[]`
//! HOSTNAME: `parachain-benchmark`, CPU: `Intel(R) Xeon(R) Platinum 8259CL CPU @ 2.50GHz`
//! EXECUTION: Some(Wasm), WASM-EXECUTION: Compiled, CHAIN: Some("rococo-dev"), DB CACHE: 20

// Executed Command:
// ./litentry-collator
// benchmark
// pallet
// --chain=rococo-dev
// --execution=wasm
// --db-cache=20
// --wasm-execution=compiled
// --pallet=frame_system
// --extrinsic=*
// --heap-pages=4096
// --steps=20
// --repeat=50
// --header=./LICENSE_HEADER
// --output=./runtime/rococo/src/weights/frame_system.rs

#![cfg_attr(rustfmt, rustfmt_skip)]
#![allow(unused_parens)]
#![allow(unused_imports)]

use frame_support::{traits::Get, weights::Weight};
use sp_std::marker::PhantomData;

/// Weight functions for `frame_system`.
pub struct WeightInfo<T>(PhantomData<T>);
impl<T: frame_system::Config> frame_system::WeightInfo for WeightInfo<T> {
	/// The range of component `b` is `[0, 3932160]`.
	fn remark(b: u32, ) -> Weight {
<<<<<<< HEAD
		Weight::from_ref_time(714_000 as u64)
			// Standard Error: 0
			.saturating_add(Weight::from_ref_time(1_000 as u64).saturating_mul(b as u64))
	}
	/// The range of component `b` is `[0, 3932160]`.
	fn remark_with_event(b: u32, ) -> Weight {
		Weight::from_ref_time(0 as u64)
			// Standard Error: 0
			.saturating_add(Weight::from_ref_time(2_000 as u64).saturating_mul(b as u64))
=======
		// Minimum execution time: 5_179 nanoseconds.
		Weight::from_ref_time(5_350_000 as u64)
			// Standard Error: 5
			.saturating_add(Weight::from_ref_time(734 as u64).saturating_mul(b as u64))
	}
	/// The range of component `b` is `[0, 3932160]`.
	fn remark_with_event(b: u32, ) -> Weight {
		// Minimum execution time: 19_455 nanoseconds.
		Weight::from_ref_time(19_882_000 as u64)
			// Standard Error: 29
			.saturating_add(Weight::from_ref_time(2_742 as u64).saturating_mul(b as u64))
>>>>>>> 55150a1e
	}
	// Storage: System Digest (r:1 w:1)
	// Storage: unknown [0x3a686561707061676573] (r:0 w:1)
	fn set_heap_pages() -> Weight {
<<<<<<< HEAD
		Weight::from_ref_time(6_067_000 as u64)
=======
		// Minimum execution time: 11_589 nanoseconds.
		Weight::from_ref_time(12_060_000 as u64)
>>>>>>> 55150a1e
			.saturating_add(T::DbWeight::get().reads(1 as u64))
			.saturating_add(T::DbWeight::get().writes(2 as u64))
	}
	// Storage: Skipped Metadata (r:0 w:0)
	/// The range of component `i` is `[0, 1000]`.
	fn set_storage(i: u32, ) -> Weight {
<<<<<<< HEAD
		Weight::from_ref_time(0 as u64)
			// Standard Error: 1_000
			.saturating_add(Weight::from_ref_time(800_000 as u64).saturating_mul(i as u64))
=======
		// Minimum execution time: 5_318 nanoseconds.
		Weight::from_ref_time(5_485_000 as u64)
			// Standard Error: 9_891
			.saturating_add(Weight::from_ref_time(1_041_969 as u64).saturating_mul(i as u64))
>>>>>>> 55150a1e
			.saturating_add(T::DbWeight::get().writes((1 as u64).saturating_mul(i as u64)))
	}
	// Storage: Skipped Metadata (r:0 w:0)
	/// The range of component `i` is `[0, 1000]`.
	fn kill_storage(i: u32, ) -> Weight {
<<<<<<< HEAD
		Weight::from_ref_time(2_010_000 as u64)
			// Standard Error: 1_000
			.saturating_add(Weight::from_ref_time(658_000 as u64).saturating_mul(i as u64))
=======
		// Minimum execution time: 5_331 nanoseconds.
		Weight::from_ref_time(26_028_606 as u64)
			// Standard Error: 8_485
			.saturating_add(Weight::from_ref_time(865_624 as u64).saturating_mul(i as u64))
>>>>>>> 55150a1e
			.saturating_add(T::DbWeight::get().writes((1 as u64).saturating_mul(i as u64)))
	}
	// Storage: Skipped Metadata (r:0 w:0)
	/// The range of component `p` is `[0, 1000]`.
	fn kill_prefix(p: u32, ) -> Weight {
<<<<<<< HEAD
		Weight::from_ref_time(0 as u64)
			// Standard Error: 2_000
			.saturating_add(Weight::from_ref_time(1_391_000 as u64).saturating_mul(p as u64))
=======
		// Minimum execution time: 8_777 nanoseconds.
		Weight::from_ref_time(8_874_000 as u64)
			// Standard Error: 5_714
			.saturating_add(Weight::from_ref_time(1_975_367 as u64).saturating_mul(p as u64))
>>>>>>> 55150a1e
			.saturating_add(T::DbWeight::get().writes((1 as u64).saturating_mul(p as u64)))
	}
}<|MERGE_RESOLUTION|>--- conflicted
+++ resolved
@@ -49,17 +49,6 @@
 impl<T: frame_system::Config> frame_system::WeightInfo for WeightInfo<T> {
 	/// The range of component `b` is `[0, 3932160]`.
 	fn remark(b: u32, ) -> Weight {
-<<<<<<< HEAD
-		Weight::from_ref_time(714_000 as u64)
-			// Standard Error: 0
-			.saturating_add(Weight::from_ref_time(1_000 as u64).saturating_mul(b as u64))
-	}
-	/// The range of component `b` is `[0, 3932160]`.
-	fn remark_with_event(b: u32, ) -> Weight {
-		Weight::from_ref_time(0 as u64)
-			// Standard Error: 0
-			.saturating_add(Weight::from_ref_time(2_000 as u64).saturating_mul(b as u64))
-=======
 		// Minimum execution time: 5_179 nanoseconds.
 		Weight::from_ref_time(5_350_000 as u64)
 			// Standard Error: 5
@@ -71,63 +60,40 @@
 		Weight::from_ref_time(19_882_000 as u64)
 			// Standard Error: 29
 			.saturating_add(Weight::from_ref_time(2_742 as u64).saturating_mul(b as u64))
->>>>>>> 55150a1e
 	}
 	// Storage: System Digest (r:1 w:1)
 	// Storage: unknown [0x3a686561707061676573] (r:0 w:1)
 	fn set_heap_pages() -> Weight {
-<<<<<<< HEAD
-		Weight::from_ref_time(6_067_000 as u64)
-=======
 		// Minimum execution time: 11_589 nanoseconds.
 		Weight::from_ref_time(12_060_000 as u64)
->>>>>>> 55150a1e
 			.saturating_add(T::DbWeight::get().reads(1 as u64))
 			.saturating_add(T::DbWeight::get().writes(2 as u64))
 	}
 	// Storage: Skipped Metadata (r:0 w:0)
 	/// The range of component `i` is `[0, 1000]`.
 	fn set_storage(i: u32, ) -> Weight {
-<<<<<<< HEAD
-		Weight::from_ref_time(0 as u64)
-			// Standard Error: 1_000
-			.saturating_add(Weight::from_ref_time(800_000 as u64).saturating_mul(i as u64))
-=======
 		// Minimum execution time: 5_318 nanoseconds.
 		Weight::from_ref_time(5_485_000 as u64)
 			// Standard Error: 9_891
 			.saturating_add(Weight::from_ref_time(1_041_969 as u64).saturating_mul(i as u64))
->>>>>>> 55150a1e
 			.saturating_add(T::DbWeight::get().writes((1 as u64).saturating_mul(i as u64)))
 	}
 	// Storage: Skipped Metadata (r:0 w:0)
 	/// The range of component `i` is `[0, 1000]`.
 	fn kill_storage(i: u32, ) -> Weight {
-<<<<<<< HEAD
-		Weight::from_ref_time(2_010_000 as u64)
-			// Standard Error: 1_000
-			.saturating_add(Weight::from_ref_time(658_000 as u64).saturating_mul(i as u64))
-=======
 		// Minimum execution time: 5_331 nanoseconds.
 		Weight::from_ref_time(26_028_606 as u64)
 			// Standard Error: 8_485
 			.saturating_add(Weight::from_ref_time(865_624 as u64).saturating_mul(i as u64))
->>>>>>> 55150a1e
 			.saturating_add(T::DbWeight::get().writes((1 as u64).saturating_mul(i as u64)))
 	}
 	// Storage: Skipped Metadata (r:0 w:0)
 	/// The range of component `p` is `[0, 1000]`.
 	fn kill_prefix(p: u32, ) -> Weight {
-<<<<<<< HEAD
-		Weight::from_ref_time(0 as u64)
-			// Standard Error: 2_000
-			.saturating_add(Weight::from_ref_time(1_391_000 as u64).saturating_mul(p as u64))
-=======
 		// Minimum execution time: 8_777 nanoseconds.
 		Weight::from_ref_time(8_874_000 as u64)
 			// Standard Error: 5_714
 			.saturating_add(Weight::from_ref_time(1_975_367 as u64).saturating_mul(p as u64))
->>>>>>> 55150a1e
 			.saturating_add(T::DbWeight::get().writes((1 as u64).saturating_mul(p as u64)))
 	}
 }