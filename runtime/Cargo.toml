--- conflicted
+++ resolved
@@ -6,7 +6,7 @@
 
 [dependencies]
 codec = { package = "parity-scale-codec", version = "2.3.0", default-features = false, features = ["derive", "max-encoded-len"] }
-hex-literal = { version = '0.3.4' }
+hex-literal = { version = '0.3.4'}
 log = { version = "0.4.14", default-features = false }
 scale-info = { version = "1.0.0", default-features = false, features = ["derive"] }
 serde = { version = "1.0.133", optional = true, features = ["derive"] }
@@ -29,19 +29,11 @@
 sp-version = { git = "https://github.com/paritytech/substrate", default-features = false, branch = "polkadot-v0.9.13" }
 
 ## Substrate FRAME Dependencies
-<<<<<<< HEAD
-frame-executive = { git = "https://github.com/paritytech/substrate", default-features = false, branch = "polkadot-v0.9.12" }
-frame-support = { git = "https://github.com/paritytech/substrate", default-features = false, branch = "polkadot-v0.9.12" }
-frame-system = { git = "https://github.com/paritytech/substrate", default-features = false, branch = "polkadot-v0.9.12" }
-frame-system-rpc-runtime-api = { git = "https://github.com/paritytech/substrate", default-features = false, branch = "polkadot-v0.9.12" }
-frame-try-runtime = { git = "https://github.com/paritytech/substrate", default-features = false, optional = true, branch = "polkadot-v0.9.12" }
-=======
 frame-executive = { git = "https://github.com/paritytech/substrate", default-features = false, branch = "polkadot-v0.9.13" }
 frame-support = { git = "https://github.com/paritytech/substrate", default-features = false, branch = "polkadot-v0.9.13" }
 frame-system = { git = "https://github.com/paritytech/substrate", default-features = false, branch = "polkadot-v0.9.13" }
 frame-system-rpc-runtime-api = { git = "https://github.com/paritytech/substrate", default-features = false, branch = "polkadot-v0.9.13" }
-frame-try-runtime = { git = "https://github.com/paritytech/substrate", default-features = false, optional = true , branch = "polkadot-v0.9.13" }
->>>>>>> 6fcad76e
+frame-try-runtime = { git = "https://github.com/paritytech/substrate", default-features = false, optional = true, branch = "polkadot-v0.9.13" }
 
 ## Substrate Pallet Dependencies
 pallet-aura = { git = "https://github.com/paritytech/substrate", default-features = false, branch = "polkadot-v0.9.13" }
@@ -157,12 +149,8 @@
 ]
 
 runtime-benchmarks = [
-<<<<<<< HEAD
-	"frame-benchmarking",
-=======
 	"hex-literal",
 	"frame-benchmarking/runtime-benchmarks",
->>>>>>> 6fcad76e
 	"frame-support/runtime-benchmarks",
 	"frame-system-benchmarking",
 	"frame-system/runtime-benchmarks",
