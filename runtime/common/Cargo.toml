[package]
authors = ["Litentry Dev"]
edition = '2021'
name = 'runtime-common'
<<<<<<< HEAD
version = '0.9.11'
=======
version = '0.9.13'
>>>>>>> 55150a1e

[dependencies]
codec = { package = "parity-scale-codec", version = "3.0.0", default-features = false, features = ["derive", "max-encoded-len"] }
log = { version = "0.4", default-features = false }
<<<<<<< HEAD
scale-info = { version = "2.3.0", default-features = false, features = ["derive"] }
=======
scale-info = { version = "2.3.1", default-features = false, features = ["derive"] }
>>>>>>> 55150a1e

# Substrate Dependencies
## Substrate Primitive Dependencies
sp-core = { git = "https://github.com/paritytech/substrate", default-features = false, branch = "polkadot-v0.9.32" }
sp-io = { git = "https://github.com/paritytech/substrate", default-features = false, branch = "polkadot-v0.9.32" }
sp-runtime = { git = "https://github.com/paritytech/substrate", default-features = false, branch = "polkadot-v0.9.32" }
sp-std = { git = "https://github.com/paritytech/substrate", default-features = false, branch = "polkadot-v0.9.32" }

## Substrate FRAME Dependencies
frame-support = { git = "https://github.com/paritytech/substrate", default-features = false, branch = "polkadot-v0.9.32" }
frame-system = { git = "https://github.com/paritytech/substrate", default-features = false, branch = "polkadot-v0.9.32" }

## Substrate Pallet Dependencies
pallet-authorship = { git = "https://github.com/paritytech/substrate", default-features = false, branch = "polkadot-v0.9.32" }
pallet-balances = { git = "https://github.com/paritytech/substrate", default-features = false, branch = "polkadot-v0.9.32" }
pallet-collective = { git = "https://github.com/paritytech/substrate", default-features = false, branch = "polkadot-v0.9.32" }
pallet-membership = { git = "https://github.com/paritytech/substrate", default-features = false, branch = "polkadot-v0.9.32" }
pallet-multisig = { git = "https://github.com/paritytech/substrate", default-features = false, branch = "polkadot-v0.9.32" }
pallet-transaction-payment = { git = "https://github.com/paritytech/substrate", default-features = false, branch = "polkadot-v0.9.32" }
pallet-treasury = { git = "https://github.com/paritytech/substrate", default-features = false, branch = "polkadot-v0.9.32" }
pallet-vesting = { git = "https://github.com/paritytech/substrate", default-features = false, branch = "polkadot-v0.9.32" }

# Cumulus dependencies
cumulus-pallet-parachain-system = { git = "https://github.com/paritytech/cumulus", default-features = false, branch = "polkadot-v0.9.32" }
cumulus-primitives-core = { git = "https://github.com/paritytech/cumulus", default-features = false, branch = "polkadot-v0.9.32" }
parachain-info = { git = "https://github.com/paritytech/cumulus", default-features = false, branch = "polkadot-v0.9.32" }

# Polkadot dependencies
pallet-xcm = { git = "https://github.com/paritytech/polkadot", default-features = false, branch = "release-v0.9.32" }

xcm = { git = "https://github.com/paritytech/polkadot", default-features = false, branch = "release-v0.9.32" }
xcm-builder = { git = "https://github.com/paritytech/polkadot", default-features = false, branch = "release-v0.9.32" }
xcm-executor = { git = "https://github.com/paritytech/polkadot", default-features = false, branch = "release-v0.9.32" }

# TEE
pallet-teerex = { git = "https://github.com/integritee-network/pallets.git", branch = "master", default-features = false }

# local
pallet-asset-manager = { path = "../../pallets/xcm-asset-manager", default-features = false }
pallet-extrinsic-filter = { path = "../../pallets/extrinsic-filter", default-features = false }
primitives = { path = "../../primitives", default-features = false }

# Dev dependencies
cumulus-primitives-parachain-inherent = { git = 'https://github.com/paritytech/cumulus', branch = "polkadot-v0.9.32", default-features = false }
orml-tokens = { git = "https://github.com/open-web3-stack/open-runtime-module-library", default-features = false, branch = "polkadot-v0.9.32" }
orml-traits = { git = "https://github.com/open-web3-stack/open-runtime-module-library", default-features = false, branch = "polkadot-v0.9.32" }
orml-xtokens = { git = "https://github.com/open-web3-stack/open-runtime-module-library", default-features = false, branch = "polkadot-v0.9.32" }
polkadot-parachain = { git = "https://github.com/paritytech/polkadot", default-features = false, branch = "release-v0.9.32" }
polkadot-primitives = { git = "https://github.com/paritytech/polkadot", branch = "release-v0.9.32", default-features = false }
polkadot-runtime-parachains = { git = "https://github.com/paritytech/polkadot", branch = "release-v0.9.32", default-features = false }
sp-state-machine = { git = "https://github.com/paritytech/substrate", default-features = false, branch = "polkadot-v0.9.32" }
xcm-simulator = { git = "https://github.com/paritytech/polkadot", branch = "release-v0.9.32", default-features = false, optional = true }

[features]
default = ["std"]
std = [
  "log/std",
  # substrate
  "sp-core/std",
  "sp-io/std",
  "sp-std/std",
  "sp-runtime/std",
  "frame-support/std",
  "frame-system/std",
  "pallet-authorship/std",
  "pallet-balances/std",
  "pallet-collective/std",
  "pallet-multisig/std",
  "pallet-membership/std",
  "pallet-transaction-payment/std",
  "pallet-treasury/std",
  "pallet-vesting/std",
  "cumulus-pallet-parachain-system/std",
  "cumulus-primitives-core/std",
  # polkadot
  "pallet-xcm/std",
  "xcm/std",
  "xcm-builder/std",
  "xcm-executor/std",
  "parachain-info/std",
  # local
  "primitives/std",
  "pallet-teerex/std",
]

runtime-benchmarks = [
  "sp-runtime/runtime-benchmarks",
  "frame-system/runtime-benchmarks",
  "frame-support/runtime-benchmarks",
]

try-runtime = [
  "pallet-authorship/try-runtime",
  "pallet-balances/try-runtime",
  "pallet-transaction-payment/try-runtime",
  "pallet-treasury/try-runtime",
  "frame-support/try-runtime",
]

tests = [
  "std",
  "cumulus-primitives-parachain-inherent/default",
  "polkadot-primitives/default",
  "polkadot-runtime-parachains/default",
  "xcm-simulator",
  "polkadot-parachain/std",
  "orml-tokens/std",
  "orml-traits/std",
  "orml-xtokens/std",
  "sp-state-machine/std",
]<|MERGE_RESOLUTION|>--- conflicted
+++ resolved
@@ -2,20 +2,12 @@
 authors = ["Litentry Dev"]
 edition = '2021'
 name = 'runtime-common'
-<<<<<<< HEAD
-version = '0.9.11'
-=======
 version = '0.9.13'
->>>>>>> 55150a1e
 
 [dependencies]
 codec = { package = "parity-scale-codec", version = "3.0.0", default-features = false, features = ["derive", "max-encoded-len"] }
 log = { version = "0.4", default-features = false }
-<<<<<<< HEAD
-scale-info = { version = "2.3.0", default-features = false, features = ["derive"] }
-=======
 scale-info = { version = "2.3.1", default-features = false, features = ["derive"] }
->>>>>>> 55150a1e
 
 # Substrate Dependencies
 ## Substrate Primitive Dependencies
