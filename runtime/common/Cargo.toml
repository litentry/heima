--- conflicted
+++ resolved
@@ -109,12 +109,7 @@
     "polkadot-primitives/default",
     "polkadot-runtime-parachains/default",
     "xcm-simulator",
-<<<<<<< HEAD
     "polkadot-parachain-primitives/std",
-    "orml-tokens/std",
-=======
-    "polkadot-parachain/std",
->>>>>>> 96ab59c5
     "orml-traits/std",
     "orml-xtokens/std",
     "sp-state-machine/std",
