--- conflicted
+++ resolved
@@ -75,7 +75,6 @@
     "pallet-transaction-payment/std",
     "pallet-treasury/std",
     "pallet-vesting/std",
-    "polkadot-parachain/std",
     "polkadot-primitives/std",
     "polkadot-runtime-parachains/std",
     "cumulus-primitives-parachain-inherent/std",
@@ -115,17 +114,5 @@
 
 tests = [
     "std",
-<<<<<<< HEAD
-    "cumulus-primitives-parachain-inherent/default",
-    "cumulus-test-relay-sproof-builder/default",
-    "polkadot-primitives/default",
-    "polkadot-runtime-parachains/default",
     "xcm-simulator",
-    "polkadot-parachain-primitives/std",
-    "orml-traits/std",
-    "orml-xtokens/std",
-    "sp-state-machine/std",
-=======
-    "xcm-simulator",
->>>>>>> 39267791
 ]