[package]
authors = ["Litentry Dev"]
edition = '2021'
name = 'runtime-common'
version = '0.9.15'

[dependencies]
codec = { package = "parity-scale-codec", version = "3.0.0", default-features = false, features = ["derive", "max-encoded-len"] }
log = { version = "0.4", default-features = false }
scale-info = { version = "2.5.0", default-features = false, features = ["derive"] }

# Substrate Dependencies
## Substrate Primitive Dependencies
sp-core = { git = "https://github.com/paritytech/substrate", default-features = false, branch = "polkadot-v0.9.39" }
sp-io = { git = "https://github.com/paritytech/substrate", default-features = false, branch = "polkadot-v0.9.39" }
sp-runtime = { git = "https://github.com/paritytech/substrate", default-features = false, branch = "polkadot-v0.9.39" }
sp-std = { git = "https://github.com/paritytech/substrate", default-features = false, branch = "polkadot-v0.9.39" }

## Substrate FRAME Dependencies
<<<<<<< HEAD
frame-support = { git = "https://github.com/paritytech/substrate", default-features = false, branch = "polkadot-v0.9.39" }
frame-system = { git = "https://github.com/paritytech/substrate", default-features = false, branch = "polkadot-v0.9.39" }
=======
frame-benchmarking = { git = "https://github.com/paritytech/substrate", branch = "polkadot-v0.9.37", default-features = false, optional = true }
frame-support = { git = "https://github.com/paritytech/substrate", default-features = false, branch = "polkadot-v0.9.37" }
frame-system = { git = "https://github.com/paritytech/substrate", default-features = false, branch = "polkadot-v0.9.37" }
>>>>>>> 8a7157a5

## Substrate Pallet Dependencies
pallet-authorship = { git = "https://github.com/paritytech/substrate", default-features = false, branch = "polkadot-v0.9.39" }
pallet-balances = { git = "https://github.com/paritytech/substrate", default-features = false, branch = "polkadot-v0.9.39" }
pallet-collective = { git = "https://github.com/paritytech/substrate", default-features = false, branch = "polkadot-v0.9.39" }
pallet-membership = { git = "https://github.com/paritytech/substrate", default-features = false, branch = "polkadot-v0.9.39" }
pallet-multisig = { git = "https://github.com/paritytech/substrate", default-features = false, branch = "polkadot-v0.9.39" }
pallet-transaction-payment = { git = "https://github.com/paritytech/substrate", default-features = false, branch = "polkadot-v0.9.39" }
pallet-treasury = { git = "https://github.com/paritytech/substrate", default-features = false, branch = "polkadot-v0.9.39" }
pallet-vesting = { git = "https://github.com/paritytech/substrate", default-features = false, branch = "polkadot-v0.9.39" }

# Cumulus dependencies
cumulus-pallet-parachain-system = { git = "https://github.com/paritytech/cumulus", default-features = false, branch = "polkadot-v0.9.39" }
cumulus-primitives-core = { git = "https://github.com/paritytech/cumulus", default-features = false, branch = "polkadot-v0.9.39" }
parachain-info = { git = "https://github.com/paritytech/cumulus", default-features = false, branch = "polkadot-v0.9.39" }

# Polkadot dependencies
pallet-xcm = { git = "https://github.com/paritytech/polkadot", default-features = false, branch = "release-v0.9.39" }

xcm = { git = "https://github.com/paritytech/polkadot", default-features = false, branch = "release-v0.9.39" }
xcm-builder = { git = "https://github.com/paritytech/polkadot", default-features = false, branch = "release-v0.9.39" }
xcm-executor = { git = "https://github.com/paritytech/polkadot", default-features = false, branch = "release-v0.9.39" }

# local
core-primitives = { path = "../../primitives/core", default-features = false }
pallet-asset-manager = { path = "../../pallets/xcm-asset-manager", default-features = false }
pallet-extrinsic-filter = { path = "../../pallets/extrinsic-filter", default-features = false }
pallet-group = { path = "../../pallets/group", default-features = false }
pallet-teerex = { path = "../../pallets/teerex", default-features = false }
pallet-timestamp = { git = "https://github.com/paritytech/substrate", branch = "polkadot-v0.9.37", default-features = false }
teerex-primitives = { path = "../../primitives/teerex", default-features = false, optional = true }

# Dev dependencies
cumulus-primitives-parachain-inherent = { git = 'https://github.com/paritytech/cumulus', branch = "polkadot-v0.9.39", default-features = false }
orml-tokens = { git = "https://github.com/open-web3-stack/open-runtime-module-library", default-features = false, branch = "polkadot-v0.9.39" }
orml-traits = { git = "https://github.com/open-web3-stack/open-runtime-module-library", default-features = false, branch = "polkadot-v0.9.39" }
orml-xtokens = { git = "https://github.com/open-web3-stack/open-runtime-module-library", default-features = false, branch = "polkadot-v0.9.39" }

polkadot-parachain = { git = "https://github.com/paritytech/polkadot", default-features = false, branch = "release-v0.9.39" }
polkadot-primitives = { git = "https://github.com/paritytech/polkadot", branch = "release-v0.9.39", default-features = false }
polkadot-runtime-parachains = { git = "https://github.com/paritytech/polkadot", branch = "release-v0.9.39", default-features = false }
sp-state-machine = { git = "https://github.com/paritytech/substrate", default-features = false, branch = "polkadot-v0.9.39" }
xcm-simulator = { git = "https://github.com/paritytech/polkadot", branch = "release-v0.9.39", default-features = false, optional = true }

# benchmarking
test-utils = { path = "../../pallets/test-utils", default-features = false, optional = true }

[features]
default = ["std"]
std = [
  "log/std",
  # substrate
  "sp-core/std",
  "sp-io/std",
  "sp-std/std",
  "sp-runtime/std",
  "frame-benchmarking?/std",
  "frame-support/std",
  "frame-system/std",
  "pallet-authorship/std",
  "pallet-balances/std",
  "pallet-collective/std",
  "pallet-group/std",
  "pallet-multisig/std",
  "pallet-membership/std",
  "pallet-timestamp/std",
  "pallet-transaction-payment/std",
  "pallet-treasury/std",
  "pallet-vesting/std",
  "cumulus-pallet-parachain-system/std",
  "cumulus-primitives-core/std",
  # polkadot
  "pallet-xcm/std",
  "xcm/std",
  "xcm-builder/std",
  "xcm-executor/std",
  "parachain-info/std",
  # local
  "core-primitives/std",
  "pallet-teerex/std",
  "teerex-primitives?/std",
]

runtime-benchmarks = [
  "pallet-group/runtime-benchmarks",
<<<<<<< HEAD
=======
  "pallet-teerex/runtime-benchmarks",
>>>>>>> 8a7157a5
  "sp-runtime/runtime-benchmarks",
  "teerex-primitives",
  "test-utils",
  "frame-benchmarking/runtime-benchmarks",
  "frame-system/runtime-benchmarks",
  "frame-support/runtime-benchmarks",
]

try-runtime = [
  "pallet-authorship/try-runtime",
  "pallet-balances/try-runtime",
  "pallet-transaction-payment/try-runtime",
  "pallet-treasury/try-runtime",
  "frame-support/try-runtime",
]

tests = [
  "std",
  "cumulus-primitives-parachain-inherent/default",
  "polkadot-primitives/default",
  "polkadot-runtime-parachains/default",
  "xcm-simulator",
  "polkadot-parachain/std",
  "orml-tokens/std",
  "orml-traits/std",
  "orml-xtokens/std",
  "sp-state-machine/std",
]<|MERGE_RESOLUTION|>--- conflicted
+++ resolved
@@ -17,14 +17,9 @@
 sp-std = { git = "https://github.com/paritytech/substrate", default-features = false, branch = "polkadot-v0.9.39" }
 
 ## Substrate FRAME Dependencies
-<<<<<<< HEAD
+frame-benchmarking = { git = "https://github.com/paritytech/substrate", branch = "polkadot-v0.9.39", default-features = false, optional = true }
 frame-support = { git = "https://github.com/paritytech/substrate", default-features = false, branch = "polkadot-v0.9.39" }
 frame-system = { git = "https://github.com/paritytech/substrate", default-features = false, branch = "polkadot-v0.9.39" }
-=======
-frame-benchmarking = { git = "https://github.com/paritytech/substrate", branch = "polkadot-v0.9.37", default-features = false, optional = true }
-frame-support = { git = "https://github.com/paritytech/substrate", default-features = false, branch = "polkadot-v0.9.37" }
-frame-system = { git = "https://github.com/paritytech/substrate", default-features = false, branch = "polkadot-v0.9.37" }
->>>>>>> 8a7157a5
 
 ## Substrate Pallet Dependencies
 pallet-authorship = { git = "https://github.com/paritytech/substrate", default-features = false, branch = "polkadot-v0.9.39" }
@@ -110,10 +105,7 @@
 
 runtime-benchmarks = [
   "pallet-group/runtime-benchmarks",
-<<<<<<< HEAD
-=======
   "pallet-teerex/runtime-benchmarks",
->>>>>>> 8a7157a5
   "sp-runtime/runtime-benchmarks",
   "teerex-primitives",
   "test-utils",
