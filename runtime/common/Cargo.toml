[package]
authors = ["Litentry Dev"]
edition = '2021'
name = 'runtime-common'
version = '0.9.13'

[dependencies]
codec = { package = "parity-scale-codec", version = "3.0.0", default-features = false, features = ["derive", "max-encoded-len"] }
log = { version = "0.4", default-features = false }
scale-info = { version = "2.3.1", default-features = false, features = ["derive"] }

# Substrate Dependencies
## Substrate Primitive Dependencies
sp-core = { git = "https://github.com/paritytech/substrate", default-features = false, branch = "polkadot-v0.9.36" }
sp-io = { git = "https://github.com/paritytech/substrate", default-features = false, branch = "polkadot-v0.9.36" }
sp-runtime = { git = "https://github.com/paritytech/substrate", default-features = false, branch = "polkadot-v0.9.36" }
sp-std = { git = "https://github.com/paritytech/substrate", default-features = false, branch = "polkadot-v0.9.36" }

## Substrate FRAME Dependencies
frame-support = { git = "https://github.com/paritytech/substrate", default-features = false, branch = "polkadot-v0.9.36" }
frame-system = { git = "https://github.com/paritytech/substrate", default-features = false, branch = "polkadot-v0.9.36" }

## Substrate Pallet Dependencies
pallet-authorship = { git = "https://github.com/paritytech/substrate", default-features = false, branch = "polkadot-v0.9.36" }
pallet-balances = { git = "https://github.com/paritytech/substrate", default-features = false, branch = "polkadot-v0.9.36" }
pallet-collective = { git = "https://github.com/paritytech/substrate", default-features = false, branch = "polkadot-v0.9.36" }
pallet-membership = { git = "https://github.com/paritytech/substrate", default-features = false, branch = "polkadot-v0.9.36" }
pallet-multisig = { git = "https://github.com/paritytech/substrate", default-features = false, branch = "polkadot-v0.9.36" }
pallet-transaction-payment = { git = "https://github.com/paritytech/substrate", default-features = false, branch = "polkadot-v0.9.36" }
pallet-treasury = { git = "https://github.com/paritytech/substrate", default-features = false, branch = "polkadot-v0.9.36" }
pallet-vesting = { git = "https://github.com/paritytech/substrate", default-features = false, branch = "polkadot-v0.9.36" }

# Cumulus dependencies
cumulus-pallet-parachain-system = { git = "https://github.com/paritytech/cumulus", default-features = false, branch = "polkadot-v0.9.36" }
cumulus-primitives-core = { git = "https://github.com/paritytech/cumulus", default-features = false, branch = "polkadot-v0.9.36" }
parachain-info = { git = "https://github.com/paritytech/cumulus", default-features = false, branch = "polkadot-v0.9.36" }

# Polkadot dependencies
pallet-xcm = { git = "https://github.com/paritytech/polkadot", default-features = false, branch = "release-v0.9.36" }

xcm = { git = "https://github.com/paritytech/polkadot", default-features = false, branch = "release-v0.9.36" }
xcm-builder = { git = "https://github.com/paritytech/polkadot", default-features = false, branch = "release-v0.9.36" }
xcm-executor = { git = "https://github.com/paritytech/polkadot", default-features = false, branch = "release-v0.9.36" }

# TEE
<<<<<<< HEAD
pallet-teerex = { git = "https://github.com/litentry/integritee-pallets.git", branch = "polkadot-v0.9.36", default-features = false }
=======
pallet-teerex = { git = "https://github.com/integritee-network/pallets.git", branch = "master", default-features = false }
>>>>>>> 106164bc

# local
pallet-asset-manager = { path = "../../pallets/xcm-asset-manager", default-features = false }
pallet-extrinsic-filter = { path = "../../pallets/extrinsic-filter", default-features = false }
primitives = { path = "../../primitives", default-features = false }

# Dev dependencies
cumulus-primitives-parachain-inherent = { git = 'https://github.com/paritytech/cumulus', branch = "polkadot-v0.9.36", default-features = false }
orml-tokens = { git = "https://github.com/open-web3-stack/open-runtime-module-library", default-features = false, branch = "polkadot-v0.9.36" }
orml-traits = { git = "https://github.com/open-web3-stack/open-runtime-module-library", default-features = false, branch = "polkadot-v0.9.36" }
orml-xtokens = { git = "https://github.com/open-web3-stack/open-runtime-module-library", default-features = false, branch = "polkadot-v0.9.36" }
polkadot-parachain = { git = "https://github.com/paritytech/polkadot", default-features = false, branch = "release-v0.9.36" }
polkadot-primitives = { git = "https://github.com/paritytech/polkadot", branch = "release-v0.9.36", default-features = false }
polkadot-runtime-parachains = { git = "https://github.com/paritytech/polkadot", branch = "release-v0.9.36", default-features = false }
sp-state-machine = { git = "https://github.com/paritytech/substrate", default-features = false, branch = "polkadot-v0.9.36" }
xcm-simulator = { git = "https://github.com/paritytech/polkadot", branch = "release-v0.9.36", default-features = false, optional = true }

[features]
default = ["std"]
std = [
  "log/std",
  # substrate
  "sp-core/std",
  "sp-io/std",
  "sp-std/std",
  "sp-runtime/std",
  "frame-support/std",
  "frame-system/std",
  "pallet-authorship/std",
  "pallet-balances/std",
  "pallet-collective/std",
  "pallet-multisig/std",
  "pallet-membership/std",
  "pallet-transaction-payment/std",
  "pallet-treasury/std",
  "pallet-vesting/std",
  "cumulus-pallet-parachain-system/std",
  "cumulus-primitives-core/std",
  # polkadot
  "pallet-xcm/std",
  "xcm/std",
  "xcm-builder/std",
  "xcm-executor/std",
  "parachain-info/std",
  # local
  "primitives/std",
  "pallet-teerex/std",
]

runtime-benchmarks = [
  "sp-runtime/runtime-benchmarks",
  "frame-system/runtime-benchmarks",
  "frame-support/runtime-benchmarks",
]

try-runtime = [
  "pallet-authorship/try-runtime",
  "pallet-balances/try-runtime",
  "pallet-transaction-payment/try-runtime",
  "pallet-treasury/try-runtime",
  "frame-support/try-runtime",
]

tests = [
  "std",
  "cumulus-primitives-parachain-inherent/default",
  "polkadot-primitives/default",
  "polkadot-runtime-parachains/default",
  "xcm-simulator",
  "polkadot-parachain/std",
  "orml-tokens/std",
  "orml-traits/std",
  "orml-xtokens/std",
  "sp-state-machine/std",
]<|MERGE_RESOLUTION|>--- conflicted
+++ resolved
@@ -43,11 +43,7 @@
 xcm-executor = { git = "https://github.com/paritytech/polkadot", default-features = false, branch = "release-v0.9.36" }
 
 # TEE
-<<<<<<< HEAD
-pallet-teerex = { git = "https://github.com/litentry/integritee-pallets.git", branch = "polkadot-v0.9.36", default-features = false }
-=======
 pallet-teerex = { git = "https://github.com/integritee-network/pallets.git", branch = "master", default-features = false }
->>>>>>> 106164bc
 
 # local
 pallet-asset-manager = { path = "../../pallets/xcm-asset-manager", default-features = false }
