// Copyright 2020-2024 Trust Computing GmbH.
// This file is part of Litentry.
//
// Litentry is free software: you can redistribute it and/or modify
// it under the terms of the GNU General Public License as published by
// the Free Software Foundation, either version 3 of the License, or
// (at your option) any later version.
//
// Litentry is distributed in the hope that it will be useful,
// but WITHOUT ANY WARRANTY; without even the implied warranty of
// MERCHANTABILITY or FITNESS FOR A PARTICULAR PURPOSE.  See the
// GNU General Public License for more details.
//
// You should have received a copy of the GNU General Public License
// along with Litentry.  If not, see <https://www.gnu.org/licenses/>.

use std::marker::PhantomData;

use cumulus_primitives_core::{ParaId, PersistedValidationData};
use cumulus_primitives_parachain_inherent::ParachainInherentData;
use frame_support::{
	assert_noop, assert_ok,
	traits::{Currency, Get, OriginTrait, PalletInfoAccess},
};
use frame_system::RawOrigin;
use parity_scale_codec::Encode;
use polkadot_parachain::primitives::RelayChainBlockNumber;
use sp_runtime::{
	traits::{Convert, Dispatchable},
	AccountId32,
};
use sp_std::convert::TryInto;
use xcm::prelude::{
	All, AssetId as XCMAssetId, Fungibility, Here, Instruction, Junction, MultiAsset,
	MultiLocation, OriginKind, Outcome, PalletInstance, Parachain, Parent, WeightLimit, Xcm,
	XcmError,
};
use xcm_executor::traits::Convert as xcmConvert;
use xcm_simulator::TestExt;

use core_primitives::{AccountId, AssetId, Balance, Weight};

use crate::{
	currency::{CENTS, MILLICENTS, UNIT},
	tests::setup::{alice, bob, relay::SovereignAccountOf, BOB, PARA_A_USER_INITIAL_BALANCE},
	xcm_impl::{CurrencyId, CurrencyIdMultiLocationConvert},
	ParaRuntimeRequirements, WEIGHT_TO_FEE_FACTOR,
};
use sp_runtime::traits::StaticLookup;

pub mod relay_sproof_builder;

pub const RELAY_UNIT: u128 = 1;

type XTokens<R> = orml_xtokens::Pallet<R>;
type ExtrinsicFilter<R> = pallet_extrinsic_filter::Pallet<R>;
type Balances<R> = pallet_balances::Pallet<R>;
type Assets<R> = pallet_assets::Pallet<R>;
type AssetManager<R> = pallet_asset_manager::Pallet<R>;
type ParachainSystem<R> = cumulus_pallet_parachain_system::Pallet<R>;
type PolkadotXcm<R> = pallet_xcm::Pallet<R>;
type System<R> = frame_system::Pallet<R>;
// type XcmFeesAccount<R> = pallet_treasury::Pallet<R>::account_id();

fn para_account(x: u32) -> AccountId32 {
	<SovereignAccountOf as xcmConvert<MultiLocation, AccountId32>>::convert(Parachain(x).into())
		.unwrap()
}

fn sibling_account<LocationToAccountId: xcmConvert<MultiLocation, AccountId32>>(
	x: u32,
) -> AccountId32 {
	<LocationToAccountId as xcmConvert<MultiLocation, AccountId32>>::convert(
		(Parent, Parachain(x)).into(),
	)
	.unwrap()
}

fn relay_account<LocationToAccountId: xcmConvert<MultiLocation, AccountId32>>() -> AccountId32 {
	<LocationToAccountId as xcmConvert<MultiLocation, AccountId32>>::convert(Parent.into()).unwrap()
}

fn para_native_token_multilocation<R: ParaRuntimeRequirements>(x: u32) -> MultiLocation {
	(Parent, Parachain(x), PalletInstance(<Balances<R> as PalletInfoAccess>::index() as u8)).into()
}

pub trait TestXCMRequirements {
	type ParaOrigin: frame_support::traits::OriginTrait<AccountId = AccountId>
		+ From<RawOrigin<AccountId>>;
	type ParaCall: Clone
		+ Dispatchable<RuntimeOrigin = Self::ParaOrigin>
		+ From<pallet_balances::Call<Self::ParaRuntime>>
		+ Encode;
	type ParaRuntime: ParaRuntimeRequirements
		+ frame_system::Config<AccountId = AccountId, RuntimeOrigin = Self::ParaOrigin>
		+ orml_xtokens::Config<Balance = Balance, CurrencyId = CurrencyId<Self::ParaRuntime>>
		+ pallet_assets::Config<Balance = Balance, AssetId = AssetId>
		+ pallet_asset_manager::Config<ForeignAssetType = CurrencyId<Self::ParaRuntime>>
		+ pallet_treasury::Config
		+ cumulus_pallet_parachain_system::Config;
	type ParaA: xcm_simulator::TestExt;
	type ParaB: xcm_simulator::TestExt;
	type Relay: xcm_simulator::TestExt;
	type RelayOrigin: frame_support::traits::OriginTrait<AccountId = AccountId>
		+ From<RawOrigin<AccountId>>;
	type RelayCall: Clone
		+ Dispatchable<RuntimeOrigin = Self::RelayOrigin>
		+ From<pallet_balances::Call<Self::RelayRuntime>>
		+ Encode;
	type RelayRuntime: frame_system::Config<AccountId = AccountId, RuntimeOrigin = Self::RelayOrigin>
		+ pallet_xcm::Config
		+ pallet_balances::Config<Balance = Balance>;
	type UnitWeightCost: frame_support::traits::Get<Weight>;
	type LocationToAccountId: xcmConvert<MultiLocation, AccountId32>;

	fn reset();
}

pub fn test_xtokens_recognize_multilocation<R: TestXCMRequirements>() {
	relaychain_parachains_set_up::<R>();
	let xcm_fees_account = pallet_treasury::Pallet::<R::ParaRuntime>::account_id();
	R::ParaA::execute_with(|| {
		// Wrong Multilocation does not pass
		assert_noop!(
			XTokens::<R::ParaRuntime>::transfer(
				R::ParaOrigin::signed(alice()),
				CurrencyId::<R::ParaRuntime>::SelfReserve(PhantomData),
				WEIGHT_TO_FEE_FACTOR * UNIT,
				Box::new((Parent, Parachain(2)).into()),
				// 1 Foreign aseet = 1 Weight Fee, 4 XCM execution
				xcm_simulator::Limited((R::UnitWeightCost::get().ref_time() * 4).into())
			),
			orml_xtokens::Error::<R::ParaRuntime>::NotSupportedMultiLocation
		);

		assert_ok!(XTokens::<R::ParaRuntime>::transfer(
			R::ParaOrigin::signed(alice()),
			CurrencyId::<R::ParaRuntime>::SelfReserve(PhantomData),
			WEIGHT_TO_FEE_FACTOR * UNIT,
			Box::new(
				(Parent, Parachain(2), Junction::AccountId32 { network: None, id: BOB }).into()
			),
			xcm_simulator::Limited((R::UnitWeightCost::get().ref_time() * 4).into())
		));
		assert_eq!(
			Balances::<R::ParaRuntime>::free_balance(&alice()),
			PARA_A_USER_INITIAL_BALANCE - WEIGHT_TO_FEE_FACTOR * UNIT
		);
		assert_eq!(
			Balances::<R::ParaRuntime>::free_balance(&sibling_account::<R::LocationToAccountId>(2)),
			WEIGHT_TO_FEE_FACTOR * UNIT /* Notice this is interesting, as it suggest local
			                             * preserve XCM fee belongs
			                             * to remote chain, not local chain */
		);
	});

	R::ParaB::execute_with(|| {
		assert_eq!(
			Assets::<R::ParaRuntime>::balance(
				0, // Asset_id=0. The first registered Token in Para B
				&bob()
			),
			WEIGHT_TO_FEE_FACTOR * UNIT - u128::from(R::UnitWeightCost::get().ref_time() * 4)
		);
		// Check the treasury of remote chain's asset XCM
		assert_eq!(
			Assets::<R::ParaRuntime>::balance(0, &xcm_fees_account),
			u128::from(R::UnitWeightCost::get().ref_time() * 4)
		);

		// Send ParaA token back to ParachainA's BOB
		assert_ok!(XTokens::<R::ParaRuntime>::transfer(
			R::ParaOrigin::signed(bob()),
			CurrencyId::ParachainReserve(Box::new(
				para_native_token_multilocation::<R::ParaRuntime>(1)
			)),
			WEIGHT_TO_FEE_FACTOR * UNIT * 4 / 10,
			Box::new(
				(Parent, Parachain(1), Junction::AccountId32 { network: None, id: BOB }).into()
			),
			xcm_simulator::Limited((R::UnitWeightCost::get().ref_time() * 4).into())
		));
	});

	R::ParaA::execute_with(|| {
		assert_eq!(
			Balances::<R::ParaRuntime>::free_balance(&bob()),
			WEIGHT_TO_FEE_FACTOR * UNIT * 4 / 10 -
				u128::from(R::UnitWeightCost::get().ref_time() * 4) * WEIGHT_TO_FEE_FACTOR
		);
		assert_eq!(
			Balances::<R::ParaRuntime>::free_balance(&sibling_account::<R::LocationToAccountId>(2)),
			WEIGHT_TO_FEE_FACTOR * UNIT * 6 / 10 /* When non-native assets transferred, the xcm
			                                      * fee is moved to
			                                      * XcmFeesAccount, which is Treasury, but
			                                      * native token just
			                                      * burned */
		);
		assert_eq!(Balances::<R::ParaRuntime>::free_balance(&xcm_fees_account), 0);
	});
}

// If this test fail, at least some part of XCM fee rule changes
pub fn test_xtokens_weight_parameter<R: TestXCMRequirements>() {
	relaychain_parachains_set_up::<R>();
	let xcm_fees_account = pallet_treasury::Pallet::<R::ParaRuntime>::account_id();
	R::ParaA::execute_with(|| {
		// Insufficient weight still pass, but has no effect on remote chain
		assert_ok!(XTokens::<R::ParaRuntime>::transfer(
			R::ParaOrigin::signed(alice()),
			CurrencyId::<R::ParaRuntime>::SelfReserve(PhantomData),
			WEIGHT_TO_FEE_FACTOR * UNIT,
			Box::new(
				(Parent, Parachain(2), Junction::AccountId32 { network: None, id: BOB }).into()
			),
			xcm_simulator::Limited((R::UnitWeightCost::get().ref_time()).into())
		));
		assert_eq!(
			Balances::<R::ParaRuntime>::free_balance(&alice()),
			PARA_A_USER_INITIAL_BALANCE - WEIGHT_TO_FEE_FACTOR * UNIT
		);
		assert_eq!(
			Balances::<R::ParaRuntime>::free_balance(&sibling_account::<R::LocationToAccountId>(2)),
			WEIGHT_TO_FEE_FACTOR * UNIT /* Notice this is interesting, as it suggest local
			                             * preserve XCM fee belongs
			                             * to remote chain, not local chain */
		);
	});
	R::ParaB::execute_with(|| {
		assert_eq!(
			Assets::<R::ParaRuntime>::balance(
				0, // Asset_id=0. The first registered Token in Para B
				&bob()
			),
			0
		);
		// Check the treasury of remote chain's asset XCM
		assert_eq!(Assets::<R::ParaRuntime>::balance(0, &xcm_fees_account), 0);
	});

	R::ParaA::execute_with(|| {
		// Redundant weight pass but remote the chain charges its own rule and returns the surplus
		assert_ok!(XTokens::<R::ParaRuntime>::transfer(
			R::ParaOrigin::signed(alice()),
			CurrencyId::<R::ParaRuntime>::SelfReserve(PhantomData),
			WEIGHT_TO_FEE_FACTOR * UNIT,
			Box::new(
				(Parent, Parachain(2), Junction::AccountId32 { network: None, id: BOB }).into()
			),
			// R::UnitWeightCost::get().ref_time() * 5
			xcm_simulator::Limited((R::UnitWeightCost::get().ref_time() * 5).into())
		));
		assert_eq!(
			Balances::<R::ParaRuntime>::free_balance(&alice()),
			PARA_A_USER_INITIAL_BALANCE - 2 * WEIGHT_TO_FEE_FACTOR * UNIT
		);
		assert_eq!(
			Balances::<R::ParaRuntime>::free_balance(&sibling_account::<R::LocationToAccountId>(2)),
			2 * WEIGHT_TO_FEE_FACTOR * UNIT /* Notice this is interesting, as it suggest local
			                                 * preserve XCM
			                                 * fee belongs to remote chain, not local chain */
		);
	});

	R::ParaB::execute_with(|| {
		assert_eq!(
			Assets::<R::ParaRuntime>::balance(
				0, // Asset_id=0. The first registered Token in Para B
				&bob()
			),
			WEIGHT_TO_FEE_FACTOR * UNIT - u128::from(R::UnitWeightCost::get().ref_time() * 4)
		);
		// Check the treasury of remote chain's asset XCM
		assert_eq!(
			Assets::<R::ParaRuntime>::balance(0, &xcm_fees_account),
			u128::from(R::UnitWeightCost::get().ref_time() * 4)
		);
	});
}

pub fn test_pallet_xcm_recognize_multilocation<R: TestXCMRequirements>()
where
	<R::ParaRuntime as frame_system::Config>::RuntimeEvent: From<pallet_xcm::Event<R::ParaRuntime>>,
{
	relaychain_parachains_set_up::<R>();
	R::ParaA::execute_with(|| {
		assert_eq!(Balances::<R::ParaRuntime>::free_balance(&alice()), PARA_A_USER_INITIAL_BALANCE);
		// It is sent but with XCM execution failed as Parachain is not exist.
		// Unregistereed Parachain Multilocation does not pass
		let dest: MultiLocation = Junction::AccountId32 { network: None, id: BOB }.into();
		assert_ok!(PolkadotXcm::<R::ParaRuntime>::reserve_transfer_assets(
			R::ParaOrigin::signed(alice()),
			Box::new((Parent, Parachain(4)).into()),
			Box::new(dest.into()),
			Box::new(
				vec![MultiAsset {
					id: XCMAssetId::Concrete(
						CurrencyIdMultiLocationConvert::<R::ParaRuntime>::convert(CurrencyId::<
							R::ParaRuntime,
						>::SelfReserve(
							PhantomData
						))
						.unwrap(),
					),
					fun: Fungibility::Fungible(WEIGHT_TO_FEE_FACTOR * UNIT),
				}]
				.into()
			),
			0
		));
		assert_eq!(
			Balances::<R::ParaRuntime>::free_balance(&alice()),
			PARA_A_USER_INITIAL_BALANCE - WEIGHT_TO_FEE_FACTOR * UNIT
		);
		assert_eq!(
			Balances::<R::ParaRuntime>::free_balance(&sibling_account::<R::LocationToAccountId>(2)),
			0
		);
		// Not XCMP_QUEUE in production environment
		// This is the error of mimic XcmRouter: decl_test_network
		System::<R::ParaRuntime>::assert_last_event(
			pallet_xcm::Event::<R::ParaRuntime>::Attempted(Outcome::Incomplete(
				R::UnitWeightCost::get() * 2,
				XcmError::Unroutable,
			))
			.into(),
		);

		let dest: MultiLocation = Junction::AccountId32 { network: None, id: BOB }.into();
		assert_ok!(PolkadotXcm::<R::ParaRuntime>::reserve_transfer_assets(
			R::ParaOrigin::signed(alice()),
			Box::new((Parent, Parachain(2)).into()),
			Box::new(dest.into()),
			Box::new(
				vec![MultiAsset {
					id: XCMAssetId::Concrete(
						CurrencyIdMultiLocationConvert::<R::ParaRuntime>::convert(CurrencyId::<
							R::ParaRuntime,
						>::SelfReserve(
							PhantomData
						))
						.unwrap(),
					),
					fun: Fungibility::Fungible(2 * WEIGHT_TO_FEE_FACTOR * UNIT),
				}]
				.into()
			),
			0
		));
		assert_eq!(
			Balances::<R::ParaRuntime>::free_balance(&alice()),
			PARA_A_USER_INITIAL_BALANCE - 3 * WEIGHT_TO_FEE_FACTOR * UNIT
		);
		assert_eq!(
			Balances::<R::ParaRuntime>::free_balance(&sibling_account::<R::LocationToAccountId>(2)),
			2 * WEIGHT_TO_FEE_FACTOR * UNIT // Only non trpped asset is in sovereign account
		);
		System::<R::ParaRuntime>::assert_last_event(
			pallet_xcm::Event::<R::ParaRuntime>::Attempted(Outcome::Complete(
				R::UnitWeightCost::get() * 2,
			))
			.into(),
		);
	});

	R::ParaB::execute_with(|| {
		assert_eq!(
			Assets::<R::ParaRuntime>::balance(
				0, // Asset_id=0. The first registered Token in Para B
				&bob()
			),
			2 * WEIGHT_TO_FEE_FACTOR * UNIT - u128::from(R::UnitWeightCost::get().ref_time() * 4)
		);
	});
	// Notice so far pallet_xcm does not handle the asset transfer back - 0.9.23
}

pub fn test_methods_xtokens_expected_succeed<R: TestXCMRequirements>() {
	relaychain_parachains_set_up::<R>();
	R::ParaA::execute_with(|| {
		// Solve the DustLost first
		let _ = pallet_balances::Pallet::<R::ParaRuntime>::deposit_creating(
			&sibling_account::<R::LocationToAccountId>(2),
			UNIT,
		);

		// Sending 10 ParaA token after xcm fee to BOB by XTokens::transfer_multiasset
		assert_ok!(XTokens::<R::ParaRuntime>::transfer_multiasset(
			R::ParaOrigin::signed(alice()),
			Box::new(
				MultiAsset {
					id: XCMAssetId::Concrete(para_native_token_multilocation::<R::ParaRuntime>(1)),
					fun: Fungibility::Fungible(
						u128::from(R::UnitWeightCost::get().ref_time() * 4) + CENTS
					)
				}
				.into()
			),
			Box::new(
				(Parent, Parachain(2), Junction::AccountId32 { network: None, id: BOB }).into()
			),
			xcm_simulator::Limited(R::UnitWeightCost::get().saturating_mul(4))
		));
		assert_eq!(
			Balances::<R::ParaRuntime>::free_balance(&alice()),
			PARA_A_USER_INITIAL_BALANCE -
				u128::from(R::UnitWeightCost::get().ref_time() * 4) -
				CENTS
		);
		assert_eq!(
			Balances::<R::ParaRuntime>::free_balance(&sibling_account::<R::LocationToAccountId>(2)),
			UNIT + u128::from(R::UnitWeightCost::get().ref_time() * 4) + CENTS
		);

		// Sending 100 ParaA token after xcm fee to BOB by XTokens::transfer_with_fee
		assert_ok!(XTokens::<R::ParaRuntime>::transfer_with_fee(
			R::ParaOrigin::signed(alice()),
			CurrencyId::<R::ParaRuntime>::SelfReserve(PhantomData),
			10 * CENTS,
			(R::UnitWeightCost::get().ref_time() * 4).into(),
			Box::new(
				(Parent, Parachain(2), Junction::AccountId32 { network: None, id: BOB }).into()
			),
			xcm_simulator::Limited(R::UnitWeightCost::get().saturating_mul(4))
		));
		assert_eq!(
			Balances::<R::ParaRuntime>::free_balance(&alice()),
			PARA_A_USER_INITIAL_BALANCE -
				u128::from(R::UnitWeightCost::get().ref_time() * 8) -
				11 * CENTS
		);
		assert_eq!(
			Balances::<R::ParaRuntime>::free_balance(&sibling_account::<R::LocationToAccountId>(2)),
			UNIT + u128::from(R::UnitWeightCost::get().ref_time() * 8) + 11 * CENTS
		);

		// Sending 1 UNIT ParaA token after xcm fee to BOB by XTokens::transfer_multiasset_with_fee
		assert_ok!(XTokens::<R::ParaRuntime>::transfer_multiasset_with_fee(
			R::ParaOrigin::signed(alice()),
			Box::new(
				MultiAsset {
					id: XCMAssetId::Concrete(para_native_token_multilocation::<R::ParaRuntime>(1)),
					fun: Fungibility::Fungible(UNIT)
				}
				.into()
			),
			Box::new(
				MultiAsset {
					id: XCMAssetId::Concrete(para_native_token_multilocation::<R::ParaRuntime>(1)),
					fun: Fungibility::Fungible((R::UnitWeightCost::get().ref_time() * 4).into())
				}
				.into()
			),
			Box::new(
				(Parent, Parachain(2), Junction::AccountId32 { network: None, id: BOB }).into()
			),
			xcm_simulator::Limited(R::UnitWeightCost::get().saturating_mul(4))
		));
		assert_eq!(
			Balances::<R::ParaRuntime>::free_balance(&alice()),
			PARA_A_USER_INITIAL_BALANCE -
				u128::from(R::UnitWeightCost::get().ref_time() * 12) -
				111 * CENTS
		);
		assert_eq!(
			Balances::<R::ParaRuntime>::free_balance(&sibling_account::<R::LocationToAccountId>(2)),
			UNIT + u128::from(R::UnitWeightCost::get().ref_time() * 12) + 111 * CENTS
		);

		// Sending 10 UNIT ParaA token after xcm fee to BOB by XTokens::transfer_multicurrencies
		assert_ok!(XTokens::<R::ParaRuntime>::transfer_multicurrencies(
			R::ParaOrigin::signed(alice()),
			vec![(
				CurrencyId::<R::ParaRuntime>::SelfReserve(PhantomData),
				u128::from(R::UnitWeightCost::get().ref_time() * 4) + 10 * UNIT
			)],
			0,
			Box::new(
				(Parent, Parachain(2), Junction::AccountId32 { network: None, id: BOB }).into()
			),
			xcm_simulator::Limited(R::UnitWeightCost::get().saturating_mul(4))
		));
		assert_eq!(
			Balances::<R::ParaRuntime>::free_balance(&alice()),
			PARA_A_USER_INITIAL_BALANCE -
				u128::from(R::UnitWeightCost::get().ref_time() * 16) -
				1111 * CENTS
		);
		assert_eq!(
			Balances::<R::ParaRuntime>::free_balance(&sibling_account::<R::LocationToAccountId>(2)),
			UNIT + u128::from(R::UnitWeightCost::get().ref_time() * 16) + 1111 * CENTS
		);

		// Sending 100 UNIT ParaA token after xcm fee to BOB by XTokens::transfer_multiassets
		assert_ok!(XTokens::<R::ParaRuntime>::transfer_multiassets(
			R::ParaOrigin::signed(alice()),
			Box::new(
				vec![MultiAsset {
					id: XCMAssetId::Concrete(para_native_token_multilocation::<R::ParaRuntime>(1)),
					fun: Fungibility::Fungible(
						u128::from(R::UnitWeightCost::get().ref_time() * 4) + 100 * UNIT
					)
				}]
				.into()
			),
			0,
			Box::new(
				(Parent, Parachain(2), Junction::AccountId32 { network: None, id: BOB }).into()
			),
			xcm_simulator::Limited(R::UnitWeightCost::get().saturating_mul(4))
		));
		assert_eq!(
			Balances::<R::ParaRuntime>::free_balance(&alice()),
			PARA_A_USER_INITIAL_BALANCE -
				u128::from(R::UnitWeightCost::get().ref_time() * 20) -
				11111 * CENTS
		);
		assert_eq!(
			Balances::<R::ParaRuntime>::free_balance(&sibling_account::<R::LocationToAccountId>(2)),
			UNIT + u128::from(R::UnitWeightCost::get().ref_time() * 20) + 11111 * CENTS
		);
	});

	R::ParaB::execute_with(|| {
		assert_eq!(
			Assets::<R::ParaRuntime>::balance(
				0, // Asset_id=0. The first registered Token: ParaA Token in Para B
				&bob()
			),
			11111 * CENTS
		);
	});
}

pub fn test_methods_xtokens_expected_fail<R: TestXCMRequirements>() {
	relaychain_parachains_set_up::<R>();
	// Sending 1 ParaA token after xcm fee to BOB by XTokens::transfer
	R::ParaA::execute_with(|| {
		// Dust Lost make transaction failed
		assert_noop!(
			XTokens::<R::ParaRuntime>::transfer(
				R::ParaOrigin::signed(alice()),
				CurrencyId::<R::ParaRuntime>::SelfReserve(PhantomData),
				u128::from(R::UnitWeightCost::get().ref_time() * 4) + 100 * MILLICENTS,
				Box::new(
					(Parent, Parachain(2), Junction::AccountId32 { network: None, id: BOB }).into()
				),
				// R::UnitWeightCost::get() * 4
				xcm_simulator::Limited(R::UnitWeightCost::get().saturating_mul(4))
			),
			orml_xtokens::Error::<R::ParaRuntime>::XcmExecutionFailed
		);
		assert_eq!(Balances::<R::ParaRuntime>::free_balance(&alice()), PARA_A_USER_INITIAL_BALANCE);
		assert_eq!(
			Balances::<R::ParaRuntime>::free_balance(&sibling_account::<R::LocationToAccountId>(2)),
			// This is caused by DustLost of pallet_balances
			// We keep this single weird test implementation to see if
			// omrl_xtoken changes way of handling such.
			// The issue is minor: We should fund/test real token
			// transfer with amount more than DustLost
			0
		);
	});
}

pub fn test_methods_pallet_xcm_expected_succeed<R: TestXCMRequirements>()
where
	<R::ParaRuntime as frame_system::Config>::RuntimeEvent: From<pallet_xcm::Event<R::ParaRuntime>>,
{
	relaychain_parachains_set_up::<R>();

	R::ParaA::execute_with(|| {
		assert_eq!(Balances::<R::ParaRuntime>::free_balance(&alice()), PARA_A_USER_INITIAL_BALANCE);
		let dest: MultiLocation = Junction::AccountId32 { network: None, id: BOB }.into();
		assert_ok!(PolkadotXcm::<R::ParaRuntime>::reserve_transfer_assets(
			R::ParaOrigin::signed(alice()),
			Box::new((Parent, Parachain(2)).into()),
			Box::new(dest.into()),
			Box::new(
				vec![MultiAsset {
					id: XCMAssetId::Concrete(
						CurrencyIdMultiLocationConvert::<R::ParaRuntime>::convert(CurrencyId::<
							R::ParaRuntime,
						>::SelfReserve(
							PhantomData
						))
						.unwrap(),
					),
					fun: Fungibility::Fungible(
						u128::from(R::UnitWeightCost::get().ref_time() * 4) + 100 * MILLICENTS
					),
				}]
				.into()
			),
			0
		));
		assert_eq!(Balances::<R::ParaRuntime>::free_balance(&alice()), PARA_A_USER_INITIAL_BALANCE);
		// Unlike orml_xtoken, pallet_xcm fails with event when DustLost issue happens
		System::<R::ParaRuntime>::assert_last_event(
			pallet_xcm::Event::Attempted(Outcome::Incomplete(
				R::UnitWeightCost::get() * 2,
				XcmError::FailedToTransactAsset(""),
			))
			.into(),
		);
		// Solve the DustLost
		let _ = pallet_balances::Pallet::<R::ParaRuntime>::deposit_creating(
			&sibling_account::<R::LocationToAccountId>(2),
			UNIT,
		);
		let dest: MultiLocation = Junction::AccountId32 { network: None, id: BOB }.into();
		assert_ok!(PolkadotXcm::<R::ParaRuntime>::reserve_transfer_assets(
			R::ParaOrigin::signed(alice()),
			Box::new((Parent, Parachain(2)).into()),
			Box::new(dest.into()),
			Box::new(
				vec![MultiAsset {
					id: XCMAssetId::Concrete(para_native_token_multilocation::<R::ParaRuntime>(1)),
					fun: Fungibility::Fungible(
						u128::from(R::UnitWeightCost::get().ref_time() * 4) + CENTS
					)
				}]
				.into()
			),
			0
		));
		System::<R::ParaRuntime>::assert_last_event(
			pallet_xcm::Event::Attempted(Outcome::Complete(R::UnitWeightCost::get() * 2)).into(),
		);

		assert_eq!(
			Balances::<R::ParaRuntime>::free_balance(&alice()),
			PARA_A_USER_INITIAL_BALANCE -
				u128::from(R::UnitWeightCost::get().ref_time() * 4) -
				CENTS
		);
		assert_eq!(
			Balances::<R::ParaRuntime>::free_balance(&sibling_account::<R::LocationToAccountId>(2)),
			UNIT + u128::from(R::UnitWeightCost::get().ref_time() * 4) + CENTS
		);
		let dest: MultiLocation = Junction::AccountId32 { network: None, id: BOB }.into();
		assert_ok!(PolkadotXcm::<R::ParaRuntime>::limited_reserve_transfer_assets(
			R::ParaOrigin::signed(alice()),
			Box::new((Parent, Parachain(2)).into()),
			Box::new(dest.into()),
			Box::new(
				vec![MultiAsset {
					id: XCMAssetId::Concrete(para_native_token_multilocation::<R::ParaRuntime>(1)),
					fun: Fungibility::Fungible(
						u128::from(R::UnitWeightCost::get().ref_time() * 4) + 10 * CENTS
					)
				}]
				.into()
			),
			0,
			WeightLimit::Limited(R::UnitWeightCost::get().saturating_mul(4))
		));
		System::<R::ParaRuntime>::assert_last_event(
			pallet_xcm::Event::Attempted(Outcome::Complete(R::UnitWeightCost::get() * 2)).into(),
		);
		assert_eq!(
			Balances::<R::ParaRuntime>::free_balance(&alice()),
			PARA_A_USER_INITIAL_BALANCE -
				u128::from(R::UnitWeightCost::get().ref_time() * 8) -
				11 * CENTS
		);
		assert_eq!(
			Balances::<R::ParaRuntime>::free_balance(&sibling_account::<R::LocationToAccountId>(2)),
			UNIT + u128::from(R::UnitWeightCost::get().ref_time() * 8) + 11 * CENTS
		);
	});

	R::ParaB::execute_with(|| {
		assert_eq!(
			Assets::<R::ParaRuntime>::balance(
				0, // Asset_id=0. The first registered Token: ParaA Token in Para B
				&bob()
			),
			11 * CENTS
		);
	});
}

pub fn test_methods_pallet_xcm_expected_fail<R: TestXCMRequirements>() {
	relaychain_parachains_set_up::<R>();
	R::ParaA::execute_with(|| {
		// Mimic the Xcm message sending
		let assets = vec![MultiAsset {
			id: XCMAssetId::Concrete(para_native_token_multilocation::<R::ParaRuntime>(1)),
			fun: Fungibility::Fungible(
				u128::from(R::UnitWeightCost::get().ref_time() * 4) + 10 * CENTS,
			),
		}]
		.into();
		let dest = (Parent, Parachain(2)).into();
		let xcm = Xcm(vec![
			Instruction::BuyExecution {
				fees: MultiAsset {
					id: XCMAssetId::Concrete(para_native_token_multilocation::<R::ParaRuntime>(1)),
					fun: Fungibility::Fungible((R::UnitWeightCost::get().ref_time() * 4).into()),
				},
				weight_limit: WeightLimit::Limited(R::UnitWeightCost::get().saturating_mul(4)),
			},
			Instruction::DepositAsset {
				assets: All.into(),
				beneficiary: Junction::AccountId32 { network: None, id: BOB }.into(),
			},
		]);
		let message = Xcm(vec![Instruction::TransferReserveAsset { assets, dest, xcm }]);
		// Stopped by filter， nothing passed by execute, pallet_xcm::XcmExecuteFilter
		// If there is no pallet_xcm filter protection, then we should test XcmExexutor::Barrier
		// setting here in future
		assert_noop!(
			PolkadotXcm::<R::ParaRuntime>::execute(
				R::ParaOrigin::signed(alice()),
				Box::new(xcm::VersionedXcm::V3(message)),
				R::UnitWeightCost::get().saturating_mul(4)
			),
			pallet_xcm::Error::<R::ParaRuntime>::Filtered
		);
		let dest: MultiLocation = Junction::AccountId32 { network: None, id: BOB }.into();
		// Stopped by filter， nothing passed by execute, pallet_xcm::XcmTeleportFilter
		assert_noop!(
			PolkadotXcm::<R::ParaRuntime>::teleport_assets(
				R::ParaOrigin::signed(alice()),
				Box::new((Parent, Parachain(2)).into()),
				Box::new(dest.into()),
				Box::new(
					vec![MultiAsset {
						id: XCMAssetId::Concrete(
							para_native_token_multilocation::<R::ParaRuntime>(1)
						),
						fun: Fungibility::Fungible(
							u128::from(R::UnitWeightCost::get().ref_time() * 4) + CENTS
						)
					}]
					.into()
				),
				0
			),
			pallet_xcm::Error::<R::ParaRuntime>::Filtered
		);
		let dest: MultiLocation = Junction::AccountId32 { network: None, id: BOB }.into();
		assert_noop!(
			PolkadotXcm::<R::ParaRuntime>::limited_teleport_assets(
				R::ParaOrigin::signed(alice()),
				Box::new((Parent, Parachain(2)).into()),
				Box::new(dest.into()),
				Box::new(
					vec![MultiAsset {
						id: XCMAssetId::Concrete(
							para_native_token_multilocation::<R::ParaRuntime>(1)
						),
						fun: Fungibility::Fungible(
							u128::from(R::UnitWeightCost::get().ref_time() * 4) + 10 * CENTS
						)
					}]
					.into()
				),
				0,
				WeightLimit::Limited(R::UnitWeightCost::get().saturating_mul(4))
			),
			pallet_xcm::Error::<R::ParaRuntime>::Filtered
		);
	})
}

// Send Xcm by root/individual on sibling to maniplulate XCM parachain soverign accounts
pub fn test_pallet_xcm_send_capacity_between_sibling<R: TestXCMRequirements>() {
	relaychain_parachains_set_up::<R>();
	// Send result Xcm of pallet_xcm::reserve_transfer_assets by user
	R::ParaA::execute_with(|| {
		// Mimic the Xcm message sending
		let assets = vec![MultiAsset {
			id: XCMAssetId::Concrete(para_native_token_multilocation::<R::ParaRuntime>(1)),
			fun: Fungibility::Fungible(
				u128::from(R::UnitWeightCost::get().ref_time() * 4) + 10 * UNIT,
			),
		}]
		.into();
		let xcm = Xcm(vec![
			Instruction::ReserveAssetDeposited(assets),
			Instruction::ClearOrigin,
			Instruction::BuyExecution {
				fees: MultiAsset {
					id: XCMAssetId::Concrete(para_native_token_multilocation::<R::ParaRuntime>(1)),
					fun: Fungibility::Fungible((R::UnitWeightCost::get().ref_time() * 4).into()),
				},
				weight_limit: WeightLimit::Limited(R::UnitWeightCost::get().saturating_mul(4)),
			},
			Instruction::DepositAsset {
				assets: All.into(),
				beneficiary: Junction::AccountId32 { network: None, id: BOB }.into(),
			},
		]);
		// User sending the raw Xcm works successfully
		assert_ok!(PolkadotXcm::<R::ParaRuntime>::send(
			R::ParaOrigin::signed(alice()),
			Box::new((Parent, Parachain(2)).into()),
			Box::new(xcm::VersionedXcm::V3(xcm)),
		));
	});
	R::ParaB::execute_with(|| {
		// The remote received and ignored
		assert_eq!(
			Assets::<R::ParaRuntime>::balance(
				0, // Asset_id=0. The first registered Token in Para B
				&bob()
			),
			0
		);
	});

	// Send result Xcm of pallet_xcm::reserve_transfer_assets by root
	R::ParaA::execute_with(|| {
		// Mimic the Xcm message sending
		let assets = vec![MultiAsset {
			id: XCMAssetId::Concrete(para_native_token_multilocation::<R::ParaRuntime>(1)),
			fun: Fungibility::Fungible(
				u128::from(R::UnitWeightCost::get().ref_time() * 4) + 10 * UNIT,
			),
		}]
		.into();
		let xcm = Xcm(vec![
			Instruction::ReserveAssetDeposited(assets),
			Instruction::ClearOrigin,
			Instruction::BuyExecution {
				fees: MultiAsset {
					id: XCMAssetId::Concrete(para_native_token_multilocation::<R::ParaRuntime>(1)),
					fun: Fungibility::Fungible((R::UnitWeightCost::get().ref_time() * 4).into()),
				},
				weight_limit: WeightLimit::Limited(R::UnitWeightCost::get().saturating_mul(4)),
			},
			Instruction::DepositAsset {
				assets: All.into(),
				beneficiary: Junction::AccountId32 { network: None, id: BOB }.into(),
			},
		]);
		// Root sending the raw Xcm works successfully
		assert_ok!(PolkadotXcm::<R::ParaRuntime>::send(
			RawOrigin::Root.into(),
			Box::new((Parent, Parachain(2)).into()),
			Box::new(xcm::VersionedXcm::V3(xcm)),
		));
	});
	R::ParaB::execute_with(|| {
		// The remote received and handled exactly same result as normal transaction
		assert_eq!(
			Assets::<R::ParaRuntime>::balance(
				0, // Asset_id=0. The first registered Token in Para B
				&bob()
			),
			10 * UNIT
		);
	});
	R::ParaA::execute_with(|| {
		// Fill up the missing assets
		let _ = pallet_balances::Pallet::<R::ParaRuntime>::deposit_creating(
			&sibling_account::<R::LocationToAccountId>(2),
			u128::from(R::UnitWeightCost::get().ref_time() * 4) * WEIGHT_TO_FEE_FACTOR + 10 * UNIT,
		);
		assert_eq!(
			Balances::<R::ParaRuntime>::free_balance(&sibling_account::<R::LocationToAccountId>(2)),
			u128::from(R::UnitWeightCost::get().ref_time() * 4) * WEIGHT_TO_FEE_FACTOR + 10 * UNIT
		);
	});

	// Users on Parachain B want to manipulate the soveregin account of Parachain B on Parachain A
	R::ParaB::execute_with(|| {
		// Mimic the Xcm message sending
		let assets = vec![MultiAsset {
			id: XCMAssetId::Concrete(para_native_token_multilocation::<R::ParaRuntime>(1)),
			fun: Fungibility::Fungible(
				u128::from(R::UnitWeightCost::get().ref_time() * 4) * WEIGHT_TO_FEE_FACTOR +
					7 * UNIT,
			),
		}]
		.into();
		let xcm = Xcm(vec![
			Instruction::WithdrawAsset(assets),
			Instruction::ClearOrigin,
			Instruction::BuyExecution {
				fees: MultiAsset {
					id: XCMAssetId::Concrete(para_native_token_multilocation::<R::ParaRuntime>(1)),
					fun: Fungibility::Fungible(
<<<<<<< HEAD
						(R::UnitWeightCost::get().ref_time() * 4).into() * WEIGHT_TO_FEE_FACTOR,
=======
						u128::from(R::UnitWeightCost::get().ref_time() * 4) * WEIGHT_TO_FEE_FACTOR,
>>>>>>> 4fdc1d04
					),
				},
				weight_limit: WeightLimit::Limited(R::UnitWeightCost::get().saturating_mul(4)),
			},
			Instruction::DepositAsset {
				assets: All.into(),
				beneficiary: Junction::AccountId32 { network: None, id: BOB }.into(),
			},
		]);
		// User sending the raw Xcm works successfully
		assert_ok!(PolkadotXcm::<R::ParaRuntime>::send(
			R::ParaOrigin::signed(alice()),
			Box::new((Parent, Parachain(1)).into()),
			Box::new(xcm::VersionedXcm::V3(xcm)),
		));
	});
	R::ParaA::execute_with(|| {
		// The remote received and ignored
		assert_eq!(
			Balances::<R::ParaRuntime>::free_balance(&sibling_account::<R::LocationToAccountId>(2)),
			u128::from(R::UnitWeightCost::get().ref_time() * 4) * WEIGHT_TO_FEE_FACTOR + 10 * UNIT
		);
		assert_eq!(Balances::<R::ParaRuntime>::free_balance(&bob()), 0);
	});

	// Root on Parachain B want to manipulate the soveregin account of Parachain B on Parachain A
	R::ParaB::execute_with(|| {
		// Mimic the Xcm message sending
		let assets = vec![MultiAsset {
			id: XCMAssetId::Concrete(para_native_token_multilocation::<R::ParaRuntime>(1)),
			fun: Fungibility::Fungible(
				u128::from(R::UnitWeightCost::get().ref_time() * 4) * WEIGHT_TO_FEE_FACTOR +
					7 * UNIT,
			),
		}]
		.into();
		let xcm = Xcm(vec![
			Instruction::WithdrawAsset(assets),
			Instruction::ClearOrigin,
			Instruction::BuyExecution {
				fees: MultiAsset {
					id: XCMAssetId::Concrete(para_native_token_multilocation::<R::ParaRuntime>(1)),
					fun: Fungibility::Fungible(
<<<<<<< HEAD
						(R::UnitWeightCost::get().ref_time() * 4).into() * WEIGHT_TO_FEE_FACTOR,
=======
						u128::from(R::UnitWeightCost::get().ref_time() * 4) * WEIGHT_TO_FEE_FACTOR,
>>>>>>> 4fdc1d04
					),
				},
				weight_limit: WeightLimit::Limited(R::UnitWeightCost::get().saturating_mul(4)),
			},
			Instruction::DepositAsset {
				assets: All.into(),
				beneficiary: Junction::AccountId32 { network: None, id: BOB }.into(),
			},
		]);
		// Root sending the raw Xcm works successfully
		assert_ok!(PolkadotXcm::<R::ParaRuntime>::send(
			RawOrigin::Root.into(),
			Box::new((Parent, Parachain(1)).into()),
			Box::new(xcm::VersionedXcm::V3(xcm)),
		));
	});
	R::ParaA::execute_with(|| {
		// The remote received and handled; So we trust root power no matter.
		assert_eq!(
			Balances::<R::ParaRuntime>::free_balance(&sibling_account::<R::LocationToAccountId>(2)),
			3 * UNIT
		);
		assert_eq!(Balances::<R::ParaRuntime>::free_balance(&bob()), 7 * UNIT);
	});
}

// Send Xcm by root/individual on relay to maniplulate xcm parachain soverign accounts
pub fn test_pallet_xcm_send_capacity_without_transact<R: TestXCMRequirements>() {
	relaychain_parachains_set_up::<R>();
	R::ParaA::execute_with(|| {
		// normal create is wrong
		// need to set asset is_frozen to True, otherwise no existing account (i.e. no native token)
		// is not allowed to proccessing assets token
		assert_ok!(Assets::<R::ParaRuntime>::force_create(
			RawOrigin::Root.into(),
			1u128.into(),
			<R::ParaRuntime as frame_system::Config>::Lookup::unlookup(alice()),
			true,
			1
		));
		assert_ok!(AssetManager::<R::ParaRuntime>::register_foreign_asset_type(
			RawOrigin::Root.into(),
			CurrencyId::ParachainReserve(Box::new((Parent, Here).into())),
			Default::default()
		));
		assert_ok!(AssetManager::<R::ParaRuntime>::set_asset_units_per_second(
			RawOrigin::Root.into(),
			1,
			50_000 * RELAY_UNIT /*  Although does not matter here
			                     *1_000_000_000_000 / 20_000_000; Since Para UnitWeightCost :
			                     * Relay UnitWeightCost = 200_000_000 : 10 */
		));
	});

	// Relay users manipulate the soveregin account of Relay on Parachain A fail
	R::Relay::execute_with(|| {
		// Mimic the Xcm message sending
		let assets = vec![MultiAsset {
			id: XCMAssetId::Concrete((Parent, Here).into()),
			fun: Fungibility::Fungible(10 * 4 * RELAY_UNIT + 10_000 * RELAY_UNIT),
		}]
		.into();
		let xcm = Xcm(vec![
			Instruction::ReserveAssetDeposited(assets),
			Instruction::ClearOrigin,
			Instruction::BuyExecution {
				fees: MultiAsset {
					id: XCMAssetId::Concrete((Parent, Here).into()),
					fun: Fungibility::Fungible(10 * 4),
				},
				weight_limit: WeightLimit::Limited(R::UnitWeightCost::get().saturating_mul(4)),
			},
			Instruction::DepositAsset {
				assets: All.into(),
				beneficiary: Junction::AccountId32 { network: None, id: BOB }.into(),
			},
		]);
		let dest: MultiLocation = Junction::Parachain(1).into();
		// User sending the raw Xcm works successfully
		assert_ok!(pallet_xcm::Pallet::<R::RelayRuntime>::send(
			R::RelayOrigin::signed(alice()),
			Box::new(dest.into()),
			Box::new(xcm::VersionedXcm::V3(xcm)),
		));
	});
	R::ParaA::execute_with(|| {
		// Message ignored
		assert_eq!(Assets::<R::ParaRuntime>::balance(1, &bob()), 0);
	});

	// Relay root manipulate the soveregin account of Relay on Parachain A succeed
	R::Relay::execute_with(|| {
		// Mimic the Xcm message sending
		let assets = vec![MultiAsset {
			id: XCMAssetId::Concrete((Parent, Here).into()),
			fun: Fungibility::Fungible(10 * 4 * RELAY_UNIT + 10_000 * RELAY_UNIT),
		}]
		.into();
		let xcm = Xcm(vec![
			Instruction::ReserveAssetDeposited(assets),
			Instruction::ClearOrigin,
			Instruction::BuyExecution {
				fees: MultiAsset {
					id: XCMAssetId::Concrete((Parent, Here).into()),
					fun: Fungibility::Fungible(10 * 4),
				},
				weight_limit: WeightLimit::Limited(Weight::from_parts(
					200_000_000u64 * 4u64 * <u128 as TryInto<u64>>::try_into(RELAY_UNIT).unwrap(),
					0,
				)),
			},
			Instruction::DepositAsset {
				assets: All.into(),
				beneficiary: Junction::AccountId32 { network: None, id: BOB }.into(),
			},
		]); // Root sending the raw Xcm works successfully
		let dest: MultiLocation = Parachain(1).into();
		assert_ok!(pallet_xcm::Pallet::<R::RelayRuntime>::send(
			RawOrigin::Root.into(),
			Box::new(dest.into()),
			Box::new(xcm::VersionedXcm::V3(xcm)),
		));
	});
	R::ParaA::execute_with(|| {
		// Relay root is similar Sibling root
		assert_eq!(Assets::<R::ParaRuntime>::balance(1, &bob()), 10_000 * RELAY_UNIT);
	});

	// But as relay, Xcm without Buy execution is also fine
	// Relay root manipulate the soveregin account of Relay on Parachain A succeed
	R::Relay::execute_with(|| {
		// Mimic the Xcm message sending
		// It should fail since XcmExecutor::IsReserve setting
		let assets = vec![MultiAsset {
			id: XCMAssetId::Concrete((Parent, Here).into()),
			fun: Fungibility::Fungible(20_000 * RELAY_UNIT),
		}]
		.into();
		let xcm = Xcm(vec![
			Instruction::ReserveAssetDeposited(assets),
			Instruction::DepositAsset {
				assets: All.into(),
				beneficiary: Junction::AccountId32 { network: None, id: BOB }.into(),
			},
		]);
		let dest: MultiLocation = Parachain(1).into();
		// Root sending the raw Xcm works successfully
		assert_ok!(pallet_xcm::Pallet::<R::RelayRuntime>::send(
			RawOrigin::Root.into(),
			Box::new(dest.into()),
			Box::new(xcm::VersionedXcm::V3(xcm)),
		));
	});
	R::ParaA::execute_with(|| {
		// We trust Relay root with even more power than Sibling root. They can easily manipulate
		// thei R::ParaRuntime asset on our chain
		assert_eq!(Assets::<R::ParaRuntime>::balance(1, &bob()), 30_000 * RELAY_UNIT);
	});

	// Relay root manipulate LIT on Parachain A failed
	R::Relay::execute_with(|| {
		// Mimic the Xcm message sending, Here we even try to manipulate local parachainA token LIT
		// It should fail since XcmExecutor::IsReserve setting
		let assets = vec![MultiAsset {
			id: XCMAssetId::Concrete(para_native_token_multilocation::<R::ParaRuntime>(1)),
			fun: Fungibility::Fungible(2 * UNIT),
		}]
		.into();
		let xcm = Xcm(vec![
			Instruction::ReserveAssetDeposited(assets),
			Instruction::DepositAsset {
				assets: All.into(),
				beneficiary: Junction::AccountId32 { network: None, id: BOB }.into(),
			},
		]);
		// Root sending the raw Xcm works successfully
		let dest: MultiLocation = Parachain(1).into();
		assert_ok!(pallet_xcm::Pallet::<R::RelayRuntime>::send(
			RawOrigin::Root.into(),
			Box::new(dest.into()),
			Box::new(xcm::VersionedXcm::V3(xcm)),
		));
	});
	R::ParaA::execute_with(|| {
		// We trust Relay root with even more power than Sibling root. They can easily manipulate
		// ou R::ParaRuntime asset But extra XcmExecutor::IsReserve filter stop chain root handle
		// non-"self reserve" asset
		assert_eq!(Balances::<R::ParaRuntime>::free_balance(&bob()), 0);
	});
}

// Relay root manipulate its own sovereign account on Parachain A by Xcm::Transact (Flawed)
pub fn test_pallet_xcm_send_capacity_relay_manipulation<R: TestXCMRequirements>()
where
	<R::RelayRuntime as frame_system::Config>::RuntimeEvent:
		From<pallet_xcm::Event<R::RelayRuntime>>,
	<<R::ParaRuntime as frame_system::Config>::Lookup as sp_runtime::traits::StaticLookup>::Source:
		From<AccountId32>,
{
	relaychain_parachains_set_up::<R>();
	R::ParaA::execute_with(|| {
		let _ = pallet_balances::Pallet::<R::ParaRuntime>::deposit_creating(
			&relay_account::<R::LocationToAccountId>(),
			10 * WEIGHT_TO_FEE_FACTOR * UNIT,
		);
		assert_eq!(
			Balances::<R::ParaRuntime>::free_balance(&relay_account::<R::LocationToAccountId>()),
			10 * WEIGHT_TO_FEE_FACTOR * UNIT
		);
		assert_eq!(Balances::<R::ParaRuntime>::free_balance(&bob()), 0);
		assert_ok!(ExtrinsicFilter::<R::ParaRuntime>::set_mode(
			RawOrigin::Root.into(),
			pallet_extrinsic_filter::OperationalMode::Test
		));
	});
	R::Relay::execute_with(|| {
		let call_message: R::ParaCall = pallet_balances::Call::transfer {
			dest: bob().into(),
			value: 2 * WEIGHT_TO_FEE_FACTOR * UNIT,
		}
		.into();

		let assets = vec![MultiAsset {
			id: XCMAssetId::Concrete(para_native_token_multilocation::<R::ParaRuntime>(1)),
			/* Assets used for fee */
			fun: Fungibility::Fungible(
				u128::from(R::UnitWeightCost::get().ref_time() * 5) * WEIGHT_TO_FEE_FACTOR +
					100 * MILLICENTS,
			),
		}]
		.into();
		let xcm = Xcm(vec![
			Instruction::WithdrawAsset(assets),
			Instruction::BuyExecution {
				fees: MultiAsset {
					id: XCMAssetId::Concrete(para_native_token_multilocation::<R::ParaRuntime>(1)),
					fun: Fungibility::Fungible(
						u128::from(R::UnitWeightCost::get().ref_time() * 5) * WEIGHT_TO_FEE_FACTOR +
							100 * MILLICENTS,
					),
				},
				weight_limit: WeightLimit::Limited(
					R::UnitWeightCost::get()
						.saturating_mul(5)
						.saturating_add(Weight::from_parts(1_000_000_000u64, 0)),
				),
			},
			Instruction::Transact {
				origin_kind: OriginKind::SovereignAccount,
				require_weight_at_most: 1_000_000_000.into(),
				call: call_message.encode().into(),
			},
			Instruction::RefundSurplus,
			Instruction::DepositAsset {
				assets: All.into(),
				beneficiary: Junction::AccountId32 {
					network: None,
					id: relay_account::<R::LocationToAccountId>().into(),
				}
				.into(),
			},
		]);
		let dest: MultiLocation = Junction::Parachain(1).into();
		// Root sending the raw Xcm works successfully
		assert_ok!(pallet_xcm::Pallet::<R::RelayRuntime>::send(
			RawOrigin::Root.into(),
			Box::new(dest.into()),
			Box::new(xcm::VersionedXcm::V3(xcm.clone())),
		));
		System::<R::RelayRuntime>::assert_last_event(
			pallet_xcm::Event::Sent(Here.into(), Parachain(1).into(), xcm).into(),
		);
	});
	R::ParaA::execute_with(|| {
		// assert_eq!(
		// 	System::events().into_iter().map(|evt| evt.event).collect::<Vec<_>>(),
		// 	vec![]
		// );
		// The whole Xcm get Executed but fee paid without Transact executed ??????????
		// TODO:: Some very detials need to be checked
		// We leave it here for now. As neither do we have to consider Relay root attack Parachain
		assert_eq!(
			Balances::<R::ParaRuntime>::free_balance(&bob()),
			2 * WEIGHT_TO_FEE_FACTOR * UNIT
		);
		assert_eq!(pallet_balances::Pallet::<R::RelayRuntime>::free_balance(&bob()), 0);
		let xcm_fee = u128::from(R::UnitWeightCost::get().ref_time() * 5) * WEIGHT_TO_FEE_FACTOR +
			100 * MILLICENTS;
		assert_eq!(
			Balances::<R::ParaRuntime>::free_balance(&relay_account::<R::LocationToAccountId>()),
<<<<<<< HEAD
			10 * WEIGHT_TO_FEE_FACTOR * UNIT - xcm_fee - 2 * UNIT
=======
			10 * WEIGHT_TO_FEE_FACTOR * UNIT - xcm_fee - 2 * WEIGHT_TO_FEE_FACTOR * UNIT
>>>>>>> 4fdc1d04
		);
		// restore normal mode?
		assert_ok!(ExtrinsicFilter::<R::ParaRuntime>::set_mode(
			RawOrigin::Root.into(),
			pallet_extrinsic_filter::OperationalMode::Normal
		));
	});
}

// Parachain root manipulate its own sovereign account on Relay by Xcm::Transact succeed
pub fn test_pallet_xcm_send_capacity_parachain_manipulation<R: TestXCMRequirements>()
where
	<R::ParaRuntime as frame_system::Config>::RuntimeEvent: From<pallet_xcm::Event<R::ParaRuntime>>,
	<<R::RelayRuntime as frame_system::Config>::Lookup as sp_runtime::traits::StaticLookup>::Source:
		From<AccountId32>,
{
	relaychain_parachains_set_up::<R>();
	R::ParaA::execute_with(|| {
		let call_message: R::RelayCall =
			pallet_balances::Call::transfer { dest: bob().into(), value: 2 * RELAY_UNIT }.into();
		let assets = vec![MultiAsset {
			id: XCMAssetId::Concrete(Here.into()),
			fun: Fungibility::Fungible(2_000_000_000 * RELAY_UNIT), // Assets used for fee
		}]
		.into();
		let xcm = Xcm(vec![
			Instruction::WithdrawAsset(assets),
			Instruction::BuyExecution {
				fees: MultiAsset {
					id: XCMAssetId::Concrete(Here.into()),
					fun: Fungibility::Fungible(2_000_000_000 * RELAY_UNIT),
				},
				weight_limit: WeightLimit::Limited(2_000_000_000.into()),
			},
			Instruction::Transact {
				origin_kind: OriginKind::SovereignAccount,
				require_weight_at_most: 1_000_000_000.into(),
				call: call_message.encode().into(),
			},
			Instruction::RefundSurplus,
			Instruction::DepositAsset {
				assets: All.into(),
				beneficiary: Junction::AccountId32 { network: None, id: para_account(1).into() }
					.into(),
			},
		]);
		// Root sending the raw Xcm works successfully
		assert_ok!(PolkadotXcm::<R::ParaRuntime>::send(
			RawOrigin::Root.into(),
			Box::new(Parent.into()),
			Box::new(xcm::VersionedXcm::V3(xcm.clone())),
		));
		System::<R::ParaRuntime>::assert_last_event(
			pallet_xcm::Event::Sent(Here.into(), Parent.into(), xcm).into(),
		);
		// assert_eq!(
		// 	System::events().pop().expect("Event expected").event,
		// 	Event::PolkadotXcm(pallet_xcm::Event::Sent(Here.into(), Parent.into(), xcm,))
		// );
	});
	R::Relay::execute_with(|| {
		// Manipulation successful
		assert_eq!(
			pallet_balances::Pallet::<R::RelayRuntime>::free_balance(&bob()),
			2 * RELAY_UNIT
		);
		let xcm_fee = 1_000_000_000 * RELAY_UNIT + 5 * 10 * RELAY_UNIT;
		// So Transact simply consume all "require_weight_at_most" as long as qualified for dispatch
		// weight.
		assert_eq!(
			pallet_balances::Pallet::<R::RelayRuntime>::free_balance(&para_account(1)),
			RELAY_SOVEREIGN_ACCOUNT_INITIAL_BALANCE - 2 * RELAY_UNIT - xcm_fee
		);
	});
}

fn register_channel_info<R: ParaRuntimeRequirements + cumulus_pallet_parachain_system::Config>(
	self_para_id: u32,
	remote_para_id: u32,
) {
	// TODO::More striaght forward method?
	// We mimic the consequence of HRMP Channel request for cumulus_pallet_parachain_system
	// set_validation_data inherent_extrinsics

	let mut sproof_builder = relay_sproof_builder::RelayStateSproofBuilder {
		para_id: ParaId::from(self_para_id),
		..Default::default()
	};
	sproof_builder.upsert_ingress_channel(ParaId::from(remote_para_id));
	sproof_builder.upsert_egress_channel(ParaId::from(remote_para_id));

	let (relay_parent_storage_root, relay_chain_state) = sproof_builder.into_state_root_and_proof();
	let n = 1;
	let vfp = PersistedValidationData {
		relay_parent_number: n as RelayChainBlockNumber,
		relay_parent_storage_root,
		..Default::default()
	};
	let system_inherent_data = ParachainInherentData {
		validation_data: vfp,
		relay_chain_state,
		downward_messages: Default::default(),
		horizontal_messages: Default::default(),
	};
	// Add HrmpChannel Info manually

	assert_ok!(ParachainSystem::<R>::set_validation_data(
		RawOrigin::None.into(),
		system_inherent_data
	));
}

pub const RELAY_SOVEREIGN_ACCOUNT_INITIAL_BALANCE: u128 = 100_000_000_000_000 * RELAY_UNIT;

fn relaychain_parachains_set_up<R: TestXCMRequirements>() {
	R::reset();
	R::Relay::execute_with(|| {
		let _ = Balances::<R::RelayRuntime>::deposit_creating(
			&para_account(1),
			RELAY_SOVEREIGN_ACCOUNT_INITIAL_BALANCE,
		);
		let _ = Balances::<R::RelayRuntime>::deposit_creating(
			&para_account(2),
			RELAY_SOVEREIGN_ACCOUNT_INITIAL_BALANCE,
		);
	});
	R::ParaA::execute_with(|| {
		register_channel_info::<R::ParaRuntime>(1, 2);
	});
	R::ParaB::execute_with(|| {
		register_channel_info::<R::ParaRuntime>(2, 1);
	});
	R::ParaA::execute_with(|| {
		// normal create is wrong
		// need to set asset is_frozen to True, otherwise no existing account (i.e. no native token)
		// is not allowed to proccessing assets token
		assert_ok!(Assets::<R::ParaRuntime>::force_create(
			RawOrigin::Root.into(),
			0u128.into(),
			<R::ParaRuntime as frame_system::Config>::Lookup::unlookup(alice()),
			true,
			1
		));
		assert_ok!(AssetManager::<R::ParaRuntime>::register_foreign_asset_type(
			RawOrigin::Root.into(),
			CurrencyId::<R::ParaRuntime>::ParachainReserve(Box::new(
				para_native_token_multilocation::<R::ParaRuntime>(2)
			)),
			Default::default()
		));
		assert_ok!(AssetManager::<R::ParaRuntime>::set_asset_units_per_second(
			RawOrigin::Root.into(),
			0,
			1_000_000_000_000 // 1 weight = 1 foreign token
		));
	});
	R::ParaB::execute_with(|| {
		// normal create is wrong
		// need to set asset is_frozen to True, otherwise no existing account (i.e. no native token)
		// is not allowed to proccessing assets token
		assert_ok!(Assets::<R::ParaRuntime>::force_create(
			RawOrigin::Root.into(),
			0u128.into(),
			<R::ParaRuntime as frame_system::Config>::Lookup::unlookup(alice()),
			true,
			1
		));
		assert_ok!(AssetManager::<R::ParaRuntime>::register_foreign_asset_type(
			RawOrigin::Root.into(),
			CurrencyId::<R::ParaRuntime>::ParachainReserve(Box::new(
				para_native_token_multilocation::<R::ParaRuntime>(1)
			)),
			Default::default()
		));
		assert_ok!(AssetManager::<R::ParaRuntime>::set_asset_units_per_second(
			RawOrigin::Root.into(),
			0,
			1_000_000_000_000
		));
	});
}
// TODO::figure out the other OriginKind scenario

#[macro_export]
macro_rules! run_xcm_tests {
	() => {
		use runtime_common::tests::{xcm_parachain, xcm_parachain::TestXCMRequirements};

		struct XCMRequirements;

		impl TestXCMRequirements for XCMRequirements {
			type ParaOrigin = RuntimeOrigin;
			type ParaCall = RuntimeCall;
			type ParaRuntime = Runtime;
			type ParaA = ParaA;
			type ParaB = ParaB;
			type Relay = Relay;
			type RelayOrigin = RelayOrigin;
			type RelayCall = RelayCall;
			type RelayRuntime = RelayChainRuntime;
			type UnitWeightCost = UnitWeightCost;
			type LocationToAccountId = LocationToAccountId;

			fn reset() {
				TestNet::reset()
			}
		}

		#[test]
		fn test_xtokens_recognize_multilocation() {
			xcm_parachain::test_xtokens_recognize_multilocation::<XCMRequirements>();
		}

		// If this test fail, at least some part of XCM fee rule changes
		#[test]
		fn test_xtokens_weight_parameter() {
			xcm_parachain::test_xtokens_weight_parameter::<XCMRequirements>();
		}

		#[test]
		fn test_pallet_xcm_recognize_multilocation() {
			xcm_parachain::test_pallet_xcm_recognize_multilocation::<XCMRequirements>();
		}

		#[test]
		fn test_methods_xtokens_expected_succeed() {
			xcm_parachain::test_methods_xtokens_expected_succeed::<XCMRequirements>();
		}

		#[test]
		fn test_methods_xtokens_expected_fail() {
			xcm_parachain::test_methods_xtokens_expected_fail::<XCMRequirements>();
		}

		#[test]
		fn test_methods_pallet_xcm_expected_succeed() {
			xcm_parachain::test_methods_pallet_xcm_expected_succeed::<XCMRequirements>();
		}

		#[test]
		fn test_methods_pallet_xcm_expected_fail() {
			xcm_parachain::test_methods_pallet_xcm_expected_fail::<XCMRequirements>();
		}

		// Send Xcm by root/individual on sibling to maniplulate XCM parachain soverign accounts
		#[test]
		fn test_pallet_xcm_send_capacity_between_sibling() {
			xcm_parachain::test_pallet_xcm_send_capacity_between_sibling::<XCMRequirements>();
		}

		// Send Xcm by root/individual on relay to maniplulate xcm parachain soverign accounts
		#[test]
		fn test_pallet_xcm_send_capacity_without_transact() {
			xcm_parachain::test_pallet_xcm_send_capacity_without_transact::<XCMRequirements>();
		}

		// Relay root manipulate its own sovereign account on Parachain A by Xcm::Transact (Flawed)
		#[test]
		fn test_pallet_xcm_send_capacity_relay_manipulation() {
			xcm_parachain::test_pallet_xcm_send_capacity_relay_manipulation::<XCMRequirements>();
		}

		// Parachain root manipulate its own sovereign account on Relay by Xcm::Transact succeed
		#[test]
		fn test_pallet_xcm_send_capacity_parachain_manipulation() {
			xcm_parachain::test_pallet_xcm_send_capacity_parachain_manipulation::<XCMRequirements>(
			);
		}
	};
}<|MERGE_RESOLUTION|>--- conflicted
+++ resolved
@@ -883,11 +883,7 @@
 				fees: MultiAsset {
 					id: XCMAssetId::Concrete(para_native_token_multilocation::<R::ParaRuntime>(1)),
 					fun: Fungibility::Fungible(
-<<<<<<< HEAD
-						(R::UnitWeightCost::get().ref_time() * 4).into() * WEIGHT_TO_FEE_FACTOR,
-=======
 						u128::from(R::UnitWeightCost::get().ref_time() * 4) * WEIGHT_TO_FEE_FACTOR,
->>>>>>> 4fdc1d04
 					),
 				},
 				weight_limit: WeightLimit::Limited(R::UnitWeightCost::get().saturating_mul(4)),
@@ -931,11 +927,7 @@
 				fees: MultiAsset {
 					id: XCMAssetId::Concrete(para_native_token_multilocation::<R::ParaRuntime>(1)),
 					fun: Fungibility::Fungible(
-<<<<<<< HEAD
-						(R::UnitWeightCost::get().ref_time() * 4).into() * WEIGHT_TO_FEE_FACTOR,
-=======
 						u128::from(R::UnitWeightCost::get().ref_time() * 4) * WEIGHT_TO_FEE_FACTOR,
->>>>>>> 4fdc1d04
 					),
 				},
 				weight_limit: WeightLimit::Limited(R::UnitWeightCost::get().saturating_mul(4)),
@@ -1226,11 +1218,7 @@
 			100 * MILLICENTS;
 		assert_eq!(
 			Balances::<R::ParaRuntime>::free_balance(&relay_account::<R::LocationToAccountId>()),
-<<<<<<< HEAD
-			10 * WEIGHT_TO_FEE_FACTOR * UNIT - xcm_fee - 2 * UNIT
-=======
 			10 * WEIGHT_TO_FEE_FACTOR * UNIT - xcm_fee - 2 * WEIGHT_TO_FEE_FACTOR * UNIT
->>>>>>> 4fdc1d04
 		);
 		// restore normal mode?
 		assert_ok!(ExtrinsicFilter::<R::ParaRuntime>::set_mode(
