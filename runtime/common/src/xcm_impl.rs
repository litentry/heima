--- conflicted
+++ resolved
@@ -71,18 +71,18 @@
 				// This involves the same db read per block, mitigating any attack based on
 				// non-supported assets
 				if !AssetIdInfoGetter::payment_is_supported(asset_type.clone()) {
-					return Err(XcmError::TooExpensive);
+					return Err(XcmError::TooExpensive)
 				}
 				if let Some(units_per_second) = AssetIdInfoGetter::get_units_per_second(asset_type)
 				{
-					let amount = units_per_second.saturating_mul(weight.ref_time() as u128)
-						/ (WEIGHT_REF_TIME_PER_SECOND as u128);
+					let amount = units_per_second.saturating_mul(weight.ref_time() as u128) /
+						(WEIGHT_REF_TIME_PER_SECOND as u128);
 
 					// We dont need to proceed if the amount is 0
 					// For cases (specially tests) where the asset is very cheap with respect
 					// to the weight needed
 					if amount.is_zero() {
-						return Ok(payment);
+						return Ok(payment)
 					}
 
 					let required = MultiAsset {
@@ -102,13 +102,12 @@
 					// In short, we only refund on the asset the trader first succesfully was able
 					// to pay for an execution
 					let new_asset = match self.1 {
-						Some((prev_id, prev_amount, units_per_second)) => {
+						Some((prev_id, prev_amount, units_per_second)) =>
 							if prev_id == id {
 								Some((id, prev_amount.saturating_add(amount), units_per_second))
 							} else {
 								None
-							}
-						},
+							},
 						None => Some((id, amount, units_per_second)),
 					};
 
@@ -169,12 +168,11 @@
 {
 	fn take_revenue(revenue: MultiAsset) {
 		match Matcher::matches_fungibles(&revenue) {
-			Ok((asset_id, amount)) => {
+			Ok((asset_id, amount)) =>
 				if !amount.is_zero() {
 					let ok = Assets::mint_into(asset_id, &ReceiverAccount::get(), amount).is_ok();
 					debug_assert!(ok, "`mint_into` cannot generally fail; qed");
-				}
-			},
+				},
 			Err(_) => log::debug!(
 				target: "xcm",
 				"take revenue failed matching fungible"
@@ -218,7 +216,7 @@
 	fn contains(asset: &MultiAsset, origin: &MultiLocation) -> bool {
 		if let Some(ref reserve) = asset.reserve() {
 			if reserve == origin {
-				return true;
+				return true
 			}
 		}
 		false
@@ -246,9 +244,8 @@
 fn convert_currency<R: BaseRuntimeRequirements>(s: &CurrencyId<R>) -> CurrencyId4Compare {
 	match s {
 		CurrencyId::<R>::SelfReserve(_) => CurrencyId4Compare::SelfReserve,
-		CurrencyId::<R>::ParachainReserve(multi) => {
-			CurrencyId4Compare::ParachainReserve(multi.clone())
-		},
+		CurrencyId::<R>::ParachainReserve(multi) =>
+			CurrencyId4Compare::ParachainReserve(multi.clone()),
 	}
 }
 
@@ -324,17 +321,9 @@
 impl<R: BaseRuntimeRequirements> From<MultiLocation> for CurrencyId<R> {
 	fn from(location: MultiLocation) -> Self {
 		match location {
-<<<<<<< HEAD
-			a if (a == (OldAnchoringSelfReserve::<R>::get()))
-				| (a == (NewAnchoringSelfReserve::<R>::get())) =>
-			{
-				CurrencyId::<R>::SelfReserve(PhantomData::default())
-			},
-=======
 			a if (a == (OldAnchoringSelfReserve::<R>::get())) |
 				(a == (NewAnchoringSelfReserve::<R>::get())) =>
 				CurrencyId::<R>::SelfReserve(PhantomData),
->>>>>>> 96ab59c5
 			_ => CurrencyId::<R>::ParachainReserve(Box::new(location)),
 		}
 	}
@@ -382,17 +371,9 @@
 {
 	fn convert(multi: MultiLocation) -> Option<CurrencyId<R>> {
 		match multi {
-<<<<<<< HEAD
-			a if (a == OldAnchoringSelfReserve::<R>::get())
-				| (a == NewAnchoringSelfReserve::<R>::get()) =>
-			{
-				Some(CurrencyId::<R>::SelfReserve(PhantomData::default()))
-			},
-=======
 			a if (a == OldAnchoringSelfReserve::<R>::get()) |
 				(a == NewAnchoringSelfReserve::<R>::get()) =>
 				Some(CurrencyId::<R>::SelfReserve(PhantomData)),
->>>>>>> 96ab59c5
 			_ => Some(CurrencyId::<R>::ParachainReserve(Box::new(multi))),
 		}
 	}
