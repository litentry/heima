--- conflicted
+++ resolved
@@ -56,13 +56,9 @@
 pub const NORMAL_DISPATCH_RATIO: Perbill = Perbill::from_percent(75);
 
 /// We allow for 0.5 of a second of compute with a 12 second average block time.
-<<<<<<< HEAD
-pub const MAXIMUM_BLOCK_WEIGHT: Weight = WEIGHT_PER_SECOND.saturating_div(2);
-=======
 pub const MAXIMUM_BLOCK_WEIGHT: Weight = WEIGHT_PER_SECOND
 	.saturating_div(2)
 	.set_proof_size(cumulus_primitives_core::relay_chain::v2::MAX_POV_SIZE as u64);
->>>>>>> 55150a1e
 
 pub mod currency {
 	use primitives::Balance;
