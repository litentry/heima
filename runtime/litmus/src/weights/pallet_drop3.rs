--- conflicted
+++ resolved
@@ -49,24 +49,16 @@
 impl<T: frame_system::Config> pallet_drop3::WeightInfo for WeightInfo<T> {
 	// Storage: Drop3 Admin (r:1 w:1)
 	fn set_admin() -> Weight {
-<<<<<<< HEAD
-		Weight::from_ref_time(15_811_000 as u64)
-=======
 		// Minimum execution time: 23_922 nanoseconds.
 		Weight::from_ref_time(24_618_000 as u64)
->>>>>>> 55150a1e
 			.saturating_add(T::DbWeight::get().reads(1 as u64))
 			.saturating_add(T::DbWeight::get().writes(1 as u64))
 	}
 	// Storage: Drop3 Admin (r:1 w:0)
 	// Storage: Drop3 RewardPools (r:1 w:1)
 	fn approve_reward_pool() -> Weight {
-<<<<<<< HEAD
-		Weight::from_ref_time(22_410_000 as u64)
-=======
 		// Minimum execution time: 33_286 nanoseconds.
 		Weight::from_ref_time(34_280_000 as u64)
->>>>>>> 55150a1e
 			.saturating_add(T::DbWeight::get().reads(2 as u64))
 			.saturating_add(T::DbWeight::get().writes(1 as u64))
 	}
@@ -75,36 +67,24 @@
 	// Storage: System Account (r:1 w:1)
 	// Storage: Drop3 RewardPoolOwners (r:0 w:1)
 	fn reject_reward_pool() -> Weight {
-<<<<<<< HEAD
-		Weight::from_ref_time(59_561_000 as u64)
-=======
 		// Minimum execution time: 80_143 nanoseconds.
 		Weight::from_ref_time(82_254_000 as u64)
->>>>>>> 55150a1e
 			.saturating_add(T::DbWeight::get().reads(3 as u64))
 			.saturating_add(T::DbWeight::get().writes(3 as u64))
 	}
 	// Storage: Drop3 RewardPools (r:1 w:1)
 	// Storage: Drop3 Admin (r:1 w:0)
 	fn start_reward_pool() -> Weight {
-<<<<<<< HEAD
-		Weight::from_ref_time(22_576_000 as u64)
-=======
 		// Minimum execution time: 33_208 nanoseconds.
 		Weight::from_ref_time(33_859_000 as u64)
->>>>>>> 55150a1e
 			.saturating_add(T::DbWeight::get().reads(2 as u64))
 			.saturating_add(T::DbWeight::get().writes(1 as u64))
 	}
 	// Storage: Drop3 RewardPools (r:1 w:1)
 	// Storage: Drop3 Admin (r:1 w:0)
 	fn stop_reward_pool() -> Weight {
-<<<<<<< HEAD
-		Weight::from_ref_time(24_058_000 as u64)
-=======
 		// Minimum execution time: 35_706 nanoseconds.
 		Weight::from_ref_time(36_205_000 as u64)
->>>>>>> 55150a1e
 			.saturating_add(T::DbWeight::get().reads(2 as u64))
 			.saturating_add(T::DbWeight::get().writes(1 as u64))
 	}
@@ -113,12 +93,8 @@
 	// Storage: System Account (r:1 w:1)
 	// Storage: Drop3 RewardPoolOwners (r:0 w:1)
 	fn close_reward_pool() -> Weight {
-<<<<<<< HEAD
-		Weight::from_ref_time(40_787_000 as u64)
-=======
 		// Minimum execution time: 56_858 nanoseconds.
 		Weight::from_ref_time(58_084_000 as u64)
->>>>>>> 55150a1e
 			.saturating_add(T::DbWeight::get().reads(3 as u64))
 			.saturating_add(T::DbWeight::get().writes(3 as u64))
 	}
@@ -128,28 +104,18 @@
 	// Storage: Drop3 RewardPools (r:0 w:1)
 	/// The range of component `n` is `[0, 16]`.
 	fn propose_reward_pool(n: u32, ) -> Weight {
-<<<<<<< HEAD
-		Weight::from_ref_time(35_633_000 as u64)
-			// Standard Error: 2_000
-			.saturating_add(Weight::from_ref_time(2_000 as u64).saturating_mul(n as u64))
-=======
 		// Minimum execution time: 48_094 nanoseconds.
 		Weight::from_ref_time(56_349_601 as u64)
 			// Standard Error: 99_304
 			.saturating_add(Weight::from_ref_time(6_107 as u64).saturating_mul(n as u64))
->>>>>>> 55150a1e
 			.saturating_add(T::DbWeight::get().reads(2 as u64))
 			.saturating_add(T::DbWeight::get().writes(4 as u64))
 	}
 	// Storage: Drop3 RewardPools (r:1 w:1)
 	// Storage: System Account (r:2 w:2)
 	fn send_reward() -> Weight {
-<<<<<<< HEAD
-		Weight::from_ref_time(41_949_000 as u64)
-=======
 		// Minimum execution time: 61_024 nanoseconds.
 		Weight::from_ref_time(69_220_000 as u64)
->>>>>>> 55150a1e
 			.saturating_add(T::DbWeight::get().reads(3 as u64))
 			.saturating_add(T::DbWeight::get().writes(3 as u64))
 	}
