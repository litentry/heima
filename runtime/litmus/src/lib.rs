--- conflicted
+++ resolved
@@ -983,12 +983,9 @@
 		[pallet_identity_management, IdentityManagement]
 		[pallet_teerex, Teerex]
 		[pallet_sidechain, Sidechain]
-<<<<<<< HEAD
 		[pallet_teeracle, Teeracle]
-=======
 		[pallet_bridge,ChainBridge]
 		[pallet_bridge_transfer,BridgeTransfer]
->>>>>>> 46735d43
 	);
 }
 
