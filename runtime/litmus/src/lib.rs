// Copyright 2020-2022 Litentry Technologies GmbH.
// This file is part of Litentry.
//
// Litentry is free software: you can redistribute it and/or modify
// it under the terms of the GNU General Public License as published by
// the Free Software Foundation, either version 3 of the License, or
// (at your option) any later version.
//
// Litentry is distributed in the hope that it will be useful,
// but WITHOUT ANY WARRANTY; without even the implied warranty of
// MERCHANTABILITY or FITNESS FOR A PARTICULAR PURPOSE.  See the
// GNU General Public License for more details.
//
// You should have received a copy of the GNU General Public License
// along with Litentry.  If not, see <https://www.gnu.org/licenses/>.

#![cfg_attr(not(feature = "std"), no_std)]
#![allow(clippy::identity_op)]
// `construct_runtime!` does a lot of recursion and requires us to increase the limit to 256.
#![recursion_limit = "256"]

#[cfg(feature = "runtime-benchmarks")]
#[macro_use]
extern crate frame_benchmarking;

use codec::{Decode, Encode, MaxEncodedLen};
use cumulus_pallet_parachain_system::RelayNumberStrictlyIncreases;
use frame_support::{
	construct_runtime, ord_parameter_types, parameter_types,
	traits::{
		ConstU16, ConstU32, ConstU64, ConstU8, Contains, Everything, InstanceFilter, SortedMembers,
		WithdrawReasons,
	},
	weights::{constants::RocksDbWeight, ConstantMultiplier, IdentityFee, Weight},
	PalletId, RuntimeDebug,
};
use frame_system::EnsureSignedBy;
use hex_literal::hex;

// for TEE
pub use pallet_balances::Call as BalancesCall;
pub use pallet_sidechain;
pub use pallet_teeracle;
pub use pallet_teerex;

use sp_api::impl_runtime_apis;
pub use sp_consensus_aura::sr25519::AuthorityId as AuraId;
use sp_core::{crypto::KeyTypeId, OpaqueMetadata};
#[cfg(any(feature = "std", test))]
pub use sp_runtime::BuildStorage;
use sp_runtime::{
	create_runtime_str, generic, impl_opaque_keys,
	traits::{AccountIdConversion, AccountIdLookup, BlakeTwo256, Block as BlockT, ConvertInto},
	transaction_validity::{TransactionSource, TransactionValidity},
	ApplyExtrinsicResult,
};
pub use sp_runtime::{MultiAddress, Perbill, Percent, Permill};
use sp_std::prelude::*;
#[cfg(feature = "std")]
use sp_version::NativeVersion;
use sp_version::RuntimeVersion;
// XCM Imports
use xcm_executor::XcmExecutor;

pub use constants::currency::deposit;
pub use primitives::{opaque, Index, *};
pub use runtime_common::currency::*;
use runtime_common::{
	impl_runtime_transaction_payment_fees, prod_or_fast, BlockHashCount, BlockLength,
	CouncilInstance, CouncilMembershipInstance, EnsureEnclaveSigner, EnsureRootOrAllCouncil,
	EnsureRootOrAllTechnicalCommittee, EnsureRootOrHalfCouncil, EnsureRootOrHalfTechnicalCommittee,
	EnsureRootOrTwoThirdsCouncil, EnsureRootOrTwoThirdsTechnicalCommittee, NegativeImbalance,
	RuntimeBlockWeights, SlowAdjustingFeeUpdate, TechnicalCommitteeInstance,
	TechnicalCommitteeMembershipInstance, MAXIMUM_BLOCK_WEIGHT,
};
use xcm_config::{XcmConfig, XcmOriginToTransactDispatchOrigin};

// Make the WASM binary available.
#[cfg(feature = "std")]
include!(concat!(env!("OUT_DIR"), "/wasm_binary.rs"));

pub mod asset_config;
pub mod constants;
pub mod migration;
pub mod weights;
pub mod xcm_config;

#[cfg(test)]
mod tests;

/// The address format for describing accounts.
pub type Address = MultiAddress<AccountId, ()>;

/// Block type as expected by this runtime.
pub type Block = generic::Block<Header, UncheckedExtrinsic>;

/// A Block signed with a Justification
pub type SignedBlock = generic::SignedBlock<Block>;

/// BlockId type as expected by this runtime.
pub type BlockId = generic::BlockId<Block>;

/// The SignedExtension to the basic transaction logic.
pub type SignedExtra = (
	frame_system::CheckNonZeroSender<Runtime>,
	frame_system::CheckSpecVersion<Runtime>,
	frame_system::CheckTxVersion<Runtime>,
	frame_system::CheckGenesis<Runtime>,
	frame_system::CheckEra<Runtime>,
	frame_system::CheckNonce<Runtime>,
	frame_system::CheckWeight<Runtime>,
	pallet_transaction_payment::ChargeTransactionPayment<Runtime>,
);

/// Unchecked extrinsic type as expected by this runtime.
pub type UncheckedExtrinsic =
	generic::UncheckedExtrinsic<Address, RuntimeCall, Signature, SignedExtra>;

/// Extrinsic type that has already been checked.
pub type CheckedExtrinsic = generic::CheckedExtrinsic<AccountId, RuntimeCall, SignedExtra>;

/// Executive: handles dispatch to the various modules.
pub type Executive = frame_executive::Executive<
	Runtime,
	Block,
	frame_system::ChainContext<Runtime>,
	Runtime,
	// see https://github.com/paritytech/substrate/pull/10043
	//
	// With this type the hooks of pallets will be executed
	// in the order that they are declared in `construct_runtime!`
	// it was reverse order before.
	// See the comment before collation related pallets too.
	AllPalletsWithSystem,
>;

impl_opaque_keys! {
	pub struct SessionKeys {
		pub aura: Aura,
	}
}

/// This runtime version.
#[sp_version::runtime_version]
pub const VERSION: RuntimeVersion = RuntimeVersion {
	// It's important to match `litmus-parachain-runtime`, which is runtime pkg name
	spec_name: create_runtime_str!("litmus-parachain"),
	impl_name: create_runtime_str!("litmus-parachain"),
	authoring_version: 1,
	// same versioning-mechanism as polkadot: use last digit for minor updates
	spec_version: 9130,
	impl_version: 0,
	apis: RUNTIME_API_VERSIONS,
	transaction_version: 1,
	state_version: 0,
};

/// A timestamp: milliseconds since the unix epoch.
pub type Moment = u64;

/// The version information used to identify this runtime when compiled natively.
#[cfg(feature = "std")]
pub fn native_version() -> NativeVersion {
	NativeVersion { runtime_version: VERSION, can_author_with: Default::default() }
}

parameter_types! {
	pub const Version: RuntimeVersion = VERSION;

	pub const SS58Prefix: u16 = 131;
}

impl frame_system::Config for Runtime {
	/// The identifier used to distinguish between accounts.
	type AccountId = AccountId;
	/// The aggregated dispatch type that is available for extrinsics.
	type RuntimeCall = RuntimeCall;
	/// The lookup mechanism to get account ID from whatever is passed in dispatchers.
	type Lookup = AccountIdLookup<AccountId, ()>;
	/// The index type for storing how many extrinsics an account has signed.
	type Index = Index;
	/// The index type for blocks.
	type BlockNumber = BlockNumber;
	/// The type for hashing blocks and tries.
	type Hash = Hash;
	/// The hashing algorithm used.
	type Hashing = BlakeTwo256;
	/// The header type.
	type Header = generic::Header<BlockNumber, BlakeTwo256>;
	/// The ubiquitous event type.
	type RuntimeEvent = RuntimeEvent;
	/// The ubiquitous origin type.
	type RuntimeOrigin = RuntimeOrigin;
	/// Maximum number of block number to block hash mappings to keep (oldest pruned first).
	type BlockHashCount = BlockHashCount;
	/// Runtime version.
	type Version = Version;
	/// Converts a module to an index of this module in the runtime.
	type PalletInfo = PalletInfo;
	/// The data to be stored in an account.
	type AccountData = pallet_balances::AccountData<Balance>;
	/// What to do if a new account is created.
	type OnNewAccount = ();
	/// What to do if an account is fully reaped from the system.
	type OnKilledAccount = ();
	/// The weight of database operations that the runtime can invoke.
	type DbWeight = RocksDbWeight;
	/// The basic call filter to use in dispatchable.
	type BaseCallFilter = BaseCallFilter;
	/// Weight information for the extrinsics of this pallet.
	type SystemWeightInfo = weights::frame_system::WeightInfo<Runtime>;
	/// Block & extrinsics weights: base values and limits.
	type BlockWeights = RuntimeBlockWeights;
	/// The maximum length of a block (in bytes).
	type BlockLength = BlockLength;
	/// This is used as an identifier of the chain. 42 is the generic substrate prefix.
	type SS58Prefix = SS58Prefix;
	/// The action to take on a Runtime Upgrade
	type OnSetCode = cumulus_pallet_parachain_system::ParachainSetCode<Self>;
	type MaxConsumers = frame_support::traits::ConstU32<16>;
}

parameter_types! {
	// One storage item; key size is 32; value is size 4+4+16+32 bytes = 56 bytes.
	pub const DepositBase: Balance = deposit(1, 88);
	// Additional storage item size of 32 bytes.
	pub const DepositFactor: Balance = deposit(0, 32);
}

impl pallet_multisig::Config for Runtime {
	type RuntimeEvent = RuntimeEvent;
	type RuntimeCall = RuntimeCall;
	type Currency = Balances;
	type DepositBase = DepositBase;
	type DepositFactor = DepositFactor;
	type MaxSignatories = ConstU16<100>;
	type WeightInfo = weights::pallet_multisig::WeightInfo<Runtime>;
}

/// The type used to represent the kinds of proxying allowed.
#[derive(
	Copy,
	Clone,
	Eq,
	PartialEq,
	Ord,
	PartialOrd,
	Encode,
	Decode,
	RuntimeDebug,
	MaxEncodedLen,
	scale_info::TypeInfo,
)]
pub enum ProxyType {
	/// Fully permissioned proxy. Can execute any call on behalf of _proxied_.
	Any,
	/// Can execute any call that does not transfer funds, including asset transfers.
	NonTransfer,
	/// Proxy with the ability to reject time-delay proxy announcements.
	CancelProxy,
	/// Collator selection proxy. Can execute calls related to collator selection mechanism.
	Collator,
	/// Governance
	Governance,
}

impl Default for ProxyType {
	fn default() -> Self {
		Self::Any
	}
}

impl InstanceFilter<RuntimeCall> for ProxyType {
	fn filter(&self, c: &RuntimeCall) -> bool {
		match self {
			ProxyType::Any => true,
			ProxyType::NonTransfer => !matches!(
				c,
				RuntimeCall::Balances(..) |
					RuntimeCall::Vesting(pallet_vesting::Call::vested_transfer { .. })
			),
			ProxyType::CancelProxy => matches!(
				c,
				RuntimeCall::Proxy(pallet_proxy::Call::reject_announcement { .. }) |
					RuntimeCall::Utility(..) |
					RuntimeCall::Multisig(..)
			),
			ProxyType::Collator => matches!(
				c,
				RuntimeCall::CollatorSelection(..) |
					RuntimeCall::Utility(..) |
					RuntimeCall::Multisig(..)
			),
			ProxyType::Governance => matches!(
				c,
				RuntimeCall::Democracy(..) |
					RuntimeCall::Council(..) |
					RuntimeCall::TechnicalCommittee(..) |
					RuntimeCall::Treasury(..)
			),
		}
	}
	fn is_superset(&self, o: &Self) -> bool {
		match (self, o) {
			(x, y) if x == y => true,
			(ProxyType::Any, _) => true,
			(_, ProxyType::Any) => false,
			(ProxyType::NonTransfer, _) => true,
			_ => false,
		}
	}
}

parameter_types! {
	// One storage item; key size 32, value size 8; .
	pub const ProxyDepositBase: Balance = deposit(1, 8);
	// Additional storage item size of 33 bytes.
	pub const ProxyDepositFactor: Balance = deposit(0, 33);
	pub const AnnouncementDepositBase: Balance = deposit(1, 8);
	pub const AnnouncementDepositFactor: Balance = deposit(0, 66);
}

impl pallet_proxy::Config for Runtime {
	type RuntimeEvent = RuntimeEvent;
	type RuntimeCall = RuntimeCall;
	type Currency = Balances;
	type ProxyType = ProxyType;
	type ProxyDepositBase = ProxyDepositBase;
	type ProxyDepositFactor = ProxyDepositFactor;
	type MaxProxies = ConstU32<32>;
	type WeightInfo = weights::pallet_proxy::WeightInfo<Runtime>;
	type MaxPending = ConstU32<32>;
	type CallHasher = BlakeTwo256;
	type AnnouncementDepositBase = AnnouncementDepositBase;
	type AnnouncementDepositFactor = AnnouncementDepositFactor;
}

impl pallet_timestamp::Config for Runtime {
	/// A timestamp: milliseconds since the unix epoch.
	type Moment = Moment;
	type OnTimestampSet = Teerex;
	type MinimumPeriod = ConstU64<{ SLOT_DURATION / 2 }>;
	type WeightInfo = weights::pallet_timestamp::WeightInfo<Runtime>;
}

impl pallet_authorship::Config for Runtime {
	type FindAuthor = pallet_session::FindAccountFromAuthorIndex<Self, Aura>;
	type UncleGenerations = ConstU32<0>;
	type FilterUncle = ();
	type EventHandler = (CollatorSelection,);
}

parameter_types! {
	pub MaximumSchedulerWeight: Weight = Perbill::from_percent(80) *
		RuntimeBlockWeights::get().max_block;
}

impl pallet_scheduler::Config for Runtime {
	type RuntimeEvent = RuntimeEvent;
	type RuntimeOrigin = RuntimeOrigin;
	type PalletsOrigin = OriginCaller;
	type RuntimeCall = RuntimeCall;
	type MaximumWeight = MaximumSchedulerWeight;
	type ScheduleOrigin = EnsureRootOrAllCouncil;
	type MaxScheduledPerBlock = ConstU32<50>;
	type WeightInfo = weights::pallet_scheduler::WeightInfo<Runtime>;
	type OriginPrivilegeCmp = frame_support::traits::EqualPrivilegeOnly;
	type Preimages = Preimage;
}

parameter_types! {
	pub const PreimageMaxSize: u32 = 4096 * 1024;
	pub const PreimageBaseDeposit: Balance = 1 * DOLLARS;
}

impl pallet_preimage::Config for Runtime {
	type WeightInfo = weights::pallet_preimage::WeightInfo<Runtime>;
	type RuntimeEvent = RuntimeEvent;
	type Currency = Balances;
	type ManagerOrigin = EnsureRootOrAllCouncil;
	type BaseDeposit = PreimageBaseDeposit;
	type ByteDeposit = PreimageByteDeposit;
}

parameter_types! {
	pub const ExistentialDeposit: Balance = EXISTENTIAL_DEPOSIT;
}

impl pallet_balances::Config for Runtime {
	/// The type for recording an account's balance.
	type Balance = Balance;
	/// The ubiquitous event type.
	type RuntimeEvent = RuntimeEvent;
	type DustRemoval = ();
	type ExistentialDeposit = ExistentialDeposit;
	type AccountStore = System;
	type WeightInfo = weights::pallet_balances::WeightInfo<Runtime>;
	type MaxLocks = ConstU32<50>;
	type MaxReserves = ConstU32<50>;
	type ReserveIdentifier = [u8; 8];
}

impl pallet_utility::Config for Runtime {
	type RuntimeEvent = RuntimeEvent;
	type RuntimeCall = RuntimeCall;
	type PalletsOrigin = OriginCaller;
	type WeightInfo = weights::pallet_utility::WeightInfo<Runtime>;
}

parameter_types! {
	pub const TransactionByteFee: Balance = MILLICENTS / 10;
}

impl_runtime_transaction_payment_fees!(constants);

impl pallet_transaction_payment::Config for Runtime {
	type RuntimeEvent = RuntimeEvent;
	type OnChargeTransaction =
		pallet_transaction_payment::CurrencyAdapter<Balances, DealWithFees<Runtime>>;
	type WeightToFee = IdentityFee<Balance>;
	type LengthToFee = ConstantMultiplier<Balance, TransactionByteFee>;
	type FeeMultiplierUpdate = SlowAdjustingFeeUpdate<Self>;
	type OperationalFeeMultiplier = ConstU8<5>;
}

parameter_types! {
	pub LaunchPeriod: BlockNumber = prod_or_fast!(5 * DAYS, 5 * MINUTES, "LITMUS_LAUNCHPERIOD");
	pub VotingPeriod: BlockNumber = prod_or_fast!(5 * DAYS, 5 * MINUTES, "LITMUS_VOTINGPERIOD");
	pub FastTrackVotingPeriod: BlockNumber = prod_or_fast!(3 * HOURS, 2 * MINUTES, "LITMUS_FASTTRACKVOTINGPERIOD");
	pub const InstantAllowed: bool = true;
	pub const MinimumDeposit: Balance = 100 * DOLLARS;
	pub EnactmentPeriod: BlockNumber = prod_or_fast!(1 * DAYS, 2 * MINUTES, "LITMUS_ENACTMENTPERIOD");
	pub CooloffPeriod: BlockNumber = prod_or_fast!(5 * DAYS, 2 * MINUTES, "LITMUS_COOLOFFPERIOD");
	pub const PreimageByteDeposit: Balance = deposit(0, 1);
}

impl pallet_democracy::Config for Runtime {
	type Preimages = Preimage;
	type RuntimeEvent = RuntimeEvent;
	type Currency = Balances;
	type EnactmentPeriod = EnactmentPeriod;
	type LaunchPeriod = LaunchPeriod;
	type VotingPeriod = VotingPeriod;
	type VoteLockingPeriod = EnactmentPeriod; // Same as EnactmentPeriod
	type MinimumDeposit = MinimumDeposit;
	/// A straight majority of the council can decide what their next motion is.
	type ExternalOrigin = EnsureRootOrHalfCouncil;
	/// A super-majority can have the next scheduled referendum be a straight majority-carries vote.
	type ExternalMajorityOrigin = EnsureRootOrTwoThirdsCouncil;
	/// A unanimous council can have the next scheduled referendum be a straight default-carries
	/// (NTB) vote.
	type ExternalDefaultOrigin = EnsureRootOrAllCouncil;
	/// Two thirds of the technical committee can have an ExternalMajority/ExternalDefault vote
	/// be tabled immediately and with a shorter voting/enactment period.
	type FastTrackOrigin = EnsureRootOrTwoThirdsTechnicalCommittee;
	type InstantOrigin = EnsureRootOrAllTechnicalCommittee;
	type InstantAllowed = InstantAllowed;
	type FastTrackVotingPeriod = FastTrackVotingPeriod;
	// To cancel a proposal which has been passed, 2/3 of the council must agree to it.
	type CancellationOrigin = EnsureRootOrTwoThirdsCouncil;
	// To cancel a proposal before it has been passed, the technical committee must be unanimous or
	// Root must agree.
	type CancelProposalOrigin = EnsureRootOrAllTechnicalCommittee;
	type BlacklistOrigin = EnsureRootOrAllCouncil;
	// Any single technical committee member may veto a coming council proposal, however they can
	// only do it once and it lasts only for the cool-off period.
	type VetoOrigin = pallet_collective::EnsureMember<AccountId, TechnicalCommitteeInstance>;
	type CooloffPeriod = CooloffPeriod;
	type Slash = Treasury;
	type Scheduler = Scheduler;
	type PalletsOrigin = OriginCaller;
	type MaxVotes = ConstU32<100>;
	type WeightInfo = weights::pallet_democracy::WeightInfo<Runtime>;
	type MaxProposals = ConstU32<100>;
	type MaxBlacklisted = ConstU32<100>;
	type MaxDeposits = ConstU32<100>;
}

parameter_types! {
	pub const CouncilMotionDuration: BlockNumber = 3 * DAYS;
	pub const CouncilDefaultMaxMembers: u32 = 100;
}

impl pallet_collective::Config<CouncilInstance> for Runtime {
	type RuntimeOrigin = RuntimeOrigin;
	type Proposal = RuntimeCall;
	type RuntimeEvent = RuntimeEvent;
	type MotionDuration = CouncilMotionDuration;
	type MaxProposals = ConstU32<100>;
	type MaxMembers = CouncilDefaultMaxMembers;
	type DefaultVote = pallet_collective::PrimeDefaultVote;
	type WeightInfo = weights::pallet_collective::WeightInfo<Runtime>;
}

impl pallet_membership::Config<CouncilMembershipInstance> for Runtime {
	type RuntimeEvent = RuntimeEvent;
	type AddOrigin = EnsureRootOrTwoThirdsCouncil;
	type RemoveOrigin = EnsureRootOrTwoThirdsCouncil;
	type SwapOrigin = EnsureRootOrTwoThirdsCouncil;
	type ResetOrigin = EnsureRootOrTwoThirdsCouncil;
	type PrimeOrigin = EnsureRootOrTwoThirdsCouncil;
	type MembershipInitialized = Council;
	type MembershipChanged = Council;
	type MaxMembers = CouncilDefaultMaxMembers;
	type WeightInfo = weights::pallet_membership::WeightInfo<Runtime>;
}

parameter_types! {
	pub const TechnicalMotionDuration: BlockNumber = 3 * DAYS;
}

impl pallet_collective::Config<TechnicalCommitteeInstance> for Runtime {
	type RuntimeOrigin = RuntimeOrigin;
	type Proposal = RuntimeCall;
	type RuntimeEvent = RuntimeEvent;
	type MotionDuration = TechnicalMotionDuration;
	type MaxProposals = ConstU32<100>;
	type MaxMembers = CouncilDefaultMaxMembers;
	type DefaultVote = pallet_collective::PrimeDefaultVote;
	type WeightInfo = weights::pallet_collective::WeightInfo<Runtime>;
}

impl pallet_membership::Config<TechnicalCommitteeMembershipInstance> for Runtime {
	type RuntimeEvent = RuntimeEvent;
	type AddOrigin = EnsureRootOrTwoThirdsCouncil;
	type RemoveOrigin = EnsureRootOrTwoThirdsCouncil;
	type SwapOrigin = EnsureRootOrTwoThirdsCouncil;
	type ResetOrigin = EnsureRootOrTwoThirdsCouncil;
	type PrimeOrigin = EnsureRootOrTwoThirdsCouncil;
	type MembershipInitialized = TechnicalCommittee;
	type MembershipChanged = TechnicalCommittee;
	type MaxMembers = CouncilDefaultMaxMembers;
	type WeightInfo = weights::pallet_membership::WeightInfo<Runtime>;
}

parameter_types! {
	pub const ProposalBond: Permill = Permill::from_percent(5);
	pub const ProposalBondMinimum: Balance = 1 * DOLLARS;
	pub const ProposalBondMaximum: Balance = 20 * DOLLARS;
	pub SpendPeriod: BlockNumber = prod_or_fast!(7 * DAYS, 2 * MINUTES, "LITMUS_SPENDPERIOD");
	pub const Burn: Permill = Permill::from_percent(0);
	pub const TreasuryPalletId: PalletId = PalletId(*b"py/trsry");

	pub BountyDepositBase: Balance = deposit(1, 0);
	pub const BountyDepositPayoutDelay: BlockNumber = 4 * DAYS;
	pub const BountyUpdatePeriod: BlockNumber = 35 * DAYS;
	pub const CuratorDepositMultiplier: Permill = Permill::from_percent(50);
	pub CuratorDepositMin: Balance = DOLLARS;
	pub CuratorDepositMax: Balance = 100 * DOLLARS;
	pub BountyValueMinimum: Balance = 5 * DOLLARS;
	pub DataDepositPerByte: Balance = deposit(0, 1);
	pub const MaximumReasonLength: u32 = 8192;
}

impl pallet_treasury::Config for Runtime {
	type PalletId = TreasuryPalletId;
	type Currency = Balances;
	type ApproveOrigin = EnsureRootOrTwoThirdsCouncil;
	type RejectOrigin = EnsureRootOrHalfCouncil;
	type RuntimeEvent = RuntimeEvent;
	type OnSlash = Treasury;
	type ProposalBond = ProposalBond;
	type ProposalBondMinimum = ProposalBondMinimum;
	type ProposalBondMaximum = ProposalBondMaximum;
	type SpendOrigin = frame_support::traits::NeverEnsureOrigin<Balance>;
	type SpendPeriod = SpendPeriod;
	type Burn = Burn;
	type BurnDestination = ();
	// Bounties is not enabled yet
	type SpendFunds = ();
	type WeightInfo = weights::pallet_treasury::WeightInfo<Runtime>;
	type MaxApprovals = ConstU32<100>;
}

impl pallet_bounties::Config for Runtime {
	type RuntimeEvent = RuntimeEvent;
	type BountyDepositBase = BountyDepositBase;
	type BountyDepositPayoutDelay = BountyDepositPayoutDelay;
	type BountyUpdatePeriod = BountyUpdatePeriod;
	type BountyValueMinimum = BountyValueMinimum;
	type CuratorDepositMultiplier = CuratorDepositMultiplier;
	type CuratorDepositMin = CuratorDepositMin;
	type CuratorDepositMax = CuratorDepositMax;
	type DataDepositPerByte = DataDepositPerByte;
	type MaximumReasonLength = MaximumReasonLength;
	type WeightInfo = ();
	type ChildBountyManager = ();
}

parameter_types! {
	pub const ReservedXcmpWeight: Weight = MAXIMUM_BLOCK_WEIGHT.saturating_div(4);
	pub const ReservedDmpWeight: Weight = MAXIMUM_BLOCK_WEIGHT.saturating_div(4);
}

impl cumulus_pallet_parachain_system::Config for Runtime {
	type RuntimeEvent = RuntimeEvent;
	type OnSystemEvent = ();
	type SelfParaId = parachain_info::Pallet<Runtime>;
	type DmpMessageHandler = DmpQueue;
	type ReservedDmpWeight = ReservedDmpWeight;
	type OutboundXcmpMessageSource = XcmpQueue;
	type XcmpMessageHandler = XcmpQueue;
	type ReservedXcmpWeight = ReservedXcmpWeight;
	type CheckAssociatedRelayNumber = RelayNumberStrictlyIncreases;
}

impl parachain_info::Config for Runtime {}

impl cumulus_pallet_aura_ext::Config for Runtime {}

impl cumulus_pallet_xcmp_queue::Config for Runtime {
	type RuntimeEvent = RuntimeEvent;
	type XcmExecutor = XcmExecutor<XcmConfig>;
	type ChannelInfo = ParachainSystem;
	// We use pallet_xcm to confirm the version of xcm
	type VersionWrapper = PolkadotXcm;
	type ExecuteOverweightOrigin = EnsureRootOrAllCouncil;
	type ControllerOrigin = EnsureRootOrAllCouncil;
	type ControllerOriginConverter = XcmOriginToTransactDispatchOrigin;
	type WeightInfo = weights::cumulus_pallet_xcmp_queue::WeightInfo<Runtime>;
}

impl cumulus_pallet_dmp_queue::Config for Runtime {
	type RuntimeEvent = RuntimeEvent;
	type XcmExecutor = XcmExecutor<XcmConfig>;
	type ExecuteOverweightOrigin = EnsureRootOrAllCouncil;
}

parameter_types! {
	pub Period: u32 = prod_or_fast!(6 * HOURS, 2 * MINUTES, "LITMUS_PERIOD");
	pub const Offset: u32 = 0;
}

impl pallet_session::Config for Runtime {
	type RuntimeEvent = RuntimeEvent;
	type ValidatorId = <Self as frame_system::Config>::AccountId;
	// we don't have stash and controller, thus we don't need the convert as well.
	type ValidatorIdOf = pallet_collator_selection::IdentityCollator;
	type ShouldEndSession = pallet_session::PeriodicSessions<Period, Offset>;
	type NextSessionRotation = pallet_session::PeriodicSessions<Period, Offset>;
	type SessionManager = CollatorSelection;
	// Essentially just Aura, but lets be pedantic.
	type SessionHandler = <SessionKeys as sp_runtime::traits::OpaqueKeys>::KeyTypeIdProviders;
	type Keys = SessionKeys;
	type WeightInfo = weights::pallet_session::WeightInfo<Runtime>;
}

impl pallet_aura::Config for Runtime {
	type AuthorityId = AuraId;
	type DisabledValidators = ();
	type MaxAuthorities = ConstU32<100_000>;
}

parameter_types! {
	pub const PotId: PalletId = PalletId(*b"PotStake");
	pub const SessionLength: BlockNumber = 6 * HOURS;
}

impl pallet_collator_selection::Config for Runtime {
	type RuntimeEvent = RuntimeEvent;
	type Currency = Balances;
	type UpdateOrigin = EnsureRootOrHalfCouncil;
	type PotId = PotId;
	type MaxCandidates = ConstU32<100>;
	type MinCandidates = ConstU32<0>;
	type MaxInvulnerables = ConstU32<100>;
	// should be a multiple of session or things will get inconsistent
	type KickThreshold = Period;
	type ValidatorId = <Self as frame_system::Config>::AccountId;
	type ValidatorIdOf = pallet_collator_selection::IdentityCollator;
	type ValidatorRegistration = Session;
	type WeightInfo = weights::pallet_collator_selection::WeightInfo<Runtime>;
}

parameter_types! {
	pub const MinVestedTransfer: Balance = 10 * CENTS;
	pub UnvestedFundsAllowedWithdrawReasons: WithdrawReasons =
			WithdrawReasons::except(WithdrawReasons::TRANSFER | WithdrawReasons::RESERVE);
}

impl pallet_vesting::Config for Runtime {
	type RuntimeEvent = RuntimeEvent;
	type Currency = Balances;
	type BlockNumberToBalance = ConvertInto;
	type MinVestedTransfer = MinVestedTransfer;
	type WeightInfo = ();
	// `VestingInfo` encode length is 36bytes. 28 schedules gets encoded as 1009 bytes, which is the
	// highest number of schedules that encodes less than 2^10.
	const MAX_VESTING_SCHEDULES: u32 = 28;
	type UnvestedFundsAllowedWithdrawReasons = UnvestedFundsAllowedWithdrawReasons;
}

parameter_types! {
	pub const BridgeChainId: u8 = 1;
	pub const ProposalLifetime: BlockNumber = 50400; // ~7 days
	pub TreasuryAccount: AccountId = TreasuryPalletId::get().into_account_truncating();
}

impl pallet_bridge::Config for Runtime {
	type RuntimeEvent = RuntimeEvent;
	type BridgeCommitteeOrigin = EnsureRootOrHalfCouncil;
	type Proposal = RuntimeCall;
	type BridgeChainId = BridgeChainId;
	type Currency = Balances;
	type ProposalLifetime = ProposalLifetime;
	type TreasuryAccount = TreasuryAccount;
	type WeightInfo = weights::pallet_bridge::WeightInfo<Runtime>;
}

parameter_types! {
	pub const MaximumIssuance: Balance = 20_000_000 * DOLLARS;
	// Ethereum LIT total issuance in parachain decimal form
	pub const ExternalTotalIssuance: Balance = 100_000_000 * DOLLARS;
	// bridge::derive_resource_id(1, &bridge::hashing::blake2_128(b"LIT"));
	pub const NativeTokenResourceId: [u8; 32] = hex!("00000000000000000000000000000063a7e2be78898ba83824b0c0cc8dfb6001");
}

// allow anyone to call transfer_native
pub struct TransferNativeAnyone;
impl SortedMembers<AccountId> for TransferNativeAnyone {
	fn sorted_members() -> Vec<AccountId> {
		vec![]
	}

	fn contains(_who: &AccountId) -> bool {
		true
	}

	#[cfg(feature = "runtime-benchmarks")]
	fn add(_: &AccountId) {
		unimplemented!()
	}
}

impl pallet_bridge_transfer::Config for Runtime {
	type RuntimeEvent = RuntimeEvent;
	type BridgeOrigin = pallet_bridge::EnsureBridge<Runtime>;
	type TransferNativeMembers = TransferNativeAnyone;
	type SetMaximumIssuanceOrigin = EnsureRootOrHalfCouncil;
	type NativeTokenResourceId = NativeTokenResourceId;
	type DefaultMaximumIssuance = MaximumIssuance;
	type ExternalTotalIssuance = ExternalTotalIssuance;
	type WeightInfo = weights::pallet_bridge_transfer::WeightInfo<Runtime>;
}

parameter_types! {
	pub const SlashPercent: Percent = Percent::from_percent(20);
}

impl pallet_drop3::Config for Runtime {
	type RuntimeEvent = RuntimeEvent;
	type PoolId = u64;
	type SetAdminOrigin = EnsureRootOrHalfCouncil;
	type Currency = Balances;
	type WeightInfo = weights::pallet_drop3::WeightInfo<Runtime>;
	type SlashPercent = SlashPercent;
	type MaximumNameLength = ConstU32<16>;
}

impl pallet_extrinsic_filter::Config for Runtime {
	type RuntimeEvent = RuntimeEvent;
	type UpdateOrigin = EnsureRootOrHalfTechnicalCommittee;
	#[cfg(feature = "tee-dev")]
	type NormalModeFilter = Everything;
	#[cfg(not(feature = "tee-dev"))]
	type NormalModeFilter = NormalModeFilter;
	type SafeModeFilter = SafeModeFilter;
	type TestModeFilter = Everything;
	type WeightInfo = weights::pallet_extrinsic_filter::WeightInfo<Runtime>;
}

parameter_types! {
	pub const MomentsPerDay: Moment = 86_400_000; // [ms/d]
	pub const MaxSilenceTime: Moment =172_800_000; // 48h
}

impl pallet_teerex::Config for Runtime {
	type RuntimeEvent = RuntimeEvent;
	type Currency = Balances;
	type MomentsPerDay = MomentsPerDay;
	type MaxSilenceTime = MaxSilenceTime;
	type WeightInfo = weights::pallet_teerex::WeightInfo<Runtime>;
}

impl pallet_sidechain::Config for Runtime {
	type RuntimeEvent = RuntimeEvent;
	type WeightInfo = weights::pallet_sidechain::WeightInfo<Runtime>;
}

impl pallet_teeracle::Config for Runtime {
	type RuntimeEvent = RuntimeEvent;
	type WeightInfo = weights::pallet_teeracle::WeightInfo<Runtime>;
	type MaxWhitelistedReleases = ConstU32<10>;
	type MaxOracleBlobLen = ConstU32<4096>;
}

impl pallet_identity_management::Config for Runtime {
	type RuntimeEvent = RuntimeEvent;
	type WeightInfo = ();
	type TEECallOrigin = EnsureEnclaveSigner<Runtime>;
}

ord_parameter_types! {
	pub const ALICE: AccountId = sp_runtime::AccountId32::new(hex!["d43593c715fdd31c61141abd04a99fd6822c8558854ccde39a5684e7a56da27d"]);
}

impl pallet_identity_management_mock::Config for Runtime {
<<<<<<< HEAD
	type Event = Event;
	type MaxVerificationDelay = ConstU32<{ 30 * MINUTES }>;
=======
	type RuntimeEvent = RuntimeEvent;
	type ManageWhitelistOrigin = EnsureRootOrAllCouncil;
	type MaxVerificationDelay = ConstU32<10>;
>>>>>>> ead95ac2
	// intentionally use ALICE for the IMP mock
	type TEECallOrigin = EnsureSignedBy<ALICE, AccountId>;
	type DelegateeAdminOrigin = EnsureRootOrAllCouncil;
}

impl pallet_vc_management::Config for Runtime {
	type RuntimeEvent = RuntimeEvent;
	type TEECallOrigin = EnsureEnclaveSigner<Runtime>;
}

impl runtime_common::BaseRuntimeRequirements for Runtime {}

impl runtime_common::ParaRuntimeRequirements for Runtime {}

construct_runtime! {
	pub enum Runtime where
		Block = Block,
		NodeBlock = opaque::Block,
		UncheckedExtrinsic = UncheckedExtrinsic,
	{
		// Core
		System: frame_system = 0,
		Timestamp: pallet_timestamp = 1,
		Scheduler: pallet_scheduler = 2,
		Utility: pallet_utility = 3,
		Multisig: pallet_multisig = 4,
		Proxy: pallet_proxy = 5,
		Preimage: pallet_preimage = 6,

		// Token related
		Balances: pallet_balances = 10,
		Vesting: pallet_vesting = 11,
		TransactionPayment: pallet_transaction_payment = 12,
		Treasury: pallet_treasury = 13,

		// Governance
		Democracy: pallet_democracy = 21,
		Council: pallet_collective::<Instance1> = 22,
		CouncilMembership: pallet_membership::<Instance1> = 23,
		TechnicalCommittee: pallet_collective::<Instance2> = 24,
		TechnicalCommitteeMembership: pallet_membership::<Instance2> = 25,
		Bounties: pallet_bounties = 26,

		// Parachain
		ParachainSystem: cumulus_pallet_parachain_system = 30,
		ParachainInfo: parachain_info = 31,

		// Collator support
		// About the order of these 5 pallets, the comment in cumulus seems to be outdated.
		//
		// The main thing is Authorship looks for the block author (T::FindAuthor::find_author)
		// in its `on_initialize` hook -> Session::find_author, where Session::validators() is enquired.
		// Meanwhile Session could modify the validators storage in its `on_initialize` hook. If Session
		// comes after Authorship, the changes on validators() will only take effect in the next block.
		//
		// I assume it's the desired behavior though or it doesn't really matter.
		//
		// also see the comment above `AllPalletsWithSystem` and
		// https://github.com/litentry/litentry-parachain/issues/336
		Authorship: pallet_authorship = 40,
		CollatorSelection: pallet_collator_selection = 41,
		Session: pallet_session = 42,
		Aura: pallet_aura = 43,
		AuraExt: cumulus_pallet_aura_ext = 44,

		// XCM helpers
		XcmpQueue: cumulus_pallet_xcmp_queue = 50,
		PolkadotXcm: pallet_xcm = 51,
		CumulusXcm: cumulus_pallet_xcm = 52,
		DmpQueue: cumulus_pallet_dmp_queue = 53,
		XTokens: orml_xtokens = 54,
		Tokens: orml_tokens = 55,

		// Litmus pallets
		ChainBridge: pallet_bridge = 60,
		BridgeTransfer: pallet_bridge_transfer = 61,
		Drop3: pallet_drop3 = 62,
		ExtrinsicFilter: pallet_extrinsic_filter = 63,
		IdentityManagement: pallet_identity_management = 64,
		AssetManager: pallet_asset_manager = 65,
		VCManagement: pallet_vc_management = 66,

		// TEE
		Teerex: pallet_teerex = 90,
		Sidechain: pallet_sidechain = 91,
		Teeracle: pallet_teeracle = 92,

		// Mock
		IdentityManagementMock: pallet_identity_management_mock = 100,
	}
}

pub struct BaseCallFilter;

impl Contains<RuntimeCall> for BaseCallFilter {
	fn contains(call: &RuntimeCall) -> bool {
		if matches!(
			call,
			RuntimeCall::System(_) |
				RuntimeCall::Timestamp(_) |
				RuntimeCall::ParachainSystem(_) |
				RuntimeCall::ExtrinsicFilter(_) |
				RuntimeCall::Multisig(_) |
				RuntimeCall::Council(_) |
				RuntimeCall::TechnicalCommittee(_)
		) {
			// always allow core calls
			return true
		}

		pallet_extrinsic_filter::Pallet::<Runtime>::contains(call)
	}
}

pub struct SafeModeFilter;

impl Contains<RuntimeCall> for SafeModeFilter {
	fn contains(_call: &RuntimeCall) -> bool {
		false
	}
}

pub struct NormalModeFilter;

impl Contains<RuntimeCall> for NormalModeFilter {
	fn contains(call: &RuntimeCall) -> bool {
		matches!(
			call,
			// Vesting::vest
			RuntimeCall::Vesting(pallet_vesting::Call::vest { .. }) |
			// ChainBridge
			RuntimeCall::ChainBridge(_) |
			// BridgeTransfer
			RuntimeCall::BridgeTransfer(_) |
			// XTokens::transfer for normal users
			RuntimeCall::XTokens(orml_xtokens::Call::transfer { .. }) |
			// PolkadotXcm
			RuntimeCall::PolkadotXcm(_) |
			// memberships
			RuntimeCall::CouncilMembership(_) |
			RuntimeCall::TechnicalCommitteeMembership(_) |
			// democracy, we don't subdivide the calls, so we allow public proposals
			RuntimeCall::Democracy(_) |
			// Utility
			RuntimeCall::Utility(_) |
			// Session
			RuntimeCall::Session(_) |
			// Balance
			RuntimeCall::Balances(_)
		)
	}
}

#[cfg(feature = "runtime-benchmarks")]
mod benches {
	define_benchmarks!(
		[frame_system, SystemBench::<Runtime>]
		[pallet_asset_manager, AssetManager]
		[pallet_balances, Balances]
		[pallet_timestamp, Timestamp]
		[pallet_utility, Utility]
		[pallet_treasury, Treasury]
		[pallet_democracy, Democracy]
		[pallet_collective, Council]
		[pallet_proxy, Proxy]
		[pallet_membership, CouncilMembership]
		[pallet_multisig, Multisig]
		[pallet_drop3, Drop3]
		[pallet_extrinsic_filter, ExtrinsicFilter]
		[pallet_scheduler, Scheduler]
		[pallet_preimage, Preimage]
		[pallet_session, SessionBench::<Runtime>]
		// This module returned an error when ran the benchmark, temporarily chose to comment it out
		// [pallet_collator_selection, CollatorSelection]
		[cumulus_pallet_xcmp_queue, XcmpQueue]
		[pallet_identity_management, IdentityManagement]
		[pallet_teerex, Teerex]
		[pallet_sidechain, Sidechain]
		[pallet_teeracle, Teeracle]
		[pallet_bridge,ChainBridge]
		[pallet_bridge_transfer,BridgeTransfer]
	);
}

impl_runtime_apis! {
	impl sp_api::Core<Block> for Runtime {
		fn version() -> RuntimeVersion {
			VERSION
		}

		fn execute_block(block: Block) {
			Executive::execute_block(block);
		}

		fn initialize_block(header: &<Block as BlockT>::Header) {
			Executive::initialize_block(header)
		}
	}

	impl sp_api::Metadata<Block> for Runtime {
		fn metadata() -> OpaqueMetadata {
			OpaqueMetadata::new(Runtime::metadata().into())
		}
	}

	impl sp_block_builder::BlockBuilder<Block> for Runtime {
		fn apply_extrinsic(
			extrinsic: <Block as BlockT>::Extrinsic,
		) -> ApplyExtrinsicResult {
			Executive::apply_extrinsic(extrinsic)
		}

		fn finalize_block() -> <Block as BlockT>::Header {
			Executive::finalize_block()
		}

		fn inherent_extrinsics(data: sp_inherents::InherentData) -> Vec<<Block as BlockT>::Extrinsic> {
			data.create_extrinsics()
		}

		fn check_inherents(block: Block, data: sp_inherents::InherentData) -> sp_inherents::CheckInherentsResult {
			data.check_extrinsics(&block)
		}
	}

	impl sp_transaction_pool::runtime_api::TaggedTransactionQueue<Block> for Runtime {
		fn validate_transaction(
			source: TransactionSource,
			tx: <Block as BlockT>::Extrinsic,
			block_hash: <Block as BlockT>::Hash,
		) -> TransactionValidity {
			Executive::validate_transaction(source, tx, block_hash)
		}
	}

	impl sp_offchain::OffchainWorkerApi<Block> for Runtime {
		fn offchain_worker(header: &<Block as BlockT>::Header) {
			Executive::offchain_worker(header)
		}
	}

	impl sp_session::SessionKeys<Block> for Runtime {
		fn decode_session_keys(
			encoded: Vec<u8>,
		) -> Option<Vec<(Vec<u8>, KeyTypeId)>> {
			SessionKeys::decode_into_raw_public_keys(&encoded)
		}

		fn generate_session_keys(seed: Option<Vec<u8>>) -> Vec<u8> {
			SessionKeys::generate(seed)
		}
	}

	impl sp_consensus_aura::AuraApi<Block, AuraId> for Runtime {
		fn slot_duration() -> sp_consensus_aura::SlotDuration {
			sp_consensus_aura::SlotDuration::from_millis(Aura::slot_duration())
		}

		fn authorities() -> Vec<AuraId> {
			Aura::authorities().into_inner()
		}
	}

	impl frame_system_rpc_runtime_api::AccountNonceApi<Block, AccountId, Index> for Runtime {
		fn account_nonce(account: AccountId) -> Index {
			System::account_nonce(account)
		}
	}

	impl pallet_transaction_payment_rpc_runtime_api::TransactionPaymentApi<Block, Balance> for Runtime {
		fn query_info(
			uxt: <Block as BlockT>::Extrinsic,
			len: u32,
		) -> pallet_transaction_payment_rpc_runtime_api::RuntimeDispatchInfo<Balance> {
			TransactionPayment::query_info(uxt, len)
		}
		fn query_fee_details(
			uxt: <Block as BlockT>::Extrinsic,
			len: u32,
		) -> pallet_transaction_payment::FeeDetails<Balance> {
			TransactionPayment::query_fee_details(uxt, len)
		}
	}

	impl cumulus_primitives_core::CollectCollationInfo<Block> for Runtime {
		fn collect_collation_info(header: &<Block as BlockT>::Header) -> cumulus_primitives_core::CollationInfo {
			ParachainSystem::collect_collation_info(header)
		}
	}

	#[cfg(feature = "try-runtime")]
	impl frame_try_runtime::TryRuntime<Block> for Runtime {
		fn on_runtime_upgrade() -> (Weight, Weight) {
			// NOTE: intentional unwrap: we don't want to propagate the error backwards, and want to
			// have a backtrace here. If any of the pre/post migration checks fail, we shall stop
			// right here and right now.
			log::info!("try-runtime::on_runtime_upgrade Litmus.");
			let weight = Executive::try_runtime_upgrade().unwrap();
			(weight, RuntimeBlockWeights::get().max_block)
		}

		fn execute_block(block: Block, state_root_check: bool, select: frame_try_runtime::TryStateSelect) -> Weight {
			log::info!(
				target: "runtime::Litmus", "try-runtime: executing block #{} ({:?}) / root checks: {:?} / sanity-checks: {:?}",
				block.header.number,
				block.header.hash(),
				state_root_check,
				select,
			);
			Executive::try_execute_block(block, state_root_check, select).expect("try_execute_block failed")
		}
	}

	#[cfg(feature = "runtime-benchmarks")]
	impl frame_benchmarking::Benchmark<Block> for Runtime {
		fn benchmark_metadata(extra: bool) -> (
			Vec<frame_benchmarking::BenchmarkList>,
			Vec<frame_support::traits::StorageInfo>,
		) {
			use frame_benchmarking::{Benchmarking, BenchmarkList};
			use frame_support::traits::StorageInfoTrait;
			use frame_system_benchmarking::Pallet as SystemBench;
			use cumulus_pallet_session_benchmarking::Pallet as SessionBench;

			let mut list = Vec::<BenchmarkList>::new();
			list_benchmarks!(list, extra);

			let storage_info = AllPalletsWithSystem::storage_info();
			(list, storage_info)
		}

		fn dispatch_benchmark(
			config: frame_benchmarking::BenchmarkConfig
		) -> Result<Vec<frame_benchmarking::BenchmarkBatch>, sp_runtime::RuntimeString> {
			use frame_benchmarking::{Benchmarking, BenchmarkBatch, TrackedStorageKey};

			use frame_system_benchmarking::Pallet as SystemBench;
			impl frame_system_benchmarking::Config for Runtime {}

			use cumulus_pallet_session_benchmarking::Pallet as SessionBench;
			impl cumulus_pallet_session_benchmarking::Config for Runtime {}

			let whitelist: Vec<TrackedStorageKey> = vec![
				// Block Number
				hex!("26aa394eea5630e07c48ae0c9558cef702a5c1b19ab7a04f536c519aca4983ac").to_vec().into(),
				// Total Issuance
				hex!("c2261276cc9d1f8598ea4b6a74b15c2f57c875e4cff74148e4628f264b974c80").to_vec().into(),
				// Execution Phase
				hex!("26aa394eea5630e07c48ae0c9558cef7ff553b5a9862a516939d82b3d3d8661a").to_vec().into(),
				// Event Count
				hex!("26aa394eea5630e07c48ae0c9558cef70a98fdbe9ce6c55837576c60c7af3850").to_vec().into(),
				// System Events
				hex!("26aa394eea5630e07c48ae0c9558cef780d41e5e16056765bc8461851072c9d7").to_vec().into(),
			];

			let mut batches = Vec::<BenchmarkBatch>::new();
			let params = (&config, &whitelist);
			add_benchmarks!(params, batches);

			if batches.is_empty() { return Err("Benchmark not found for this pallet.".into()) }
			Ok(batches)
		}
	}
}

struct CheckInherents;

impl cumulus_pallet_parachain_system::CheckInherents<Block> for CheckInherents {
	fn check_inherents(
		block: &Block,
		relay_state_proof: &cumulus_pallet_parachain_system::RelayChainStateProof,
	) -> sp_inherents::CheckInherentsResult {
		let relay_chain_slot = relay_state_proof
			.read_slot()
			.expect("Could not read the relay chain slot from the proof");

		let inherent_data =
			cumulus_primitives_timestamp::InherentDataProvider::from_relay_chain_slot_and_duration(
				relay_chain_slot,
				sp_std::time::Duration::from_secs(6),
			)
			.create_inherent_data()
			.expect("Could not create the timestamp inherent data");

		inherent_data.check_extrinsics(block)
	}
}

cumulus_pallet_parachain_system::register_validate_block! {
	Runtime = Runtime,
	BlockExecutor = cumulus_pallet_aura_ext::BlockExecutor::<Runtime, Executive>,
	CheckInherents = CheckInherents,
}<|MERGE_RESOLUTION|>--- conflicted
+++ resolved
@@ -805,14 +805,8 @@
 }
 
 impl pallet_identity_management_mock::Config for Runtime {
-<<<<<<< HEAD
-	type Event = Event;
+	type RuntimeEvent = RuntimeEvent;
 	type MaxVerificationDelay = ConstU32<{ 30 * MINUTES }>;
-=======
-	type RuntimeEvent = RuntimeEvent;
-	type ManageWhitelistOrigin = EnsureRootOrAllCouncil;
-	type MaxVerificationDelay = ConstU32<10>;
->>>>>>> ead95ac2
 	// intentionally use ALICE for the IMP mock
 	type TEECallOrigin = EnsureSignedBy<ALICE, AccountId>;
 	type DelegateeAdminOrigin = EnsureRootOrAllCouncil;
