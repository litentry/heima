--- conflicted
+++ resolved
@@ -135,11 +135,7 @@
 	authoring_version: 1,
 	// same versioning-mechanism as polkadot:
 	// last digit is used for minor updates, like 9110 -> 9111 in polkadot
-<<<<<<< HEAD
-	spec_version: 9050,
-=======
 	spec_version: 9060,
->>>>>>> 6c3f9ea7
 	impl_version: 0,
 	apis: RUNTIME_API_VERSIONS,
 	transaction_version: 1,
@@ -878,15 +874,11 @@
 			// ExtrinsicFilter
 			Call::ExtrinsicFilter(_) |
 			// Vesting - only enable vest() call function
-<<<<<<< HEAD
-			Call::Vesting(pallet_vesting::Call::vest { .. })
-=======
 			Call::Vesting(pallet_vesting::Call::vest { .. }) |
 			// ChainBridge
 			Call::ChainBridge(_) |
 			// BridgeTransfer
 			Call::BridgeTransfer(_)
->>>>>>> 6c3f9ea7
 		)
 	}
 }
