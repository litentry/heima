// Copyright 2020-2024 Trust Computing GmbH.
// This file is part of Litentry.
//
// Litentry is free software: you can redistribute it and/or modify
// it under the terms of the GNU General Public License as published by
// the Free Software Foundation, either version 3 of the License, or
// (at your option) any later version.
//
// Litentry is distributed in the hope that it will be useful,
// but WITHOUT ANY WARRANTY; without even the implied warranty of
// MERCHANTABILITY or FITNESS FOR A PARTICULAR PURPOSE.  See the
// GNU General Public License for more details.
//
// You should have received a copy of the GNU General Public License
// along with Litentry.  If not, see <https://www.gnu.org/licenses/>.

#![cfg_attr(not(feature = "std"), no_std)]
#![allow(clippy::identity_op)]
// `construct_runtime!` does a lot of recursion and requires us to increase the limit to 256.
#![recursion_limit = "256"]

#[cfg(feature = "runtime-benchmarks")]
#[macro_use]
extern crate frame_benchmarking;

use cumulus_pallet_parachain_system::RelayNumberStrictlyIncreases;
use frame_support::{
	construct_runtime, parameter_types,
	traits::{
		ConstU128, ConstU32, ConstU64, ConstU8, Contains, Everything, InstanceFilter,
		SortedMembers, WithdrawReasons,
	},
	weights::{constants::RocksDbWeight, ConstantMultiplier, IdentityFee, Weight},
	PalletId, RuntimeDebug,
};
use frame_system::EnsureRoot;
use hex_literal::hex;
use parity_scale_codec::{Decode, Encode, MaxEncodedLen};

use runtime_common::EnsureEnclaveSigner;
// for TEE
pub use pallet_balances::Call as BalancesCall;
pub use pallet_teebag::{self, OperationalMode as TeebagOperationalMode};

use sp_api::impl_runtime_apis;
pub use sp_consensus_aura::sr25519::AuthorityId as AuraId;
use sp_core::{crypto::KeyTypeId, OpaqueMetadata, H160, H256, U256};
#[cfg(any(feature = "std", test))]
pub use sp_runtime::BuildStorage;
use sp_runtime::{
	create_runtime_str, generic, impl_opaque_keys,
	traits::{AccountIdConversion, AccountIdLookup, BlakeTwo256, Block as BlockT, ConvertInto},
	transaction_validity::{TransactionSource, TransactionValidity},
	ApplyExtrinsicResult,
};
pub use sp_runtime::{MultiAddress, Perbill, Percent, Permill};
use sp_std::prelude::*;
#[cfg(feature = "std")]
use sp_version::NativeVersion;
use sp_version::RuntimeVersion;
// XCM Imports
use xcm_executor::XcmExecutor;

pub use constants::currency::deposit;
pub use core_primitives::{
	opaque, AccountId, Amount, AssetId, Balance, BlockNumber, Hash, Header, Index, Signature, DAYS,
	HOURS, MINUTES, SLOT_DURATION,
};
pub use runtime_common::currency::*;
use runtime_common::{
	impl_runtime_transaction_payment_fees, prod_or_fast, BlockHashCount, BlockLength,
	CouncilInstance, CouncilMembershipInstance, EnsureRootOrAllCouncil,
	EnsureRootOrAllTechnicalCommittee, EnsureRootOrHalfCouncil, EnsureRootOrHalfTechnicalCommittee,
	EnsureRootOrTwoThirdsCouncil, EnsureRootOrTwoThirdsTechnicalCommittee, NegativeImbalance,
	RuntimeBlockWeights, SlowAdjustingFeeUpdate, TechnicalCommitteeInstance,
	TechnicalCommitteeMembershipInstance, MAXIMUM_BLOCK_WEIGHT,
};
use xcm_config::{XcmConfig, XcmOriginToTransactDispatchOrigin};

use pallet_ethereum::TransactionStatus;
// Make the WASM binary available.
#[cfg(feature = "std")]
include!(concat!(env!("OUT_DIR"), "/wasm_binary.rs"));

pub mod asset_config;
pub mod constants;
pub mod migration;
pub mod weights;
pub mod xcm_config;

#[cfg(test)]
mod tests;

/// The address format for describing accounts.
pub type Address = MultiAddress<AccountId, ()>;

/// Block type as expected by this runtime.
pub type Block = generic::Block<Header, UncheckedExtrinsic>;

/// A Block signed with a Justification
pub type SignedBlock = generic::SignedBlock<Block>;

/// BlockId type as expected by this runtime.
pub type BlockId = generic::BlockId<Block>;

/// The SignedExtension to the basic transaction logic.
pub type SignedExtra = (
	frame_system::CheckNonZeroSender<Runtime>,
	frame_system::CheckSpecVersion<Runtime>,
	frame_system::CheckTxVersion<Runtime>,
	frame_system::CheckGenesis<Runtime>,
	frame_system::CheckEra<Runtime>,
	frame_system::CheckNonce<Runtime>,
	frame_system::CheckWeight<Runtime>,
	pallet_transaction_payment::ChargeTransactionPayment<Runtime>,
);

/// Unchecked extrinsic type as expected by this runtime.
pub type UncheckedExtrinsic =
	generic::UncheckedExtrinsic<Address, RuntimeCall, Signature, SignedExtra>;

/// Extrinsic type that has already been checked.
pub type CheckedExtrinsic = generic::CheckedExtrinsic<AccountId, RuntimeCall, SignedExtra>;

/// Executive: handles dispatch to the various modules.
pub type Executive = frame_executive::Executive<
	Runtime,
	Block,
	frame_system::ChainContext<Runtime>,
	Runtime,
	// see https://github.com/paritytech/substrate/pull/10043
	//
	// With this type the hooks of pallets will be executed
	// in the order that they are declared in `construct_runtime!`
	// it was reverse order before.
	// See the comment before collation related pallets too.
	AllPalletsWithSystem,
>;

impl_opaque_keys! {
	pub struct SessionKeys {
		pub aura: Aura,
	}
}

/// This runtime version.
#[sp_version::runtime_version]
pub const VERSION: RuntimeVersion = RuntimeVersion {
	// It's important to match `litmus-parachain-runtime`, which is runtime pkg name
	spec_name: create_runtime_str!("litmus-parachain"),
	impl_name: create_runtime_str!("litmus-parachain"),
	authoring_version: 1,
	// same versioning-mechanism as polkadot: use last digit for minor updates
<<<<<<< HEAD
	spec_version: 9182,
=======
	spec_version: 9184,
>>>>>>> a7540f84
	impl_version: 0,
	apis: RUNTIME_API_VERSIONS,
	transaction_version: 1,
	state_version: 0,
};

/// A timestamp: milliseconds since the unix epoch.
pub type Moment = u64;

/// The version information used to identify this runtime when compiled natively.
#[cfg(feature = "std")]
pub fn native_version() -> NativeVersion {
	NativeVersion { runtime_version: VERSION, can_author_with: Default::default() }
}

parameter_types! {
	pub const Version: RuntimeVersion = VERSION;

	pub const SS58Prefix: u16 = 131;
}

impl frame_system::Config for Runtime {
	/// The identifier used to distinguish between accounts.
	type AccountId = AccountId;
	/// The aggregated dispatch type that is available for extrinsics.
	type RuntimeCall = RuntimeCall;
	/// The lookup mechanism to get account ID from whatever is passed in dispatchers.
	type Lookup = AccountIdLookup<AccountId, ()>;
	/// The index type for storing how many extrinsics an account has signed.
	type Index = Index;
	/// The index type for blocks.
	type BlockNumber = BlockNumber;
	/// The type for hashing blocks and tries.
	type Hash = Hash;
	/// The hashing algorithm used.
	type Hashing = BlakeTwo256;
	/// The header type.
	type Header = generic::Header<BlockNumber, BlakeTwo256>;
	/// The ubiquitous event type.
	type RuntimeEvent = RuntimeEvent;
	/// The ubiquitous origin type.
	type RuntimeOrigin = RuntimeOrigin;
	/// Maximum number of block number to block hash mappings to keep (oldest pruned first).
	type BlockHashCount = BlockHashCount;
	/// Runtime version.
	type Version = Version;
	/// Converts a module to an index of this module in the runtime.
	type PalletInfo = PalletInfo;
	/// The data to be stored in an account.
	type AccountData = pallet_balances::AccountData<Balance>;
	/// What to do if a new account is created.
	type OnNewAccount = ();
	/// What to do if an account is fully reaped from the system.
	type OnKilledAccount = ();
	/// The weight of database operations that the runtime can invoke.
	type DbWeight = RocksDbWeight;
	/// The basic call filter to use in dispatchable.
	type BaseCallFilter = BaseCallFilter;
	/// Weight information for the extrinsics of this pallet.
	type SystemWeightInfo = weights::frame_system::WeightInfo<Runtime>;
	/// Block & extrinsics weights: base values and limits.
	type BlockWeights = RuntimeBlockWeights;
	/// The maximum length of a block (in bytes).
	type BlockLength = BlockLength;
	/// This is used as an identifier of the chain. 42 is the generic substrate prefix.
	type SS58Prefix = SS58Prefix;
	/// The action to take on a Runtime Upgrade
	type OnSetCode = cumulus_pallet_parachain_system::ParachainSetCode<Self>;
	type MaxConsumers = frame_support::traits::ConstU32<16>;
}

parameter_types! {
	// One storage item; key size is 32; value is size 4+4+16+32 bytes = 56 bytes.
	pub const DepositBase: Balance = deposit(1, 88);
	// Additional storage item size of 32 bytes.
	pub const DepositFactor: Balance = deposit(0, 32);
}

impl pallet_multisig::Config for Runtime {
	type RuntimeEvent = RuntimeEvent;
	type RuntimeCall = RuntimeCall;
	type Currency = Balances;
	type DepositBase = DepositBase;
	type DepositFactor = DepositFactor;
	type MaxSignatories = ConstU32<100>;
	type WeightInfo = weights::pallet_multisig::WeightInfo<Runtime>;
}

/// The type used to represent the kinds of proxying allowed.
#[derive(
	Copy,
	Clone,
	Eq,
	PartialEq,
	Ord,
	PartialOrd,
	Encode,
	Decode,
	RuntimeDebug,
	MaxEncodedLen,
	scale_info::TypeInfo,
)]
pub enum ProxyType {
	/// Fully permissioned proxy. Can execute any call on behalf of _proxied_.
	#[codec(index = 0)]
	Any,
	/// Can execute any call that does not transfer funds, including asset transfers.
	#[codec(index = 1)]
	NonTransfer,
	/// Proxy with the ability to reject time-delay proxy announcements.
	#[codec(index = 2)]
	CancelProxy,
	/// Collator selection proxy. Can execute calls related to collator selection mechanism.
	#[codec(index = 3)]
	Collator,
	/// Governance
	#[codec(index = 4)]
	Governance,
}

impl Default for ProxyType {
	fn default() -> Self {
		Self::Any
	}
}

impl InstanceFilter<RuntimeCall> for ProxyType {
	fn filter(&self, c: &RuntimeCall) -> bool {
		match self {
			ProxyType::Any => true,
			ProxyType::NonTransfer => !matches!(
				c,
				RuntimeCall::Balances(..) |
					RuntimeCall::Vesting(pallet_vesting::Call::vested_transfer { .. })
			),
			ProxyType::CancelProxy => matches!(
				c,
				RuntimeCall::Proxy(pallet_proxy::Call::reject_announcement { .. }) |
					RuntimeCall::Utility(..) |
					RuntimeCall::Multisig(..)
			),
			ProxyType::Collator => matches!(
				c,
				RuntimeCall::CollatorSelection(..) |
					RuntimeCall::Utility(..) |
					RuntimeCall::Multisig(..)
			),
			ProxyType::Governance => matches!(
				c,
				RuntimeCall::Democracy(..) |
					RuntimeCall::Council(..) |
					RuntimeCall::TechnicalCommittee(..) |
					RuntimeCall::Treasury(..)
			),
		}
	}
	fn is_superset(&self, o: &Self) -> bool {
		match (self, o) {
			(x, y) if x == y => true,
			(ProxyType::Any, _) => true,
			(_, ProxyType::Any) => false,
			(ProxyType::NonTransfer, _) => true,
			_ => false,
		}
	}
}

parameter_types! {
	// One storage item; key size 32, value size 8; .
	pub const ProxyDepositBase: Balance = deposit(1, 8);
	// Additional storage item size of 33 bytes.
	pub const ProxyDepositFactor: Balance = deposit(0, 33);
	pub const AnnouncementDepositBase: Balance = deposit(1, 8);
	pub const AnnouncementDepositFactor: Balance = deposit(0, 66);
}

impl pallet_proxy::Config for Runtime {
	type RuntimeEvent = RuntimeEvent;
	type RuntimeCall = RuntimeCall;
	type Currency = Balances;
	type ProxyType = ProxyType;
	type ProxyDepositBase = ProxyDepositBase;
	type ProxyDepositFactor = ProxyDepositFactor;
	type MaxProxies = ConstU32<32>;
	type WeightInfo = weights::pallet_proxy::WeightInfo<Runtime>;
	type MaxPending = ConstU32<32>;
	type CallHasher = BlakeTwo256;
	type AnnouncementDepositBase = AnnouncementDepositBase;
	type AnnouncementDepositFactor = AnnouncementDepositFactor;
}

impl pallet_timestamp::Config for Runtime {
	/// A timestamp: milliseconds since the unix epoch.
	type Moment = Moment;
	type OnTimestampSet = ();
	type MinimumPeriod = ConstU64<{ SLOT_DURATION / 2 }>;
	type WeightInfo = weights::pallet_timestamp::WeightInfo<Runtime>;
}

impl pallet_authorship::Config for Runtime {
	type FindAuthor = pallet_session::FindAccountFromAuthorIndex<Self, Aura>;
	type EventHandler = (CollatorSelection,);
}

parameter_types! {
	pub MaximumSchedulerWeight: Weight = Perbill::from_percent(80) *
		RuntimeBlockWeights::get().max_block;
}

impl pallet_scheduler::Config for Runtime {
	type RuntimeEvent = RuntimeEvent;
	type RuntimeOrigin = RuntimeOrigin;
	type PalletsOrigin = OriginCaller;
	type RuntimeCall = RuntimeCall;
	type MaximumWeight = MaximumSchedulerWeight;
	type ScheduleOrigin = EnsureRootOrAllCouncil;
	type MaxScheduledPerBlock = ConstU32<50>;
	type WeightInfo = weights::pallet_scheduler::WeightInfo<Runtime>;
	type OriginPrivilegeCmp = frame_support::traits::EqualPrivilegeOnly;
	type Preimages = Preimage;
}

parameter_types! {
	pub const PreimageMaxSize: u32 = 4096 * 1024;
	pub const PreimageBaseDeposit: Balance = 1 * DOLLARS;
}

impl pallet_preimage::Config for Runtime {
	type WeightInfo = weights::pallet_preimage::WeightInfo<Runtime>;
	type RuntimeEvent = RuntimeEvent;
	type Currency = Balances;
	type ManagerOrigin = EnsureRootOrAllCouncil;
	type BaseDeposit = PreimageBaseDeposit;
	type ByteDeposit = PreimageByteDeposit;
}

parameter_types! {
	pub const ExistentialDeposit: Balance = EXISTENTIAL_DEPOSIT;
}

impl pallet_balances::Config for Runtime {
	/// The type for recording an account's balance.
	type Balance = Balance;
	/// The ubiquitous event type.
	type RuntimeEvent = RuntimeEvent;
	type DustRemoval = ();
	type ExistentialDeposit = ExistentialDeposit;
	type AccountStore = System;
	type WeightInfo = weights::pallet_balances::WeightInfo<Runtime>;
	type MaxLocks = ConstU32<50>;
	type MaxReserves = ConstU32<50>;
	type ReserveIdentifier = [u8; 8];
	type HoldIdentifier = ();
	type FreezeIdentifier = ();
	type MaxHolds = ();
	type MaxFreezes = ();
}

impl pallet_utility::Config for Runtime {
	type RuntimeEvent = RuntimeEvent;
	type RuntimeCall = RuntimeCall;
	type PalletsOrigin = OriginCaller;
	type WeightInfo = weights::pallet_utility::WeightInfo<Runtime>;
}

parameter_types! {
	pub const TransactionByteFee: Balance = MILLICENTS / 10;
}

impl_runtime_transaction_payment_fees!(constants);

impl pallet_transaction_payment::Config for Runtime {
	type RuntimeEvent = RuntimeEvent;
	type OnChargeTransaction =
		pallet_transaction_payment::CurrencyAdapter<Balances, DealWithFees<Runtime>>;
	type WeightToFee = IdentityFee<Balance>;
	type LengthToFee = ConstantMultiplier<Balance, TransactionByteFee>;
	type FeeMultiplierUpdate = SlowAdjustingFeeUpdate<Self>;
	type OperationalFeeMultiplier = ConstU8<5>;
}

parameter_types! {
	pub LaunchPeriod: BlockNumber = prod_or_fast!(5 * DAYS, 5 * MINUTES, "LITMUS_LAUNCHPERIOD");
	pub VotingPeriod: BlockNumber = prod_or_fast!(5 * DAYS, 5 * MINUTES, "LITMUS_VOTINGPERIOD");
	pub FastTrackVotingPeriod: BlockNumber = prod_or_fast!(3 * HOURS, 2 * MINUTES, "LITMUS_FASTTRACKVOTINGPERIOD");
	pub const InstantAllowed: bool = true;
	pub const MinimumDeposit: Balance = 100 * DOLLARS;
	pub EnactmentPeriod: BlockNumber = prod_or_fast!(1 * DAYS, 2 * MINUTES, "LITMUS_ENACTMENTPERIOD");
	pub CooloffPeriod: BlockNumber = prod_or_fast!(5 * DAYS, 2 * MINUTES, "LITMUS_COOLOFFPERIOD");
	pub const PreimageByteDeposit: Balance = deposit(0, 1);
}

impl pallet_democracy::Config for Runtime {
	type Preimages = Preimage;
	type RuntimeEvent = RuntimeEvent;
	type Currency = Balances;
	type EnactmentPeriod = EnactmentPeriod;
	type LaunchPeriod = LaunchPeriod;
	type VotingPeriod = VotingPeriod;
	type VoteLockingPeriod = EnactmentPeriod; // Same as EnactmentPeriod
	type MinimumDeposit = MinimumDeposit;
	/// A straight majority of the council can decide what their next motion is.
	type ExternalOrigin = EnsureRootOrHalfCouncil;
	/// A super-majority can have the next scheduled referendum be a straight majority-carries vote.
	type ExternalMajorityOrigin = EnsureRootOrTwoThirdsCouncil;
	/// A unanimous council can have the next scheduled referendum be a straight default-carries
	/// (NTB) vote.
	type ExternalDefaultOrigin = EnsureRootOrAllCouncil;
	/// Two thirds of the technical committee can have an ExternalMajority/ExternalDefault vote
	/// be tabled immediately and with a shorter voting/enactment period.
	type FastTrackOrigin = EnsureRootOrTwoThirdsTechnicalCommittee;
	type InstantOrigin = EnsureRootOrAllTechnicalCommittee;
	type InstantAllowed = InstantAllowed;
	type FastTrackVotingPeriod = FastTrackVotingPeriod;
	// To cancel a proposal which has been passed, 2/3 of the council must agree to it.
	type CancellationOrigin = EnsureRootOrTwoThirdsCouncil;
	// To cancel a proposal before it has been passed, the technical committee must be unanimous or
	// Root must agree.
	type CancelProposalOrigin = EnsureRootOrAllTechnicalCommittee;
	type BlacklistOrigin = EnsureRootOrAllCouncil;
	// Any single technical committee member may veto a coming council proposal, however they can
	// only do it once and it lasts only for the cool-off period.
	type VetoOrigin = pallet_collective::EnsureMember<AccountId, TechnicalCommitteeInstance>;
	type CooloffPeriod = CooloffPeriod;
	type Slash = Treasury;
	type Scheduler = Scheduler;
	type PalletsOrigin = OriginCaller;
	type MaxVotes = ConstU32<100>;
	type WeightInfo = weights::pallet_democracy::WeightInfo<Runtime>;
	type MaxProposals = ConstU32<100>;
	type MaxBlacklisted = ConstU32<100>;
	type MaxDeposits = ConstU32<100>;
	type SubmitOrigin = frame_system::EnsureSigned<AccountId>;
}

parameter_types! {
	pub const CouncilMotionDuration: BlockNumber = 3 * DAYS;
	pub const CouncilDefaultMaxMembers: u32 = 100;
	pub MaxProposalWeight: Weight = Perbill::from_percent(50) * RuntimeBlockWeights::get().max_block;
}

impl pallet_collective::Config<CouncilInstance> for Runtime {
	type RuntimeOrigin = RuntimeOrigin;
	type Proposal = RuntimeCall;
	type RuntimeEvent = RuntimeEvent;
	type MotionDuration = CouncilMotionDuration;
	type MaxProposals = ConstU32<100>;
	type MaxMembers = CouncilDefaultMaxMembers;
	type DefaultVote = pallet_collective::PrimeDefaultVote;
	type WeightInfo = weights::pallet_collective::WeightInfo<Runtime>;
	type SetMembersOrigin = EnsureRoot<AccountId>;
	type MaxProposalWeight = MaxProposalWeight;
}

impl pallet_membership::Config<CouncilMembershipInstance> for Runtime {
	type RuntimeEvent = RuntimeEvent;
	type AddOrigin = EnsureRootOrTwoThirdsCouncil;
	type RemoveOrigin = EnsureRootOrTwoThirdsCouncil;
	type SwapOrigin = EnsureRootOrTwoThirdsCouncil;
	type ResetOrigin = EnsureRootOrTwoThirdsCouncil;
	type PrimeOrigin = EnsureRootOrTwoThirdsCouncil;
	type MembershipInitialized = Council;
	type MembershipChanged = Council;
	type MaxMembers = CouncilDefaultMaxMembers;
	type WeightInfo = weights::pallet_membership::WeightInfo<Runtime>;
}

parameter_types! {
	pub const TechnicalMotionDuration: BlockNumber = 3 * DAYS;
}

impl pallet_collective::Config<TechnicalCommitteeInstance> for Runtime {
	type RuntimeOrigin = RuntimeOrigin;
	type Proposal = RuntimeCall;
	type RuntimeEvent = RuntimeEvent;
	type MotionDuration = TechnicalMotionDuration;
	type MaxProposals = ConstU32<100>;
	type MaxMembers = CouncilDefaultMaxMembers;
	type DefaultVote = pallet_collective::PrimeDefaultVote;
	type WeightInfo = weights::pallet_collective::WeightInfo<Runtime>;
	type SetMembersOrigin = EnsureRoot<AccountId>;
	type MaxProposalWeight = MaxProposalWeight;
}

impl pallet_membership::Config<TechnicalCommitteeMembershipInstance> for Runtime {
	type RuntimeEvent = RuntimeEvent;
	type AddOrigin = EnsureRootOrTwoThirdsCouncil;
	type RemoveOrigin = EnsureRootOrTwoThirdsCouncil;
	type SwapOrigin = EnsureRootOrTwoThirdsCouncil;
	type ResetOrigin = EnsureRootOrTwoThirdsCouncil;
	type PrimeOrigin = EnsureRootOrTwoThirdsCouncil;
	type MembershipInitialized = TechnicalCommittee;
	type MembershipChanged = TechnicalCommittee;
	type MaxMembers = CouncilDefaultMaxMembers;
	type WeightInfo = weights::pallet_membership::WeightInfo<Runtime>;
}

parameter_types! {
	pub const ProposalBond: Permill = Permill::from_percent(5);
	pub const ProposalBondMinimum: Balance = 1 * DOLLARS;
	pub const ProposalBondMaximum: Balance = 20 * DOLLARS;
	pub SpendPeriod: BlockNumber = prod_or_fast!(7 * DAYS, 2 * MINUTES, "LITMUS_SPENDPERIOD");
	pub const Burn: Permill = Permill::from_percent(0);
	pub const TreasuryPalletId: PalletId = PalletId(*b"py/trsry");

	pub BountyDepositBase: Balance = deposit(1, 0);
	pub const BountyDepositPayoutDelay: BlockNumber = 4 * DAYS;
	pub const BountyUpdatePeriod: BlockNumber = 35 * DAYS;
	pub const CuratorDepositMultiplier: Permill = Permill::from_percent(50);
	pub CuratorDepositMin: Balance = DOLLARS;
	pub CuratorDepositMax: Balance = 100 * DOLLARS;
	pub BountyValueMinimum: Balance = 5 * DOLLARS;
	pub DataDepositPerByte: Balance = deposit(0, 1);
	pub const MaximumReasonLength: u32 = 8192;
}

impl pallet_treasury::Config for Runtime {
	type PalletId = TreasuryPalletId;
	type Currency = Balances;
	type ApproveOrigin = EnsureRootOrTwoThirdsCouncil;
	type RejectOrigin = EnsureRootOrHalfCouncil;
	type RuntimeEvent = RuntimeEvent;
	type OnSlash = Treasury;
	type ProposalBond = ProposalBond;
	type ProposalBondMinimum = ProposalBondMinimum;
	type ProposalBondMaximum = ProposalBondMaximum;
	type SpendOrigin = frame_support::traits::NeverEnsureOrigin<Balance>;
	type SpendPeriod = SpendPeriod;
	type Burn = Burn;
	type BurnDestination = ();
	// Bounties is not enabled yet
	type SpendFunds = ();
	type WeightInfo = weights::pallet_treasury::WeightInfo<Runtime>;
	type MaxApprovals = ConstU32<100>;
}

impl pallet_bounties::Config for Runtime {
	type RuntimeEvent = RuntimeEvent;
	type BountyDepositBase = BountyDepositBase;
	type BountyDepositPayoutDelay = BountyDepositPayoutDelay;
	type BountyUpdatePeriod = BountyUpdatePeriod;
	type BountyValueMinimum = BountyValueMinimum;
	type CuratorDepositMultiplier = CuratorDepositMultiplier;
	type CuratorDepositMin = CuratorDepositMin;
	type CuratorDepositMax = CuratorDepositMax;
	type DataDepositPerByte = DataDepositPerByte;
	type MaximumReasonLength = MaximumReasonLength;
	type WeightInfo = ();
	type ChildBountyManager = ();
}

impl pallet_identity::Config for Runtime {
	type RuntimeEvent = RuntimeEvent;
	type Currency = Balances;
	// Add one item in storage and take 258 bytes
	type BasicDeposit = ConstU128<{ deposit(1, 258) }>;
	// Not add any item to the storage but takes 66 bytes
	type FieldDeposit = ConstU128<{ deposit(0, 66) }>;
	// Add one item in storage and take 53 bytes
	type SubAccountDeposit = ConstU128<{ deposit(1, 53) }>;
	type MaxSubAccounts = ConstU32<100>;
	type MaxAdditionalFields = ConstU32<100>;
	type MaxRegistrars = ConstU32<20>;
	type Slashed = Treasury;
	type ForceOrigin = EnsureRootOrHalfCouncil;
	type RegistrarOrigin = EnsureRootOrHalfCouncil;
	type WeightInfo = weights::pallet_identity::WeightInfo<Runtime>;
}

parameter_types! {
	pub const ReservedXcmpWeight: Weight = MAXIMUM_BLOCK_WEIGHT.saturating_div(4);
	pub const ReservedDmpWeight: Weight = MAXIMUM_BLOCK_WEIGHT.saturating_div(4);
}

impl cumulus_pallet_parachain_system::Config for Runtime {
	type RuntimeEvent = RuntimeEvent;
	type OnSystemEvent = ();
	type SelfParaId = parachain_info::Pallet<Runtime>;
	type DmpMessageHandler = DmpQueue;
	type ReservedDmpWeight = ReservedDmpWeight;
	type OutboundXcmpMessageSource = XcmpQueue;
	type XcmpMessageHandler = XcmpQueue;
	type ReservedXcmpWeight = ReservedXcmpWeight;
	type CheckAssociatedRelayNumber = RelayNumberStrictlyIncreases;
}

impl parachain_info::Config for Runtime {}

impl cumulus_pallet_aura_ext::Config for Runtime {}

impl cumulus_pallet_xcmp_queue::Config for Runtime {
	type RuntimeEvent = RuntimeEvent;
	type XcmExecutor = XcmExecutor<XcmConfig>;
	type ChannelInfo = ParachainSystem;
	// We use pallet_xcm to confirm the version of xcm
	type VersionWrapper = PolkadotXcm;
	type ExecuteOverweightOrigin = EnsureRootOrAllCouncil;
	type ControllerOrigin = EnsureRootOrAllCouncil;
	type ControllerOriginConverter = XcmOriginToTransactDispatchOrigin;
	type WeightInfo = weights::cumulus_pallet_xcmp_queue::WeightInfo<Runtime>;
	type PriceForSiblingDelivery = ();
}

impl cumulus_pallet_dmp_queue::Config for Runtime {
	type RuntimeEvent = RuntimeEvent;
	type XcmExecutor = XcmExecutor<XcmConfig>;
	type ExecuteOverweightOrigin = EnsureRootOrAllCouncil;
}

parameter_types! {
	pub Period: u32 = prod_or_fast!(6 * HOURS, 2 * MINUTES, "LITMUS_PERIOD");
	pub const Offset: u32 = 0;
}

impl pallet_session::Config for Runtime {
	type RuntimeEvent = RuntimeEvent;
	type ValidatorId = <Self as frame_system::Config>::AccountId;
	// we don't have stash and controller, thus we don't need the convert as well.
	type ValidatorIdOf = pallet_collator_selection::IdentityCollator;
	type ShouldEndSession = pallet_session::PeriodicSessions<Period, Offset>;
	type NextSessionRotation = pallet_session::PeriodicSessions<Period, Offset>;
	type SessionManager = CollatorSelection;
	// Essentially just Aura, but lets be pedantic.
	type SessionHandler = <SessionKeys as sp_runtime::traits::OpaqueKeys>::KeyTypeIdProviders;
	type Keys = SessionKeys;
	type WeightInfo = weights::pallet_session::WeightInfo<Runtime>;
}

impl pallet_aura::Config for Runtime {
	type AuthorityId = AuraId;
	type DisabledValidators = ();
	type MaxAuthorities = ConstU32<100_000>;
}

parameter_types! {
	pub const PotId: PalletId = PalletId(*b"PotStake");
	pub const SessionLength: BlockNumber = 6 * HOURS;
}

impl pallet_collator_selection::Config for Runtime {
	type RuntimeEvent = RuntimeEvent;
	type Currency = Balances;
	type UpdateOrigin = EnsureRootOrHalfCouncil;
	type PotId = PotId;
	type MaxCandidates = ConstU32<100>;
	type MinCandidates = ConstU32<0>;
	type MaxInvulnerables = ConstU32<100>;
	// should be a multiple of session or things will get inconsistent
	type KickThreshold = Period;
	type ValidatorId = <Self as frame_system::Config>::AccountId;
	type ValidatorIdOf = pallet_collator_selection::IdentityCollator;
	type ValidatorRegistration = Session;
	type WeightInfo = weights::pallet_collator_selection::WeightInfo<Runtime>;
}

parameter_types! {
	pub const MinVestedTransfer: Balance = 10 * CENTS;
	pub UnvestedFundsAllowedWithdrawReasons: WithdrawReasons =
			WithdrawReasons::except(WithdrawReasons::TRANSFER | WithdrawReasons::RESERVE);
}

impl pallet_vesting::Config for Runtime {
	type RuntimeEvent = RuntimeEvent;
	type Currency = Balances;
	type BlockNumberToBalance = ConvertInto;
	type MinVestedTransfer = MinVestedTransfer;
	type WeightInfo = ();
	// `VestingInfo` encode length is 36bytes. 28 schedules gets encoded as 1009 bytes, which is the
	// highest number of schedules that encodes less than 2^10.
	const MAX_VESTING_SCHEDULES: u32 = 28;
	type UnvestedFundsAllowedWithdrawReasons = UnvestedFundsAllowedWithdrawReasons;
}

parameter_types! {
	pub const BridgeChainId: u8 = 1;
	pub const ProposalLifetime: BlockNumber = 50400; // ~7 days
	pub TreasuryAccount: AccountId = TreasuryPalletId::get().into_account_truncating();
}

impl pallet_bridge::Config for Runtime {
	type RuntimeEvent = RuntimeEvent;
	type BridgeCommitteeOrigin = EnsureRootOrHalfCouncil;
	type Proposal = RuntimeCall;
	type BridgeChainId = BridgeChainId;
	type Currency = Balances;
	type ProposalLifetime = ProposalLifetime;
	type TreasuryAccount = TreasuryAccount;
	type WeightInfo = weights::pallet_bridge::WeightInfo<Runtime>;
}

parameter_types! {
	pub const MaximumIssuance: Balance = 20_000_000 * DOLLARS;
	// Ethereum LIT total issuance in parachain decimal form
	pub const ExternalTotalIssuance: Balance = 100_000_000 * DOLLARS;
	// bridge::derive_resource_id(1, &bridge::hashing::blake2_128(b"LIT"));
	pub const NativeTokenResourceId: [u8; 32] = hex!("00000000000000000000000000000063a7e2be78898ba83824b0c0cc8dfb6001");
}

// allow anyone to call transfer_native
pub struct TransferNativeAnyone;
impl SortedMembers<AccountId> for TransferNativeAnyone {
	fn sorted_members() -> Vec<AccountId> {
		vec![]
	}

	fn contains(_who: &AccountId) -> bool {
		true
	}

	#[cfg(feature = "runtime-benchmarks")]
	fn add(_: &AccountId) {
		unimplemented!()
	}
}

impl pallet_bridge_transfer::Config for Runtime {
	type RuntimeEvent = RuntimeEvent;
	type BridgeOrigin = pallet_bridge::EnsureBridge<Runtime>;
	type TransferNativeMembers = TransferNativeAnyone;
	type SetMaximumIssuanceOrigin = EnsureRootOrHalfCouncil;
	type NativeTokenResourceId = NativeTokenResourceId;
	type DefaultMaximumIssuance = MaximumIssuance;
	type ExternalTotalIssuance = ExternalTotalIssuance;
	type WeightInfo = weights::pallet_bridge_transfer::WeightInfo<Runtime>;
}

impl pallet_extrinsic_filter::Config for Runtime {
	type RuntimeEvent = RuntimeEvent;
	type UpdateOrigin = EnsureRootOrHalfTechnicalCommittee;
	type NormalModeFilter = NormalModeFilter;
	type SafeModeFilter = SafeModeFilter;
	type TestModeFilter = Everything;
	type WeightInfo = weights::pallet_extrinsic_filter::WeightInfo<Runtime>;
}

parameter_types! {
	pub const MomentsPerDay: Moment = 86_400_000; // [ms/d]
}

impl pallet_teebag::Config for Runtime {
	type RuntimeEvent = RuntimeEvent;
	type MomentsPerDay = MomentsPerDay;
	type SetAdminOrigin = EnsureRootOrHalfCouncil;
	type MaxEnclaveIdentifier = ConstU32<3>;
	type MaxAuthorizedEnclave = ConstU32<5>;
}

impl pallet_bitacross::Config for Runtime {
	type RuntimeEvent = RuntimeEvent;
	type TEECallOrigin = EnsureEnclaveSigner<Runtime>;
	type SetAdminOrigin = EnsureRootOrHalfCouncil;
}

impl runtime_common::BaseRuntimeRequirements for Runtime {}

impl runtime_common::ParaRuntimeRequirements for Runtime {}

construct_runtime! {
	pub enum Runtime where
		Block = Block,
		NodeBlock = opaque::Block,
		UncheckedExtrinsic = UncheckedExtrinsic,
	{
		// Core
		System: frame_system = 0,
		Timestamp: pallet_timestamp = 1,
		Scheduler: pallet_scheduler = 2,
		Utility: pallet_utility = 3,
		Multisig: pallet_multisig = 4,
		Proxy: pallet_proxy = 5,
		Preimage: pallet_preimage = 6,

		// Token related
		Balances: pallet_balances = 10,
		Vesting: pallet_vesting = 11,
		TransactionPayment: pallet_transaction_payment = 12,
		Treasury: pallet_treasury = 13,

		// Governance
		Democracy: pallet_democracy = 21,
		Council: pallet_collective::<Instance1> = 22,
		CouncilMembership: pallet_membership::<Instance1> = 23,
		TechnicalCommittee: pallet_collective::<Instance2> = 24,
		TechnicalCommitteeMembership: pallet_membership::<Instance2> = 25,
		Bounties: pallet_bounties = 26,
		ParachainIdentity: pallet_identity = 27,

		// Parachain
		ParachainSystem: cumulus_pallet_parachain_system = 30,
		ParachainInfo: parachain_info = 31,

		// Collator support
		// About the order of these 5 pallets, the comment in cumulus seems to be outdated.
		//
		// The main thing is Authorship looks for the block author (T::FindAuthor::find_author)
		// in its `on_initialize` hook -> Session::find_author, where Session::validators() is enquired.
		// Meanwhile Session could modify the validators storage in its `on_initialize` hook. If Session
		// comes after Authorship, the changes on validators() will only take effect in the next block.
		//
		// I assume it's the desired behavior though or it doesn't really matter.
		//
		// also see the comment above `AllPalletsWithSystem` and
		// https://github.com/litentry/litentry-parachain/issues/336
		Authorship: pallet_authorship = 40,
		CollatorSelection: pallet_collator_selection = 41,
		Session: pallet_session = 42,
		Aura: pallet_aura = 43,
		AuraExt: cumulus_pallet_aura_ext = 44,

		// XCM helpers
		XcmpQueue: cumulus_pallet_xcmp_queue = 50,
		PolkadotXcm: pallet_xcm = 51,
		CumulusXcm: cumulus_pallet_xcm = 52,
		DmpQueue: cumulus_pallet_dmp_queue = 53,
		XTokens: orml_xtokens = 54,
		Tokens: orml_tokens = 55,

		// Litmus pallets
		ChainBridge: pallet_bridge = 60,
		BridgeTransfer: pallet_bridge_transfer = 61,
		ExtrinsicFilter: pallet_extrinsic_filter = 63,
		AssetManager: pallet_asset_manager = 65,
		Teebag: pallet_teebag = 66,
		Bitacross: pallet_bitacross = 67,
	}
}

pub struct BaseCallFilter;

impl Contains<RuntimeCall> for BaseCallFilter {
	fn contains(call: &RuntimeCall) -> bool {
		if matches!(
			call,
			RuntimeCall::System(_) |
				RuntimeCall::Timestamp(_) |
				RuntimeCall::ParachainSystem(_) |
				RuntimeCall::ExtrinsicFilter(_) |
				RuntimeCall::Multisig(_) |
				RuntimeCall::Council(_) |
				RuntimeCall::TechnicalCommittee(_)
		) {
			// always allow core calls
			return true
		}

		pallet_extrinsic_filter::Pallet::<Runtime>::contains(call)
	}
}

pub struct SafeModeFilter;

impl Contains<RuntimeCall> for SafeModeFilter {
	fn contains(_call: &RuntimeCall) -> bool {
		false
	}
}

pub struct NormalModeFilter;

impl Contains<RuntimeCall> for NormalModeFilter {
	fn contains(call: &RuntimeCall) -> bool {
		matches!(
			call,
			// Vesting::vest
			RuntimeCall::Vesting(pallet_vesting::Call::vest { .. }) |
			// ChainBridge
			RuntimeCall::ChainBridge(_) |
			// BridgeTransfer
			RuntimeCall::BridgeTransfer(_) |
			// XTokens::transfer for normal users
			RuntimeCall::XTokens(orml_xtokens::Call::transfer { .. }) |
			// PolkadotXcm
			RuntimeCall::PolkadotXcm(_) |
			// memberships
			RuntimeCall::CouncilMembership(_) |
			RuntimeCall::TechnicalCommitteeMembership(_) |
			// democracy, we don't subdivide the calls, so we allow public proposals
			RuntimeCall::Democracy(_) |
			// Preimage
			RuntimeCall::Preimage(_) |
			// Identity
			RuntimeCall::ParachainIdentity(_) |
			// Utility
			RuntimeCall::Utility(_) |
			// Session
			RuntimeCall::Session(_) |
			// Balance
			RuntimeCall::Balances(_) |
			// TEE enclave management
			RuntimeCall::Teebag(_) |
			// Bitacross
			RuntimeCall::Bitacross(_)
		)
	}
}

#[cfg(feature = "runtime-benchmarks")]
mod benches {
	define_benchmarks!(
		[frame_system, SystemBench::<Runtime>]
		[pallet_asset_manager, AssetManager]
		[pallet_balances, Balances]
		[pallet_timestamp, Timestamp]
		[pallet_utility, Utility]
		[pallet_treasury, Treasury]
		[pallet_democracy, Democracy]
		[pallet_collective, Council]
		[pallet_proxy, Proxy]
		[pallet_membership, CouncilMembership]
		[pallet_multisig, Multisig]
		[pallet_extrinsic_filter, ExtrinsicFilter]
		[pallet_scheduler, Scheduler]
		[pallet_preimage, Preimage]
		[pallet_session, SessionBench::<Runtime>]
		// This module returned an error when ran the benchmark, temporarily chose to comment it out
		// [pallet_collator_selection, CollatorSelection]
		[cumulus_pallet_xcmp_queue, XcmpQueue]
		[pallet_bridge,ChainBridge]
		[pallet_bridge_transfer,BridgeTransfer]
	);
}

impl_runtime_apis! {
	impl sp_api::Core<Block> for Runtime {
		fn version() -> RuntimeVersion {
			VERSION
		}

		fn execute_block(block: Block) {
			Executive::execute_block(block);
		}

		fn initialize_block(header: &<Block as BlockT>::Header) {
			Executive::initialize_block(header)
		}
	}

	impl sp_api::Metadata<Block> for Runtime {
		fn metadata() -> OpaqueMetadata {
			OpaqueMetadata::new(Runtime::metadata().into())
		}

		fn metadata_at_version(version: u32) -> Option<OpaqueMetadata> {
			Runtime::metadata_at_version(version)
		}

		fn metadata_versions() -> sp_std::vec::Vec<u32> {
			Runtime::metadata_versions()
		}
	}

	impl sp_block_builder::BlockBuilder<Block> for Runtime {
		fn apply_extrinsic(
			extrinsic: <Block as BlockT>::Extrinsic,
		) -> ApplyExtrinsicResult {
			Executive::apply_extrinsic(extrinsic)
		}

		fn finalize_block() -> <Block as BlockT>::Header {
			Executive::finalize_block()
		}

		fn inherent_extrinsics(data: sp_inherents::InherentData) -> Vec<<Block as BlockT>::Extrinsic> {
			data.create_extrinsics()
		}

		fn check_inherents(block: Block, data: sp_inherents::InherentData) -> sp_inherents::CheckInherentsResult {
			data.check_extrinsics(&block)
		}
	}

	impl sp_transaction_pool::runtime_api::TaggedTransactionQueue<Block> for Runtime {
		fn validate_transaction(
			source: TransactionSource,
			tx: <Block as BlockT>::Extrinsic,
			block_hash: <Block as BlockT>::Hash,
		) -> TransactionValidity {
			Executive::validate_transaction(source, tx, block_hash)
		}
	}

	impl sp_offchain::OffchainWorkerApi<Block> for Runtime {
		fn offchain_worker(header: &<Block as BlockT>::Header) {
			Executive::offchain_worker(header)
		}
	}

	impl sp_session::SessionKeys<Block> for Runtime {
		fn decode_session_keys(
			encoded: Vec<u8>,
		) -> Option<Vec<(Vec<u8>, KeyTypeId)>> {
			SessionKeys::decode_into_raw_public_keys(&encoded)
		}

		fn generate_session_keys(seed: Option<Vec<u8>>) -> Vec<u8> {
			SessionKeys::generate(seed)
		}
	}

	impl sp_consensus_aura::AuraApi<Block, AuraId> for Runtime {
		fn slot_duration() -> sp_consensus_aura::SlotDuration {
			sp_consensus_aura::SlotDuration::from_millis(Aura::slot_duration())
		}

		fn authorities() -> Vec<AuraId> {
			Aura::authorities().into_inner()
		}
	}

	impl frame_system_rpc_runtime_api::AccountNonceApi<Block, AccountId, Index> for Runtime {
		fn account_nonce(account: AccountId) -> Index {
			System::account_nonce(account)
		}
	}

	impl pallet_transaction_payment_rpc_runtime_api::TransactionPaymentApi<Block, Balance> for Runtime {
		fn query_info(
			uxt: <Block as BlockT>::Extrinsic,
			len: u32,
		) -> pallet_transaction_payment_rpc_runtime_api::RuntimeDispatchInfo<Balance> {
			TransactionPayment::query_info(uxt, len)
		}
		fn query_fee_details(
			uxt: <Block as BlockT>::Extrinsic,
			len: u32,
		) -> pallet_transaction_payment::FeeDetails<Balance> {
			TransactionPayment::query_fee_details(uxt, len)
		}
		fn query_weight_to_fee(weight: Weight) -> Balance {
			TransactionPayment::weight_to_fee(weight)
		}
		fn query_length_to_fee(length: u32) -> Balance {
			TransactionPayment::length_to_fee(length)
		}
	}

	impl cumulus_primitives_core::CollectCollationInfo<Block> for Runtime {
		fn collect_collation_info(header: &<Block as BlockT>::Header) -> cumulus_primitives_core::CollationInfo {
			ParachainSystem::collect_collation_info(header)
		}
	}

		// Temporary fake implementation
	impl fp_rpc::EthereumRuntimeRPCApi<Block> for Runtime {
		fn chain_id() -> u64 {
			Default::default()
		}

		fn account_basic(_address: H160) -> pallet_evm::Account {
			Default::default()
		}

		fn gas_price() -> U256 {
			Default::default()
		}

		fn account_code_at(_address: H160) -> Vec<u8> {
			Default::default()
		}

		fn author() -> H160 {
			Default::default()
		}

		fn storage_at(_address: H160, _index: U256) -> H256 {
			Default::default()
		}

		fn call(
			_from: H160,
			_to: H160,
			_data: Vec<u8>,
			_value: U256,
			_gas_limit: U256,
			_max_fee_per_gas: Option<U256>,
			_max_priority_fee_per_gas: Option<U256>,
			_nonce: Option<U256>,
			_estimate: bool,
			_access_list: Option<Vec<(H160, Vec<H256>)>>,
		) -> Result<pallet_evm::CallInfo, sp_runtime::DispatchError> {
			Err(sp_runtime::DispatchError::Unavailable)
		}

		fn create(
			_from: H160,
			_data: Vec<u8>,
			_value: U256,
			_gas_limit: U256,
			_max_fee_per_gas: Option<U256>,
			_max_priority_fee_per_gas: Option<U256>,
			_nonce: Option<U256>,
			_estimate: bool,
			_access_list: Option<Vec<(H160, Vec<H256>)>>,
		) -> Result<pallet_evm::CreateInfo, sp_runtime::DispatchError> {
			Err(sp_runtime::DispatchError::Unavailable)
		}

		fn current_transaction_statuses() -> Option<Vec<TransactionStatus>> {
			None
		}

		fn current_block() -> Option<pallet_ethereum::Block> {
			None
		}

		fn current_receipts() -> Option<Vec<pallet_ethereum::Receipt>> {
			None
		}

		fn current_all() -> (
			Option<pallet_ethereum::Block>,
			Option<Vec<pallet_ethereum::Receipt>>,
			Option<Vec<TransactionStatus>>
		) {
			(
				None,
				None,
				None
			)
		}

		fn extrinsic_filter(
			_xts: Vec<<Block as BlockT>::Extrinsic>,
		) -> Vec<pallet_ethereum::Transaction> {
			Default::default()
		}

		fn elasticity() -> Option<Permill> {
			None
		}

		fn gas_limit_multiplier_support() {}

		fn pending_block(
			_xts: Vec<<Block as BlockT>::Extrinsic>,
		) -> (Option<pallet_ethereum::Block>, Option<Vec<fp_rpc::TransactionStatus>>) {
			(None, None)
		}
	}

	impl fp_rpc::ConvertTransactionRuntimeApi<Block> for Runtime {
		fn convert_transaction(_transaction: pallet_ethereum::Transaction) -> <Block as BlockT>::Extrinsic {
			UncheckedExtrinsic::new_unsigned(
				frame_system::Call::<Runtime>::remark { remark: Default::default() }.into(),
			)
		}
	}

	impl moonbeam_rpc_primitives_debug::DebugRuntimeApi<Block> for Runtime {
		fn trace_transaction(
			_extrinsics: Vec<<Block as BlockT>::Extrinsic>,
			_traced_transaction: &pallet_ethereum::Transaction,
		) -> Result<
			(),
			sp_runtime::DispatchError,
		> {
			Ok(())
		}

		fn trace_block(
			_extrinsics: Vec<<Block as BlockT>::Extrinsic>,
			_known_transactions: Vec<H256>,
		) -> Result<
			(),
			sp_runtime::DispatchError,
		> {
			Ok(())
		}
	}

	impl moonbeam_rpc_primitives_txpool::TxPoolRuntimeApi<Block> for Runtime {
		fn extrinsic_filter(
			_xts_ready: Vec<<Block as BlockT>::Extrinsic>,
			_xts_future: Vec<<Block as BlockT>::Extrinsic>,
		) -> moonbeam_rpc_primitives_txpool::TxPoolResponse {
			moonbeam_rpc_primitives_txpool::TxPoolResponse {
				ready: Default::default(),
				future: Default::default(),
			}
		}
	}


	#[cfg(feature = "try-runtime")]
	impl frame_try_runtime::TryRuntime<Block> for Runtime {
		fn on_runtime_upgrade(checks: frame_try_runtime::UpgradeCheckSelect) -> (Weight, Weight) {
			// NOTE: intentional unwrap: we don't want to propagate the error backwards, and want to
			// have a backtrace here. If any of the pre/post migration checks fail, we shall stop
			// right here and right now.
			log::info!("try-runtime::on_runtime_upgrade Litmus.");
			let weight = Executive::try_runtime_upgrade(checks).unwrap();
			(weight, RuntimeBlockWeights::get().max_block)
		}

		fn execute_block(block: Block, state_root_check: bool,signature_check: bool, select: frame_try_runtime::TryStateSelect) -> Weight {
			log::info!(
				target: "runtime::Litmus", "try-runtime: executing block #{} ({:?}) / root checks: {:?} / sanity-checks: {:?}",
				block.header.number,
				block.header.hash(),
				state_root_check,
				select,
			);
			Executive::try_execute_block(block, state_root_check,signature_check, select).expect("try_execute_block failed")
		}
	}

	#[cfg(feature = "runtime-benchmarks")]
	impl frame_benchmarking::Benchmark<Block> for Runtime {
		fn benchmark_metadata(extra: bool) -> (
			Vec<frame_benchmarking::BenchmarkList>,
			Vec<frame_support::traits::StorageInfo>,
		) {
			use frame_benchmarking::{Benchmarking, BenchmarkList};
			use frame_support::traits::StorageInfoTrait;
			use frame_system_benchmarking::Pallet as SystemBench;
			use cumulus_pallet_session_benchmarking::Pallet as SessionBench;

			let mut list = Vec::<BenchmarkList>::new();
			list_benchmarks!(list, extra);

			let storage_info = AllPalletsWithSystem::storage_info();
			(list, storage_info)
		}

		fn dispatch_benchmark(
			config: frame_benchmarking::BenchmarkConfig
		) -> Result<Vec<frame_benchmarking::BenchmarkBatch>, sp_runtime::RuntimeString> {
			use frame_benchmarking::{Benchmarking, BenchmarkBatch, TrackedStorageKey};

			use frame_system_benchmarking::Pallet as SystemBench;
			impl frame_system_benchmarking::Config for Runtime {}

			use cumulus_pallet_session_benchmarking::Pallet as SessionBench;
			impl cumulus_pallet_session_benchmarking::Config for Runtime {}

			let whitelist: Vec<TrackedStorageKey> = vec![
				// Block Number
				hex!("26aa394eea5630e07c48ae0c9558cef702a5c1b19ab7a04f536c519aca4983ac").to_vec().into(),
				// Total Issuance
				hex!("c2261276cc9d1f8598ea4b6a74b15c2f57c875e4cff74148e4628f264b974c80").to_vec().into(),
				// Execution Phase
				hex!("26aa394eea5630e07c48ae0c9558cef7ff553b5a9862a516939d82b3d3d8661a").to_vec().into(),
				// Event Count
				hex!("26aa394eea5630e07c48ae0c9558cef70a98fdbe9ce6c55837576c60c7af3850").to_vec().into(),
				// System Events
				hex!("26aa394eea5630e07c48ae0c9558cef780d41e5e16056765bc8461851072c9d7").to_vec().into(),
			];

			let mut batches = Vec::<BenchmarkBatch>::new();
			let params = (&config, &whitelist);
			add_benchmarks!(params, batches);

			if batches.is_empty() { return Err("Benchmark not found for this pallet.".into()) }
			Ok(batches)
		}
	}
}

struct CheckInherents;

impl cumulus_pallet_parachain_system::CheckInherents<Block> for CheckInherents {
	fn check_inherents(
		block: &Block,
		relay_state_proof: &cumulus_pallet_parachain_system::RelayChainStateProof,
	) -> sp_inherents::CheckInherentsResult {
		let relay_chain_slot = relay_state_proof
			.read_slot()
			.expect("Could not read the relay chain slot from the proof");

		let inherent_data =
			cumulus_primitives_timestamp::InherentDataProvider::from_relay_chain_slot_and_duration(
				relay_chain_slot,
				sp_std::time::Duration::from_secs(6),
			)
			.create_inherent_data()
			.expect("Could not create the timestamp inherent data");

		inherent_data.check_extrinsics(block)
	}
}

cumulus_pallet_parachain_system::register_validate_block! {
	Runtime = Runtime,
	BlockExecutor = cumulus_pallet_aura_ext::BlockExecutor::<Runtime, Executive>,
	CheckInherents = CheckInherents,
}<|MERGE_RESOLUTION|>--- conflicted
+++ resolved
@@ -151,11 +151,7 @@
 	impl_name: create_runtime_str!("litmus-parachain"),
 	authoring_version: 1,
 	// same versioning-mechanism as polkadot: use last digit for minor updates
-<<<<<<< HEAD
-	spec_version: 9182,
-=======
 	spec_version: 9184,
->>>>>>> a7540f84
 	impl_version: 0,
 	apis: RUNTIME_API_VERSIONS,
 	transaction_version: 1,
