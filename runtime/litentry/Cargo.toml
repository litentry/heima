[package]
authors = ["Litentry Dev"]
edition = '2021'
name = 'litentry-parachain-runtime'
version = '0.9.15'

[dependencies]
codec = { package = "parity-scale-codec", version = "3.0.0", default-features = false, features = ["derive", "max-encoded-len", "full"] }
hex-literal = { version = '0.4.1' }
log = { version = "0.4", default-features = false }
scale-info = { version = "2.5.0", default-features = false, features = ["derive"] }
serde = { version = "1.0", optional = true, features = ["derive"] }
smallvec = "1.9.0"

core-primitives = { path = "../../primitives/core", default-features = false }

# Substrate Dependencies
## Substrate Primitive Dependencies
sp-api = { git = "https://github.com/paritytech/substrate", default-features = false, branch = "polkadot-v0.9.39" }
sp-block-builder = { git = "https://github.com/paritytech/substrate", default-features = false, branch = "polkadot-v0.9.39" }
sp-consensus-aura = { git = "https://github.com/paritytech/substrate", default-features = false, branch = "polkadot-v0.9.39" }
sp-core = { git = "https://github.com/paritytech/substrate", default-features = false, branch = "polkadot-v0.9.39" }
sp-inherents = { git = "https://github.com/paritytech/substrate", default-features = false, branch = "polkadot-v0.9.39" }
sp-io = { git = "https://github.com/paritytech/substrate", default-features = false, branch = "polkadot-v0.9.39" }
sp-offchain = { git = "https://github.com/paritytech/substrate", default-features = false, branch = "polkadot-v0.9.39" }
sp-runtime = { git = "https://github.com/paritytech/substrate", default-features = false, branch = "polkadot-v0.9.39" }
sp-session = { git = "https://github.com/paritytech/substrate", default-features = false, branch = "polkadot-v0.9.39" }
sp-std = { git = "https://github.com/paritytech/substrate", default-features = false, branch = "polkadot-v0.9.39" }
sp-transaction-pool = { git = "https://github.com/paritytech/substrate", default-features = false, branch = "polkadot-v0.9.39" }
sp-version = { git = "https://github.com/paritytech/substrate", default-features = false, branch = "polkadot-v0.9.39" }

## Substrate FRAME Dependencies
frame-executive = { git = "https://github.com/paritytech/substrate", default-features = false, branch = "polkadot-v0.9.39" }
frame-support = { git = "https://github.com/paritytech/substrate", default-features = false, branch = "polkadot-v0.9.39" }
frame-system = { git = "https://github.com/paritytech/substrate", default-features = false, branch = "polkadot-v0.9.39" }
frame-system-rpc-runtime-api = { git = "https://github.com/paritytech/substrate", default-features = false, branch = "polkadot-v0.9.39" }
frame-try-runtime = { git = "https://github.com/paritytech/substrate", default-features = false, optional = true, branch = "polkadot-v0.9.39" }

## Substrate Pallet Dependencies
pallet-aura = { git = "https://github.com/paritytech/substrate", default-features = false, branch = "polkadot-v0.9.39" }
pallet-authorship = { git = "https://github.com/paritytech/substrate", default-features = false, branch = "polkadot-v0.9.39" }
pallet-balances = { git = "https://github.com/paritytech/substrate", default-features = false, branch = "polkadot-v0.9.39" }
pallet-bounties = { git = "https://github.com/paritytech/substrate", default-features = false, branch = "polkadot-v0.9.39" }
pallet-collective = { git = "https://github.com/paritytech/substrate", default-features = false, branch = "polkadot-v0.9.39" }
pallet-democracy = { git = "https://github.com/paritytech/substrate", default-features = false, branch = "polkadot-v0.9.39" }
pallet-identity = { git = "https://github.com/paritytech/substrate", default-features = false, branch = "polkadot-v0.9.39" }
pallet-membership = { git = "https://github.com/paritytech/substrate", default-features = false, branch = "polkadot-v0.9.39" }
pallet-multisig = { git = "https://github.com/paritytech/substrate", default-features = false, branch = "polkadot-v0.9.39" }
pallet-preimage = { git = "https://github.com/paritytech/substrate", default-features = false, branch = "polkadot-v0.9.39" }
pallet-proxy = { git = "https://github.com/paritytech/substrate", default-features = false, branch = "polkadot-v0.9.39" }
pallet-scheduler = { git = "https://github.com/paritytech/substrate", default-features = false, branch = "polkadot-v0.9.39" }
pallet-session = { git = "https://github.com/paritytech/substrate", default-features = false, branch = "polkadot-v0.9.39" }
pallet-sudo = { git = "https://github.com/paritytech/substrate", default-features = false, branch = "polkadot-v0.9.39" }
pallet-timestamp = { git = "https://github.com/paritytech/substrate", default-features = false, branch = "polkadot-v0.9.39" }
pallet-transaction-payment = { git = "https://github.com/paritytech/substrate", default-features = false, branch = "polkadot-v0.9.39" }
pallet-transaction-payment-rpc-runtime-api = { git = "https://github.com/paritytech/substrate", default-features = false, branch = "polkadot-v0.9.39" }
pallet-treasury = { git = "https://github.com/paritytech/substrate", default-features = false, branch = "polkadot-v0.9.39" }
pallet-utility = { git = "https://github.com/paritytech/substrate", default-features = false, branch = "polkadot-v0.9.39" }
pallet-vesting = { git = "https://github.com/paritytech/substrate", default-features = false, branch = "polkadot-v0.9.39" }

# Cumulus dependencies
cumulus-pallet-aura-ext = { git = "https://github.com/paritytech/cumulus", default-features = false, branch = "polkadot-v0.9.39" }
cumulus-pallet-dmp-queue = { git = "https://github.com/paritytech/cumulus", default-features = false, branch = "polkadot-v0.9.39" }
cumulus-pallet-parachain-system = { git = "https://github.com/paritytech/cumulus", default-features = false, branch = "polkadot-v0.9.39" }
cumulus-pallet-xcm = { git = "https://github.com/paritytech/cumulus", default-features = false, branch = "polkadot-v0.9.39" }
cumulus-pallet-xcmp-queue = { git = "https://github.com/paritytech/cumulus", default-features = false, branch = "polkadot-v0.9.39" }
cumulus-primitives-core = { git = "https://github.com/paritytech/cumulus", default-features = false, branch = "polkadot-v0.9.39" }
cumulus-primitives-timestamp = { git = "https://github.com/paritytech/cumulus", default-features = false, branch = "polkadot-v0.9.39" }
cumulus-primitives-utility = { git = "https://github.com/paritytech/cumulus", default-features = false, branch = "polkadot-v0.9.39" }
parachain-info = { git = "https://github.com/paritytech/cumulus", default-features = false, branch = "polkadot-v0.9.39" }

# Polkadot dependencies
pallet-xcm = { git = "https://github.com/paritytech/polkadot", default-features = false, branch = "release-v0.9.39" }
polkadot-parachain = { git = "https://github.com/paritytech/polkadot", default-features = false, branch = "release-v0.9.39" }
xcm = { git = "https://github.com/paritytech/polkadot", default-features = false, branch = "release-v0.9.39" }
xcm-builder = { git = "https://github.com/paritytech/polkadot", default-features = false, branch = "release-v0.9.39" }
xcm-executor = { git = "https://github.com/paritytech/polkadot", default-features = false, branch = "release-v0.9.39" }

# Orml dependencies
orml-tokens = { git = "https://github.com/open-web3-stack/open-runtime-module-library", default-features = false, branch = "polkadot-v0.9.39" }
orml-traits = { git = "https://github.com/open-web3-stack/open-runtime-module-library", default-features = false, branch = "polkadot-v0.9.39" }
orml-xtokens = { git = "https://github.com/open-web3-stack/open-runtime-module-library", default-features = false, branch = "polkadot-v0.9.39" }

# benchmarking
cumulus-pallet-session-benchmarking = { git = 'https://github.com/paritytech/cumulus', default-features = false, branch = "polkadot-v0.9.39", optional = true }
frame-benchmarking = { git = "https://github.com/paritytech/substrate", default-features = false, branch = "polkadot-v0.9.39", optional = true }
frame-system-benchmarking = { git = "https://github.com/paritytech/substrate", default-features = false, branch = "polkadot-v0.9.39", optional = true }

# Litentry pallets
pallet-asset-manager = { path = "../../pallets/xcm-asset-manager", default-features = false }
pallet-bridge = { path = "../../pallets/bridge", default-features = false }
pallet-bridge-transfer = { path = "../../pallets/bridge-transfer", default-features = false }
pallet-drop3 = { path = "../../pallets/drop3", default-features = false }
pallet-extrinsic-filter = { path = "../../pallets/extrinsic-filter", default-features = false }
pallet-parachain-staking = { path = "../../pallets/parachain-staking", default-features = false }
runtime-common = { path = '../common', default-features = false }

[dev-dependencies]
<<<<<<< HEAD
cumulus-primitives-parachain-inherent = { git = 'https://github.com/paritytech/cumulus', branch = "polkadot-v0.9.39" }
hex-literal = "0.3.4"
polkadot-primitives = { git = "https://github.com/paritytech/polkadot", branch = "release-v0.9.39" }
polkadot-runtime-parachains = { git = "https://github.com/paritytech/polkadot", branch = "release-v0.9.39" }
=======
cumulus-primitives-parachain-inherent = { git = 'https://github.com/paritytech/cumulus', branch = "polkadot-v0.9.37" }
hex-literal = "0.4.1"
polkadot-primitives = { git = "https://github.com/paritytech/polkadot", branch = "release-v0.9.37" }
polkadot-runtime-parachains = { git = "https://github.com/paritytech/polkadot", branch = "release-v0.9.37" }
>>>>>>> 7e6c0921
runtime-common = { path = '../common', default-features = false, features = ["tests"] }
sp-state-machine = { git = "https://github.com/paritytech/substrate", branch = "polkadot-v0.9.39" }
xcm-simulator = { git = "https://github.com/paritytech/polkadot", branch = "release-v0.9.39" }

[build-dependencies]
substrate-wasm-builder = { git = "https://github.com/paritytech/substrate", branch = "polkadot-v0.9.39" }

[features]
default = ["std"]
fast-runtime = []
runtime-benchmarks = [
  "cumulus-pallet-session-benchmarking/runtime-benchmarks",
  "frame-benchmarking/runtime-benchmarks",
  "frame-support/runtime-benchmarks",
  "frame-system-benchmarking/runtime-benchmarks",
  "frame-system/runtime-benchmarks",
  "pallet-balances/runtime-benchmarks",
  "pallet-bounties/runtime-benchmarks",
  "pallet-collective/runtime-benchmarks",
  "pallet-democracy/runtime-benchmarks",
  "pallet-identity/runtime-benchmarks",
  "pallet-membership/runtime-benchmarks",
  "pallet-multisig/runtime-benchmarks",
  "pallet-parachain-staking/runtime-benchmarks",
  "pallet-preimage/runtime-benchmarks",
  "pallet-proxy/runtime-benchmarks",
  "pallet-scheduler/runtime-benchmarks",
  "pallet-timestamp/runtime-benchmarks",
  "pallet-treasury/runtime-benchmarks",
  "pallet-utility/runtime-benchmarks",
  "pallet-xcm/runtime-benchmarks",
  "sp-runtime/runtime-benchmarks",
  "xcm-builder/runtime-benchmarks",
  "pallet-bridge/runtime-benchmarks",
  "pallet-bridge-transfer/runtime-benchmarks",
  "pallet-drop3/runtime-benchmarks",
  "pallet-extrinsic-filter/runtime-benchmarks",
  "cumulus-pallet-xcmp-queue/runtime-benchmarks",
  "pallet-asset-manager/runtime-benchmarks",
]
std = [
  "codec/std",
  "log/std",
  "serde",
  "sp-api/std",
  "sp-block-builder/std",
  "sp-consensus-aura/std",
  "sp-core/std",
  "sp-inherents/std",
  "sp-io/std",
  "sp-offchain/std",
  "sp-runtime/std",
  "sp-session/std",
  "sp-std/std",
  "sp-transaction-pool/std",
  "sp-version/std",
  "frame-executive/std",
  "frame-support/std",
  "frame-system/std",
  "frame-try-runtime?/std",
  "frame-system-rpc-runtime-api/std",
  "orml-tokens/std",
  "orml-traits/std",
  "orml-xtokens/std",
  "pallet-asset-manager/std",
  "pallet-aura/std",
  "pallet-authorship/std",
  "pallet-balances/std",
  "pallet-bounties/std",
  "pallet-collective/std",
  "pallet-democracy/std",
  "pallet-identity/std",
  "pallet-membership/std",
  "pallet-multisig/std",
  "pallet-parachain-staking/std",
  "pallet-preimage/std",
  "pallet-proxy/std",
  "pallet-scheduler/std",
  "pallet-session/std",
  "pallet-sudo/std",
  "pallet-timestamp/std",
  "pallet-transaction-payment/std",
  "pallet-transaction-payment-rpc-runtime-api/std",
  "pallet-treasury/std",
  "pallet-utility/std",
  "pallet-vesting/std",
  "core-primitives/std",
  "cumulus-pallet-aura-ext/std",
  "cumulus-pallet-dmp-queue/std",
  "cumulus-pallet-parachain-system/std",
  "cumulus-pallet-xcm/std",
  "cumulus-pallet-xcmp-queue/std",
  "cumulus-primitives-core/std",
  "cumulus-primitives-utility/std",
  "cumulus-primitives-timestamp/std",
  "parachain-info/std",
  "pallet-xcm/std",
  "polkadot-parachain/std",
  "xcm/std",
  "xcm-builder/std",
  "xcm-executor/std",
  "frame-benchmarking?/std",
  "frame-system-benchmarking?/std",
  'runtime-common/std',
  "pallet-bridge/std",
  "pallet-bridge-transfer/std",
  "pallet-drop3/std",
  "pallet-extrinsic-filter/std",
]
try-runtime = [
  "cumulus-pallet-aura-ext/try-runtime",
  "cumulus-pallet-dmp-queue/try-runtime",
  "cumulus-pallet-parachain-system/try-runtime",
  "cumulus-pallet-xcm/try-runtime",
  "cumulus-pallet-xcmp-queue/try-runtime",
  "frame-executive/try-runtime",
  "frame-support/try-runtime",
  "frame-system/try-runtime",
  "frame-try-runtime",
  "orml-tokens/try-runtime",
  "orml-xtokens/try-runtime",
  "pallet-asset-manager/try-runtime",
  "pallet-aura/try-runtime",
  "pallet-authorship/try-runtime",
  "pallet-balances/try-runtime",
  "pallet-bounties/try-runtime",
  "pallet-bridge/try-runtime",
  "pallet-bridge-transfer/try-runtime",
  "pallet-collective/try-runtime",
  "pallet-democracy/try-runtime",
  "pallet-identity/try-runtime",
  "pallet-drop3/try-runtime",
  "pallet-extrinsic-filter/try-runtime",
  "pallet-membership/try-runtime",
  "pallet-multisig/try-runtime",
  "pallet-parachain-staking/try-runtime",
  "pallet-preimage/try-runtime",
  "pallet-proxy/try-runtime",
  "pallet-scheduler/try-runtime",
  "pallet-session/try-runtime",
  "pallet-sudo/try-runtime",
  "pallet-timestamp/try-runtime",
  "pallet-transaction-payment/try-runtime",
  "pallet-treasury/try-runtime",
  "pallet-utility/try-runtime",
  "pallet-vesting/try-runtime",
  "pallet-xcm/try-runtime",
  "parachain-info/try-runtime",
]<|MERGE_RESOLUTION|>--- conflicted
+++ resolved
@@ -96,17 +96,10 @@
 runtime-common = { path = '../common', default-features = false }
 
 [dev-dependencies]
-<<<<<<< HEAD
 cumulus-primitives-parachain-inherent = { git = 'https://github.com/paritytech/cumulus', branch = "polkadot-v0.9.39" }
-hex-literal = "0.3.4"
+hex-literal = "0.4.1"
 polkadot-primitives = { git = "https://github.com/paritytech/polkadot", branch = "release-v0.9.39" }
 polkadot-runtime-parachains = { git = "https://github.com/paritytech/polkadot", branch = "release-v0.9.39" }
-=======
-cumulus-primitives-parachain-inherent = { git = 'https://github.com/paritytech/cumulus', branch = "polkadot-v0.9.37" }
-hex-literal = "0.4.1"
-polkadot-primitives = { git = "https://github.com/paritytech/polkadot", branch = "release-v0.9.37" }
-polkadot-runtime-parachains = { git = "https://github.com/paritytech/polkadot", branch = "release-v0.9.37" }
->>>>>>> 7e6c0921
 runtime-common = { path = '../common', default-features = false, features = ["tests"] }
 sp-state-machine = { git = "https://github.com/paritytech/substrate", branch = "polkadot-v0.9.39" }
 xcm-simulator = { git = "https://github.com/paritytech/polkadot", branch = "release-v0.9.39" }
