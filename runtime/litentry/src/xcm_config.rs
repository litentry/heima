--- conflicted
+++ resolved
@@ -174,31 +174,19 @@
 	/// Xcm fees will go to the treasury account
 	pub XcmFeesAccount: AccountId = Treasury::account_id();
 	pub const MaxAssetsIntoHolding: u32 = 64;
-<<<<<<< HEAD
-	pub const WeighToFeeFactor: Balance = WEIGHT_TO_FEE_FACTOR; // 10^6
-=======
 	pub const WeightToFeeFactor: Balance = WEIGHT_TO_FEE_FACTOR; // 10^6
->>>>>>> 4fdc1d04
 }
 
 pub type Traders = (
 	UsingComponents<
-<<<<<<< HEAD
-		ConstantMultiplier<Balance, WeighToFeeFactor>,
-=======
 		ConstantMultiplier<Balance, WeightToFeeFactor>,
->>>>>>> 4fdc1d04
 		NewAnchoringSelfReserve<Runtime>,
 		AccountId,
 		Balances,
 		DealWithFees<Runtime>,
 	>,
 	UsingComponents<
-<<<<<<< HEAD
-		ConstantMultiplier<Balance, WeighToFeeFactor>,
-=======
 		ConstantMultiplier<Balance, WeightToFeeFactor>,
->>>>>>> 4fdc1d04
 		OldAnchoringSelfReserve<Runtime>,
 		AccountId,
 		Balances,
