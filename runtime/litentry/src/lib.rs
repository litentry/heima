// Copyright 2020-2024 Trust Computing GmbH.
// This file is part of Litentry.
//
// Litentry is free software: you can redistribute it and/or modify
// it under the terms of the GNU General Public License as published by
// the Free Software Foundation, either version 3 of the License, or
// (at your option) any later version.
//
// Litentry is distributed in the hope that it will be useful,
// but WITHOUT ANY WARRANTY; without even the implied warranty of
// MERCHANTABILITY or FITNESS FOR A PARTICULAR PURPOSE.  See the
// GNU General Public License for more details.
//
// You should have received a copy of the GNU General Public License
// along with Litentry.  If not, see <https://www.gnu.org/licenses/>.

#![cfg_attr(not(feature = "std"), no_std)]
#![allow(clippy::identity_op)]
#![allow(clippy::items_after_test_module)]
// `construct_runtime!` does a lot of recursion and requires us to increase the limit to 256.
#![recursion_limit = "256"]

#[cfg(feature = "runtime-benchmarks")]
#[macro_use]
extern crate frame_benchmarking;

use cumulus_pallet_parachain_system::RelayNumberStrictlyIncreases;
use frame_support::{
	construct_runtime, parameter_types,
	traits::{
		ConstU128, ConstU32, ConstU64, ConstU8, Contains, EnsureOrigin, Everything, InstanceFilter,
		SortedMembers, WithdrawReasons,
	},
	weights::{constants::RocksDbWeight, ConstantMultiplier, Weight},
	PalletId, RuntimeDebug,
};
use frame_system::EnsureRoot;
use parity_scale_codec::{Decode, Encode, MaxEncodedLen};
use sp_api::impl_runtime_apis;
pub use sp_consensus_aura::sr25519::AuthorityId as AuraId;
use sp_core::{crypto::KeyTypeId, OpaqueMetadata, H160, H256, U256};
#[cfg(any(feature = "std", test))]
pub use sp_runtime::BuildStorage;
use sp_runtime::{
	create_runtime_str, generic, impl_opaque_keys,
	traits::{AccountIdConversion, AccountIdLookup, BlakeTwo256, Block as BlockT, ConvertInto},
	transaction_validity::{TransactionSource, TransactionValidity},
	ApplyExtrinsicResult,
};
pub use sp_runtime::{MultiAddress, Perbill, Percent, Permill};
use sp_std::prelude::*;
#[cfg(feature = "std")]
use sp_version::NativeVersion;
use sp_version::RuntimeVersion;
// XCM Imports
use xcm_executor::XcmExecutor;

pub use constants::currency::deposit;
pub use core_primitives::{
	opaque, AccountId, Amount, AssetId, Balance, BlockNumber, Hash, Header, Index, Signature, DAYS,
	HOURS, MINUTES, SLOT_DURATION,
};
use pallet_ethereum::TransactionStatus;
pub use runtime_common::currency::*;
use runtime_common::{
	impl_runtime_transaction_payment_fees, prod_or_fast, BlockHashCount, BlockLength,
	CouncilInstance, CouncilMembershipInstance, EnsureEnclaveSigner, EnsureRootOrAllCouncil,
	EnsureRootOrAllTechnicalCommittee, EnsureRootOrHalfCouncil, EnsureRootOrHalfTechnicalCommittee,
	EnsureRootOrTwoThirdsCouncil, EnsureRootOrTwoThirdsTechnicalCommittee, NegativeImbalance,
	RuntimeBlockWeights, SlowAdjustingFeeUpdate, TechnicalCommitteeInstance,
	TechnicalCommitteeMembershipInstance, MAXIMUM_BLOCK_WEIGHT, WEIGHT_TO_FEE_FACTOR,
};
use xcm_config::{XcmConfig, XcmOriginToTransactDispatchOrigin};

// for TEE
pub use pallet_balances::Call as BalancesCall;
pub use pallet_teebag::{self, OperationalMode as TeebagOperationalMode};

// Make the WASM binary available.
#[cfg(feature = "std")]
include!(concat!(env!("OUT_DIR"), "/wasm_binary.rs"));

pub mod asset_config;
pub mod constants;
pub mod weights;
pub mod xcm_config;

pub mod migration;

#[cfg(test)]
mod tests;

/// The address format for describing accounts.
pub type Address = MultiAddress<AccountId, ()>;

/// Block type as expected by this runtime.
pub type Block = generic::Block<Header, UncheckedExtrinsic>;

/// A Block signed with a Justification
pub type SignedBlock = generic::SignedBlock<Block>;

/// BlockId type as expected by this runtime.
pub type BlockId = generic::BlockId<Block>;

/// The SignedExtension to the basic transaction logic.
pub type SignedExtra = (
	frame_system::CheckNonZeroSender<Runtime>,
	frame_system::CheckSpecVersion<Runtime>,
	frame_system::CheckTxVersion<Runtime>,
	frame_system::CheckGenesis<Runtime>,
	frame_system::CheckEra<Runtime>,
	frame_system::CheckNonce<Runtime>,
	frame_system::CheckWeight<Runtime>,
	pallet_transaction_payment::ChargeTransactionPayment<Runtime>,
);

/// Unchecked extrinsic type as expected by this runtime.
pub type UncheckedExtrinsic =
	generic::UncheckedExtrinsic<Address, RuntimeCall, Signature, SignedExtra>;

/// Extrinsic type that has already been checked.
pub type CheckedExtrinsic = generic::CheckedExtrinsic<AccountId, RuntimeCall, SignedExtra>;

/// Executive: handles dispatch to the various modules.
pub type Executive = frame_executive::Executive<
	Runtime,
	Block,
	frame_system::ChainContext<Runtime>,
	Runtime,
	// see https://github.com/paritytech/substrate/pull/10043
	//
	// With this type the hooks of pallets will be executed
	// in the order that they are declared in `construct_runtime!`.
	// It was reverse order before.
	// See the comment before collation related pallets too.
	AllPalletsWithSystem,
<<<<<<< HEAD
	(migration::ReplaceParachainStakingStorage<Runtime>,),
=======
	(migration::ReplaceBalancesRelatedStorage<Runtime>,),
>>>>>>> 33d8b1b5
>;

impl_opaque_keys! {
	pub struct SessionKeys {
		pub aura: Aura,
	}
}

/// This runtime version.
#[sp_version::runtime_version]
pub const VERSION: RuntimeVersion = RuntimeVersion {
	// It's important to match `litentry-parachain-runtime`, which is runtime pkg name
	spec_name: create_runtime_str!("litentry-parachain"),
	impl_name: create_runtime_str!("litentry-parachain"),
	authoring_version: 1,
	// same versioning-mechanism as polkadot: use last digit for minor updates
	spec_version: 9184,
	impl_version: 0,
	apis: RUNTIME_API_VERSIONS,
	transaction_version: 1,
	state_version: 0,
};

/// The version information used to identify this runtime when compiled natively.
#[cfg(feature = "std")]
pub fn native_version() -> NativeVersion {
	NativeVersion { runtime_version: VERSION, can_author_with: Default::default() }
}

parameter_types! {
	pub const Version: RuntimeVersion = VERSION;

	pub const SS58Prefix: u16 = 31;
}

impl frame_system::Config for Runtime {
	/// The identifier used to distinguish between accounts.
	type AccountId = AccountId;
	/// The aggregated dispatch type that is available for extrinsics.
	type RuntimeCall = RuntimeCall;
	/// The lookup mechanism to get account ID from whatever is passed in dispatchers.
	type Lookup = AccountIdLookup<AccountId, ()>;
	/// The index type for storing how many extrinsics an account has signed.
	type Index = Index;
	/// The index type for blocks.
	type BlockNumber = BlockNumber;
	/// The type for hashing blocks and tries.
	type Hash = Hash;
	/// The hashing algorithm used.
	type Hashing = BlakeTwo256;
	/// The header type.
	type Header = generic::Header<BlockNumber, BlakeTwo256>;
	/// The ubiquitous event type.
	type RuntimeEvent = RuntimeEvent;
	/// The ubiquitous origin type.
	type RuntimeOrigin = RuntimeOrigin;
	/// Maximum number of block number to block hash mappings to keep (oldest pruned first).
	type BlockHashCount = BlockHashCount;
	/// Runtime version.
	type Version = Version;
	/// Converts a module to an index of this module in the runtime.
	type PalletInfo = PalletInfo;
	/// The data to be stored in an account.
	type AccountData = pallet_balances::AccountData<Balance>;
	/// What to do if a new account is created.
	type OnNewAccount = ();
	/// What to do if an account is fully reaped from the system.
	type OnKilledAccount = ();
	/// The weight of database operations that the runtime can invoke.
	type DbWeight = RocksDbWeight;
	/// The basic call filter to use in dispatchable.
	type BaseCallFilter = BaseCallFilter;
	/// Weight information for the extrinsics of this pallet.
	type SystemWeightInfo = weights::frame_system::WeightInfo<Runtime>;
	/// Block & extrinsics weights: base values and limits.
	type BlockWeights = RuntimeBlockWeights;
	/// The maximum length of a block (in bytes).
	type BlockLength = BlockLength;
	/// This is used as an identifier of the chain. 42 is the generic substrate prefix.
	type SS58Prefix = SS58Prefix;
	/// The action to take on a Runtime Upgrade
	type OnSetCode = cumulus_pallet_parachain_system::ParachainSetCode<Self>;
	type MaxConsumers = frame_support::traits::ConstU32<16>;
}

parameter_types! {
	// One storage item; key size is 32; value is size 4+4+16+32 bytes = 56 bytes.
	pub const DepositBase: Balance = deposit(1, 88);
	// Additional storage item size of 32 bytes.
	pub const DepositFactor: Balance = deposit(0, 32);
}

impl pallet_multisig::Config for Runtime {
	type RuntimeEvent = RuntimeEvent;
	type RuntimeCall = RuntimeCall;
	type Currency = Balances;
	type DepositBase = DepositBase;
	type DepositFactor = DepositFactor;
	type MaxSignatories = ConstU32<100>;
	type WeightInfo = weights::pallet_multisig::WeightInfo<Runtime>;
}

/// The type used to represent the kinds of proxying allowed.
#[derive(
	Copy,
	Clone,
	Eq,
	PartialEq,
	Ord,
	PartialOrd,
	Encode,
	Decode,
	RuntimeDebug,
	MaxEncodedLen,
	scale_info::TypeInfo,
)]
pub enum ProxyType {
	/// Fully permissioned proxy. Can execute any call on behalf of _proxied_.
	#[codec(index = 0)]
	Any,
	/// Can execute any call that does not transfer funds, including asset transfers.
	#[codec(index = 1)]
	NonTransfer,
	/// Proxy with the ability to reject time-delay proxy announcements.
	#[codec(index = 2)]
	CancelProxy,
	/// Collator selection proxy. Can execute calls related to collator selection mechanism.
	#[codec(index = 3)]
	Collator,
	/// Governance
	#[codec(index = 4)]
	Governance,
}

impl Default for ProxyType {
	fn default() -> Self {
		Self::Any
	}
}

impl InstanceFilter<RuntimeCall> for ProxyType {
	fn filter(&self, c: &RuntimeCall) -> bool {
		match self {
			ProxyType::Any => true,
			ProxyType::NonTransfer => !matches!(
				c,
				RuntimeCall::Balances(..) |
					RuntimeCall::Vesting(pallet_vesting::Call::vested_transfer { .. })
			),
			ProxyType::CancelProxy => matches!(
				c,
				RuntimeCall::Proxy(pallet_proxy::Call::reject_announcement { .. }) |
					RuntimeCall::Utility(..) |
					RuntimeCall::Multisig(..)
			),
			ProxyType::Collator => matches!(
				c,
				RuntimeCall::ParachainStaking(..) |
					RuntimeCall::Utility(..) |
					RuntimeCall::Multisig(..)
			),
			ProxyType::Governance => matches!(
				c,
				RuntimeCall::Democracy(..) |
					RuntimeCall::Council(..) |
					RuntimeCall::TechnicalCommittee(..) |
					RuntimeCall::Treasury(..)
			),
		}
	}
	fn is_superset(&self, o: &Self) -> bool {
		match (self, o) {
			(x, y) if x == y => true,
			(ProxyType::Any, _) => true,
			(_, ProxyType::Any) => false,
			(ProxyType::NonTransfer, _) => true,
			_ => false,
		}
	}
}

parameter_types! {
	// One storage item; key size 32, value size 8; .
	pub const ProxyDepositBase: Balance = deposit(1, 8);
	// Additional storage item size of 33 bytes.
	pub const ProxyDepositFactor: Balance = deposit(0, 33);
	pub const AnnouncementDepositBase: Balance = deposit(1, 8);
	pub const AnnouncementDepositFactor: Balance = deposit(0, 66);
}

impl pallet_proxy::Config for Runtime {
	type RuntimeEvent = RuntimeEvent;
	type RuntimeCall = RuntimeCall;
	type Currency = Balances;
	type ProxyType = ProxyType;
	type ProxyDepositBase = ProxyDepositBase;
	type ProxyDepositFactor = ProxyDepositFactor;
	type MaxProxies = ConstU32<32>;
	type WeightInfo = weights::pallet_proxy::WeightInfo<Runtime>;
	type MaxPending = ConstU32<32>;
	type CallHasher = BlakeTwo256;
	type AnnouncementDepositBase = AnnouncementDepositBase;
	type AnnouncementDepositFactor = AnnouncementDepositFactor;
}

impl pallet_timestamp::Config for Runtime {
	/// A timestamp: milliseconds since the unix epoch.
	type Moment = u64;
	type OnTimestampSet = ();
	type MinimumPeriod = ConstU64<{ SLOT_DURATION / 2 }>;
	type WeightInfo = weights::pallet_timestamp::WeightInfo<Runtime>;
}

impl pallet_authorship::Config for Runtime {
	type FindAuthor = pallet_session::FindAccountFromAuthorIndex<Self, Aura>;
	type EventHandler = (ParachainStaking,);
}

parameter_types! {
	pub MaximumSchedulerWeight: Weight = Perbill::from_percent(80) *
		RuntimeBlockWeights::get().max_block;
}

impl pallet_scheduler::Config for Runtime {
	type RuntimeEvent = RuntimeEvent;
	type RuntimeOrigin = RuntimeOrigin;
	type PalletsOrigin = OriginCaller;
	type RuntimeCall = RuntimeCall;
	type MaximumWeight = MaximumSchedulerWeight;
	type ScheduleOrigin = EnsureRootOrAllCouncil;
	type MaxScheduledPerBlock = ConstU32<50>;
	type WeightInfo = weights::pallet_scheduler::WeightInfo<Runtime>;
	type OriginPrivilegeCmp = frame_support::traits::EqualPrivilegeOnly;
	type Preimages = Preimage;
}

parameter_types! {
	pub const PreimageMaxSize: u32 = 4096 * 1024;
	pub const PreimageBaseDeposit: Balance = 1 * DOLLARS;
}

impl pallet_preimage::Config for Runtime {
	type WeightInfo = weights::pallet_preimage::WeightInfo<Runtime>;
	type RuntimeEvent = RuntimeEvent;
	type Currency = Balances;
	type ManagerOrigin = EnsureRootOrAllCouncil;
	type BaseDeposit = PreimageBaseDeposit;
	type ByteDeposit = PreimageByteDeposit;
}

parameter_types! {
	pub const ExistentialDeposit: Balance = EXISTENTIAL_DEPOSIT;
}

impl pallet_balances::Config for Runtime {
	/// The type for recording an account's balance.
	type Balance = Balance;
	/// The ubiquitous event type.
	type RuntimeEvent = RuntimeEvent;
	type DustRemoval = ();
	type ExistentialDeposit = ExistentialDeposit;
	type AccountStore = System;
	type WeightInfo = weights::pallet_balances::WeightInfo<Runtime>;
	type MaxLocks = ConstU32<50>;
	type MaxReserves = ConstU32<50>;
	type ReserveIdentifier = [u8; 8];
	type HoldIdentifier = ();
	type FreezeIdentifier = ();
	type MaxHolds = ();
	type MaxFreezes = ();
}

impl pallet_utility::Config for Runtime {
	type RuntimeEvent = RuntimeEvent;
	type RuntimeCall = RuntimeCall;
	type PalletsOrigin = OriginCaller;
	type WeightInfo = weights::pallet_utility::WeightInfo<Runtime>;
}

parameter_types! {
	pub const TransactionByteFee: Balance = WEIGHT_TO_FEE_FACTOR; // 10^6
	pub const WeighToFeeFactor: Balance = WEIGHT_TO_FEE_FACTOR; // 10^6
}
impl_runtime_transaction_payment_fees!(constants);

impl pallet_transaction_payment::Config for Runtime {
	type RuntimeEvent = RuntimeEvent;
	type OnChargeTransaction =
		pallet_transaction_payment::CurrencyAdapter<Balances, DealWithFees<Runtime>>;
	type WeightToFee = ConstantMultiplier<Balance, WeighToFeeFactor>;
	type LengthToFee = ConstantMultiplier<Balance, TransactionByteFee>;
	type FeeMultiplierUpdate = SlowAdjustingFeeUpdate<Self>;
	type OperationalFeeMultiplier = ConstU8<5>;
}

parameter_types! {
	pub LaunchPeriod: BlockNumber = prod_or_fast!(5 * DAYS, 5 * MINUTES, "LITENTRY_LAUNCHPERIOD");
	pub VotingPeriod: BlockNumber = prod_or_fast!(5 * DAYS, 5 * MINUTES, "LITENTRY_VOTINGPERIOD");
	pub FastTrackVotingPeriod: BlockNumber = prod_or_fast!(3 * HOURS, 2 * MINUTES, "LITENTRY_FASTTRACKVOTINGPERIOD");
	pub const InstantAllowed: bool = true;
	pub const MinimumDeposit: Balance = 100 * DOLLARS;
	pub EnactmentPeriod: BlockNumber = prod_or_fast!(1 * DAYS, 2 * MINUTES, "LITENTRY_ENACTMENTPERIOD");
	pub CooloffPeriod: BlockNumber = prod_or_fast!(5 * DAYS, 2 * MINUTES, "LITENTRY_COOLOFFPERIOD");
	pub const PreimageByteDeposit: Balance = deposit(0, 1);
}

impl pallet_democracy::Config for Runtime {
	type Preimages = Preimage;
	type RuntimeEvent = RuntimeEvent;
	type Currency = Balances;
	type EnactmentPeriod = EnactmentPeriod;
	type LaunchPeriod = LaunchPeriod;
	type VotingPeriod = VotingPeriod;
	type VoteLockingPeriod = EnactmentPeriod; // Same as EnactmentPeriod
	type MinimumDeposit = MinimumDeposit;
	/// A straight majority of the council can decide what their next motion is.
	type ExternalOrigin = EnsureRootOrHalfCouncil;
	/// A super-majority can have the next scheduled referendum be a straight majority-carries vote.
	type ExternalMajorityOrigin = EnsureRootOrTwoThirdsCouncil;
	/// A unanimous council can have the next scheduled referendum be a straight default-carries
	/// (NTB) vote.
	type ExternalDefaultOrigin = EnsureRootOrAllCouncil;
	/// Two thirds of the technical committee can have an ExternalMajority/ExternalDefault vote
	/// be tabled immediately and with a shorter voting/enactment period.
	type FastTrackOrigin = EnsureRootOrTwoThirdsTechnicalCommittee;
	type InstantOrigin = EnsureRootOrAllTechnicalCommittee;
	type InstantAllowed = InstantAllowed;
	type FastTrackVotingPeriod = FastTrackVotingPeriod;
	// To cancel a proposal which has been passed, 2/3 of the council must agree to it.
	type CancellationOrigin = EnsureRootOrTwoThirdsCouncil;
	// To cancel a proposal before it has been passed, the technical committee must be unanimous or
	// Root must agree.
	type CancelProposalOrigin = EnsureRootOrAllTechnicalCommittee;
	type BlacklistOrigin = EnsureRootOrAllCouncil;
	// Any single technical committee member may veto a coming council proposal, however they can
	// only do it once and it lasts only for the cool-off period.
	type VetoOrigin = pallet_collective::EnsureMember<AccountId, TechnicalCommitteeInstance>;
	type CooloffPeriod = CooloffPeriod;
	type Slash = Treasury;
	type Scheduler = Scheduler;
	type PalletsOrigin = OriginCaller;
	type MaxVotes = ConstU32<100>;
	type WeightInfo = weights::pallet_democracy::WeightInfo<Runtime>;
	type MaxProposals = ConstU32<100>;
	type MaxDeposits = ConstU32<100>;
	type MaxBlacklisted = ConstU32<100>;
	type SubmitOrigin = frame_system::EnsureSigned<AccountId>;
}

parameter_types! {
	pub const CouncilMotionDuration: BlockNumber = 3 * DAYS;
	pub const CouncilDefaultMaxMembers: u32 = 100;
	pub MaxProposalWeight: Weight = Perbill::from_percent(50) * RuntimeBlockWeights::get().max_block;
}

impl pallet_collective::Config<CouncilInstance> for Runtime {
	type RuntimeOrigin = RuntimeOrigin;
	type Proposal = RuntimeCall;
	type RuntimeEvent = RuntimeEvent;
	type MotionDuration = CouncilMotionDuration;
	type MaxProposals = ConstU32<100>;
	type MaxMembers = CouncilDefaultMaxMembers;
	type DefaultVote = pallet_collective::PrimeDefaultVote;
	type WeightInfo = weights::pallet_collective::WeightInfo<Runtime>;
	type SetMembersOrigin = EnsureRoot<AccountId>;
	type MaxProposalWeight = MaxProposalWeight;
}

impl pallet_membership::Config<CouncilMembershipInstance> for Runtime {
	type RuntimeEvent = RuntimeEvent;
	type AddOrigin = EnsureRootOrTwoThirdsCouncil;
	type RemoveOrigin = EnsureRootOrTwoThirdsCouncil;
	type SwapOrigin = EnsureRootOrTwoThirdsCouncil;
	type ResetOrigin = EnsureRootOrTwoThirdsCouncil;
	type PrimeOrigin = EnsureRootOrTwoThirdsCouncil;
	type MembershipInitialized = Council;
	type MembershipChanged = Council;
	type MaxMembers = CouncilDefaultMaxMembers;
	type WeightInfo = weights::pallet_membership::WeightInfo<Runtime>;
}

parameter_types! {
	pub const TechnicalMotionDuration: BlockNumber = 3 * DAYS;
}

impl pallet_collective::Config<TechnicalCommitteeInstance> for Runtime {
	type RuntimeOrigin = RuntimeOrigin;
	type Proposal = RuntimeCall;
	type RuntimeEvent = RuntimeEvent;
	type MotionDuration = TechnicalMotionDuration;
	type MaxProposals = ConstU32<100>;
	type MaxMembers = CouncilDefaultMaxMembers;
	type DefaultVote = pallet_collective::PrimeDefaultVote;
	type WeightInfo = weights::pallet_collective::WeightInfo<Runtime>;
	type SetMembersOrigin = EnsureRoot<AccountId>;
	type MaxProposalWeight = MaxProposalWeight;
}

impl pallet_membership::Config<TechnicalCommitteeMembershipInstance> for Runtime {
	type RuntimeEvent = RuntimeEvent;
	type AddOrigin = EnsureRootOrTwoThirdsCouncil;
	type RemoveOrigin = EnsureRootOrTwoThirdsCouncil;
	type SwapOrigin = EnsureRootOrTwoThirdsCouncil;
	type ResetOrigin = EnsureRootOrTwoThirdsCouncil;
	type PrimeOrigin = EnsureRootOrTwoThirdsCouncil;
	type MembershipInitialized = TechnicalCommittee;
	type MembershipChanged = TechnicalCommittee;
	type MaxMembers = CouncilDefaultMaxMembers;
	type WeightInfo = weights::pallet_membership::WeightInfo<Runtime>;
}

parameter_types! {
	pub const ProposalBond: Permill = Permill::from_percent(5);
	pub const ProposalBondMinimum: Balance = 1 * DOLLARS;
	pub const ProposalBondMaximum: Balance = 20 * DOLLARS;
	pub SpendPeriod: BlockNumber = prod_or_fast!(7 * DAYS, 2 * MINUTES, "LITENTRY_SPENDPERIOD");
	pub const Burn: Permill = Permill::from_percent(0);
	pub const TreasuryPalletId: PalletId = PalletId(*b"py/trsry");

	pub BountyDepositBase: Balance = deposit(1, 0);
	pub const BountyDepositPayoutDelay: BlockNumber = 4 * DAYS;
	pub const BountyUpdatePeriod: BlockNumber = 35 * DAYS;
	pub const CuratorDepositMultiplier: Permill = Permill::from_percent(50);
	pub CuratorDepositMin: Balance = DOLLARS;
	pub CuratorDepositMax: Balance = 100 * DOLLARS;
	pub BountyValueMinimum: Balance = 5 * DOLLARS;
	pub DataDepositPerByte: Balance = deposit(0, 1);
	pub const MaximumReasonLength: u32 = 8192;
}

pub struct EnsureRootOrTwoThirdsCouncilWrapper;
impl EnsureOrigin<RuntimeOrigin> for EnsureRootOrTwoThirdsCouncilWrapper {
	type Success = Balance;
	fn try_origin(o: RuntimeOrigin) -> Result<Self::Success, RuntimeOrigin> {
		match EnsureRootOrTwoThirdsCouncil::try_origin(o) {
			Ok(_) => Ok(Balance::max_value()),
			Err(o) => Err(o),
		}
	}
	#[cfg(feature = "runtime-benchmarks")]
	fn try_successful_origin() -> Result<RuntimeOrigin, ()> {
		Ok(RuntimeOrigin::root())
	}
}

impl pallet_treasury::Config for Runtime {
	type PalletId = TreasuryPalletId;
	type Currency = Balances;
	type ApproveOrigin = EnsureRootOrTwoThirdsCouncil;
	type RejectOrigin = EnsureRootOrHalfCouncil;
	type RuntimeEvent = RuntimeEvent;
	type OnSlash = Treasury;
	type ProposalBond = ProposalBond;
	type ProposalBondMinimum = ProposalBondMinimum;
	type ProposalBondMaximum = ProposalBondMaximum;
	// Once passed, at most all is allowed to be spent
	type SpendOrigin = EnsureRootOrTwoThirdsCouncilWrapper;
	type SpendPeriod = SpendPeriod;
	type Burn = Burn;
	type BurnDestination = ();
	// Bounties is enabled now
	type SpendFunds = Bounties;
	type WeightInfo = weights::pallet_treasury::WeightInfo<Runtime>;
	type MaxApprovals = ConstU32<100>;
}

impl pallet_bounties::Config for Runtime {
	type RuntimeEvent = RuntimeEvent;
	type BountyDepositBase = BountyDepositBase;
	type BountyDepositPayoutDelay = BountyDepositPayoutDelay;
	type BountyUpdatePeriod = BountyUpdatePeriod;
	type BountyValueMinimum = BountyValueMinimum;
	type CuratorDepositMultiplier = CuratorDepositMultiplier;
	type CuratorDepositMin = CuratorDepositMin;
	type CuratorDepositMax = CuratorDepositMax;
	type DataDepositPerByte = DataDepositPerByte;
	type MaximumReasonLength = MaximumReasonLength;
	type WeightInfo = ();
	type ChildBountyManager = ();
}

impl pallet_identity::Config for Runtime {
	type RuntimeEvent = RuntimeEvent;
	type Currency = Balances;
	// Add one item in storage and take 258 bytes
	type BasicDeposit = ConstU128<{ deposit(1, 258) }>;
	// Not add any item to the storage but takes 66 bytes
	type FieldDeposit = ConstU128<{ deposit(0, 66) }>;
	// Add one item in storage and take 53 bytes
	type SubAccountDeposit = ConstU128<{ deposit(1, 53) }>;
	type MaxSubAccounts = ConstU32<100>;
	type MaxAdditionalFields = ConstU32<100>;
	type MaxRegistrars = ConstU32<20>;
	type Slashed = Treasury;
	type ForceOrigin = EnsureRootOrHalfCouncil;
	type RegistrarOrigin = EnsureRootOrHalfCouncil;
	type WeightInfo = weights::pallet_identity::WeightInfo<Runtime>;
}

impl pallet_account_fix::Config for Runtime {
	type Currency = Balances;
}

parameter_types! {
	pub const ReservedXcmpWeight: Weight = MAXIMUM_BLOCK_WEIGHT.saturating_div(4);
	pub const ReservedDmpWeight: Weight = MAXIMUM_BLOCK_WEIGHT.saturating_div(4);
}

impl cumulus_pallet_parachain_system::Config for Runtime {
	type RuntimeEvent = RuntimeEvent;
	type OnSystemEvent = ();
	type SelfParaId = parachain_info::Pallet<Runtime>;
	type DmpMessageHandler = DmpQueue;
	type ReservedDmpWeight = ReservedDmpWeight;
	type OutboundXcmpMessageSource = XcmpQueue;
	type XcmpMessageHandler = XcmpQueue;
	type ReservedXcmpWeight = ReservedXcmpWeight;
	type CheckAssociatedRelayNumber = RelayNumberStrictlyIncreases;
}

impl parachain_info::Config for Runtime {}

impl cumulus_pallet_aura_ext::Config for Runtime {}

impl cumulus_pallet_xcmp_queue::Config for Runtime {
	type RuntimeEvent = RuntimeEvent;
	type XcmExecutor = XcmExecutor<XcmConfig>;
	type ChannelInfo = ParachainSystem;
	// We use pallet_xcm to confirm the version of xcm
	type VersionWrapper = PolkadotXcm;
	type ExecuteOverweightOrigin = EnsureRootOrAllCouncil;
	type ControllerOrigin = EnsureRootOrAllCouncil;
	type ControllerOriginConverter = XcmOriginToTransactDispatchOrigin;
	type WeightInfo = weights::cumulus_pallet_xcmp_queue::WeightInfo<Runtime>;
	type PriceForSiblingDelivery = ();
}

impl cumulus_pallet_dmp_queue::Config for Runtime {
	type RuntimeEvent = RuntimeEvent;
	type XcmExecutor = XcmExecutor<XcmConfig>;
	type ExecuteOverweightOrigin = EnsureRootOrAllCouncil;
}

parameter_types! {
	pub const Offset: u32 = 0;
}

impl pallet_session::Config for Runtime {
	type RuntimeEvent = RuntimeEvent;
	type ValidatorId = <Self as frame_system::Config>::AccountId;
	// we don't have stash and controller, thus we don't need the convert as well.
	type ValidatorIdOf = ConvertInto;
	type ShouldEndSession = ParachainStaking;
	type NextSessionRotation = ParachainStaking;
	type SessionManager = ParachainStaking;
	// Essentially just Aura, but lets be pedantic.
	type SessionHandler = <SessionKeys as sp_runtime::traits::OpaqueKeys>::KeyTypeIdProviders;
	type Keys = SessionKeys;
	type WeightInfo = weights::pallet_session::WeightInfo<Runtime>;
}

impl pallet_aura::Config for Runtime {
	type AuthorityId = AuraId;
	type DisabledValidators = ();
	type MaxAuthorities = ConstU32<100_000>;
}

parameter_types! {
	/// Default fixed percent a collator takes off the top of due rewards
	pub const DefaultCollatorCommission: Perbill = Perbill::from_percent(33);
	/// Default percent of inflation set aside for parachain bond every round
	pub const DefaultParachainBondReservePercent: Percent = Percent::from_percent(0);
	pub const MinDelegation: Balance = 50 * DOLLARS;
	pub const MinDelegatorStk: Balance = 50 * DOLLARS;
}

#[cfg(feature = "runtime-benchmarks")]
parameter_types! {
	pub const MinCollatorStk: Balance = 50 * DOLLARS;
	pub const MinCandidateStk: Balance = 50 * DOLLARS;
}

#[cfg(not(feature = "runtime-benchmarks"))]
parameter_types! {
	pub const MinCollatorStk: Balance = 5000 * DOLLARS;
	pub const MinCandidateStk: Balance = 5000 * DOLLARS;
}

parameter_types! {
	pub Period: u32 = prod_or_fast!(6 * HOURS, 2 * MINUTES, "LITENTRY_PERIOD");
}

impl pallet_parachain_staking::Config for Runtime {
	type RuntimeEvent = RuntimeEvent;
	type Currency = Balances;
	type MonetaryGovernanceOrigin = EnsureRootOrAllCouncil;
	/// Minimum round length is 2 minutes (10 * 12 second block times)
	type MinBlocksPerRound = ConstU32<{ 2 * MINUTES }>;
	/// Blocks per round
	type DefaultBlocksPerRound = Period;
	/// Rounds before the collator leaving the candidates request can be executed
	type LeaveCandidatesDelay = ConstU32<28>;
	/// Rounds before the candidate bond increase/decrease can be executed
	type CandidateBondLessDelay = ConstU32<28>;
	/// Rounds before the delegator exit can be executed
	type LeaveDelegatorsDelay = ConstU32<28>;
	/// Rounds before the delegator revocation can be executed
	type RevokeDelegationDelay = ConstU32<28>;
	/// Rounds before the delegator bond increase/decrease can be executed
	type DelegationBondLessDelay = ConstU32<28>;
	/// Rounds before the reward is paid
	type RewardPaymentDelay = ConstU32<2>;
	/// Minimum collators selected per round, default at genesis and minimum forever after
	type MinSelectedCandidates = ConstU32<1>;
	/// Maximum top delegations per candidate
	type MaxTopDelegationsPerCandidate = ConstU32<1000>;
	/// Maximum bottom delegations per candidate
	type MaxBottomDelegationsPerCandidate = ConstU32<200>;
	/// Maximum delegations per delegator
	type MaxDelegationsPerDelegator = ConstU32<100>;
	type DefaultCollatorCommission = DefaultCollatorCommission;
	type DefaultParachainBondReservePercent = DefaultParachainBondReservePercent;
	/// Minimum stake required to become a collator
	type MinCollatorStk = MinCollatorStk;
	/// Minimum stake required to be reserved to be a candidate
	type MinCandidateStk = MinCandidateStk;
	/// Minimum stake required to be reserved to be a delegator
	type MinDelegation = MinDelegation;
	/// Minimum stake required to be reserved to be a delegator
	type MinDelegatorStk = MinDelegatorStk;
	type OnCollatorPayout = ();
	type OnNewRound = ();
	type WeightInfo = weights::pallet_parachain_staking::WeightInfo<Runtime>;
	type IssuanceAdapter = BridgeTransfer;
}

parameter_types! {
	pub const MinVestedTransfer: Balance = 10 * CENTS;
	pub UnvestedFundsAllowedWithdrawReasons: WithdrawReasons =
			WithdrawReasons::except(WithdrawReasons::TRANSFER | WithdrawReasons::RESERVE);
}

impl pallet_vesting::Config for Runtime {
	type RuntimeEvent = RuntimeEvent;
	type Currency = Balances;
	type BlockNumberToBalance = ConvertInto;
	type MinVestedTransfer = MinVestedTransfer;
	type WeightInfo = ();
	// `VestingInfo` encode length is 36bytes. 28 schedules gets encoded as 1009 bytes, which is the
	// highest number of schedules that encodes less than 2^10.
	const MAX_VESTING_SCHEDULES: u32 = 28;
	type UnvestedFundsAllowedWithdrawReasons = UnvestedFundsAllowedWithdrawReasons;
}

parameter_types! {
	pub const BridgeChainId: u8 = 2;
	pub const ProposalLifetime: BlockNumber = 50400; // ~7 days
	pub TreasuryAccount: AccountId = TreasuryPalletId::get().into_account_truncating();
}

impl pallet_bridge::Config for Runtime {
	type RuntimeEvent = RuntimeEvent;
	type BridgeCommitteeOrigin = EnsureRootOrHalfCouncil;
	type Proposal = RuntimeCall;
	type BridgeChainId = BridgeChainId;
	type Currency = Balances;
	type ProposalLifetime = ProposalLifetime;
	type TreasuryAccount = TreasuryAccount;
	type WeightInfo = weights::pallet_bridge::WeightInfo<Runtime>;
}

parameter_types! {
	pub const MaximumIssuance: Balance = 80_000_000 * DOLLARS;
	// Ethereum LIT total issuance in parachain decimal form
	pub const ExternalTotalIssuance: Balance = 100_000_000 * DOLLARS;
	// bridge::derive_resource_id(1, &bridge::hashing::blake2_128(b"LIT"));
	pub const NativeTokenResourceId: [u8; 32] = hex_literal::hex!("00000000000000000000000000000063a7e2be78898ba83824b0c0cc8dfb6001");
}

// allow anyone to call transfer_native
pub struct TransferNativeAnyone;
impl SortedMembers<AccountId> for TransferNativeAnyone {
	fn sorted_members() -> Vec<AccountId> {
		vec![]
	}

	fn contains(_who: &AccountId) -> bool {
		true
	}

	#[cfg(feature = "runtime-benchmarks")]
	fn add(_: &AccountId) {
		unimplemented!()
	}
}

impl pallet_bridge_transfer::Config for Runtime {
	type RuntimeEvent = RuntimeEvent;
	type BridgeOrigin = pallet_bridge::EnsureBridge<Runtime>;
	type TransferNativeMembers = TransferNativeAnyone;
	type SetMaximumIssuanceOrigin = EnsureRootOrHalfCouncil;
	type NativeTokenResourceId = NativeTokenResourceId;
	type DefaultMaximumIssuance = MaximumIssuance;
	type ExternalTotalIssuance = ExternalTotalIssuance;
	type WeightInfo = weights::pallet_bridge_transfer::WeightInfo<Runtime>;
}

impl pallet_extrinsic_filter::Config for Runtime {
	type RuntimeEvent = RuntimeEvent;
	type UpdateOrigin = EnsureRootOrHalfTechnicalCommittee;
	type NormalModeFilter = NormalModeFilter;
	type SafeModeFilter = SafeModeFilter;
	type TestModeFilter = Everything;
	type WeightInfo = weights::pallet_extrinsic_filter::WeightInfo<Runtime>;
}

parameter_types! {
	pub const MomentsPerDay: u64 = 86_400_000; // [ms/d]
}

impl pallet_teebag::Config for Runtime {
	type RuntimeEvent = RuntimeEvent;
	type MomentsPerDay = MomentsPerDay;
	type SetAdminOrigin = EnsureRootOrHalfCouncil;
	type MaxEnclaveIdentifier = ConstU32<3>;
	type MaxAuthorizedEnclave = ConstU32<5>;
}

impl pallet_bitacross::Config for Runtime {
	type RuntimeEvent = RuntimeEvent;
	type TEECallOrigin = EnsureEnclaveSigner<Runtime>;
	type SetAdminOrigin = EnsureRootOrHalfCouncil;
}

impl runtime_common::BaseRuntimeRequirements for Runtime {}

impl runtime_common::ParaRuntimeRequirements for Runtime {}

construct_runtime! {
	pub enum Runtime where
		Block = Block,
		NodeBlock = opaque::Block,
		UncheckedExtrinsic = UncheckedExtrinsic,
	{
		// Core
		System: frame_system = 0,
		Timestamp: pallet_timestamp = 1,
		Scheduler: pallet_scheduler = 2,
		Utility: pallet_utility = 3,
		Multisig: pallet_multisig = 4,
		Proxy: pallet_proxy = 5,
		Preimage: pallet_preimage = 6,

		// Token related
		Balances: pallet_balances = 10,
		Vesting: pallet_vesting = 11,
		TransactionPayment: pallet_transaction_payment = 12,
		Treasury: pallet_treasury = 13,

		// Governance
		Democracy: pallet_democracy = 21,
		Council: pallet_collective::<Instance1> = 22,
		CouncilMembership: pallet_membership::<Instance1> = 23,
		TechnicalCommittee: pallet_collective::<Instance2> = 24,
		TechnicalCommitteeMembership: pallet_membership::<Instance2> = 25,
		Bounties: pallet_bounties = 26,
		ParachainIdentity: pallet_identity = 27,

		// Parachain
		ParachainSystem: cumulus_pallet_parachain_system = 30,
		ParachainInfo: parachain_info = 31,

		// Collator support
		// About the order of these 5 pallets, the comment in cumulus seems to be outdated.
		//
		// The main thing is Authorship looks for the block author (T::FindAuthor::find_author)
		// in its `on_initialize` hook -> Session::find_author, where Session::validators() is enquired.
		// Meanwhile Session could modify the validators storage in its `on_initialize` hook. If Session
		// comes after Authorship, the changes on validators() will only take effect in the next block.
		//
		// I assume it's the desired behavior though or it doesn't really matter.
		//
		// also see the comment above `AllPalletsWithSystem` and
		// https://github.com/litentry/litentry-parachain/issues/336
		Authorship: pallet_authorship = 40,
		//41 is for old CollatorSelection, replaced by ParachainSTaking
		Session: pallet_session = 42,
		Aura: pallet_aura = 43,
		AuraExt: cumulus_pallet_aura_ext = 44,
		ParachainStaking: pallet_parachain_staking = 45,

		// XCM helpers
		XcmpQueue: cumulus_pallet_xcmp_queue = 50,
		PolkadotXcm: pallet_xcm = 51,
		CumulusXcm: cumulus_pallet_xcm = 52,
		DmpQueue: cumulus_pallet_dmp_queue = 53,
		XTokens: orml_xtokens = 54,
		// 55 is saved for old pallet: Tokens: orml_tokens
		Assets: pallet_assets = 56,

		// Litentry pallets
		ChainBridge: pallet_bridge = 60,
		BridgeTransfer: pallet_bridge_transfer = 61,
		ExtrinsicFilter: pallet_extrinsic_filter = 63,
		AssetManager: pallet_asset_manager = 64,
		Teebag: pallet_teebag = 65,
		Bitacross: pallet_bitacross = 66,

		// TMP
		AccountFix: pallet_account_fix = 254,
	}
}

pub struct BaseCallFilter;
impl Contains<RuntimeCall> for BaseCallFilter {
	fn contains(call: &RuntimeCall) -> bool {
		if matches!(
			call,
			RuntimeCall::System(_) |
				RuntimeCall::Timestamp(_) |
				RuntimeCall::ParachainSystem(_) |
				RuntimeCall::ExtrinsicFilter(_) |
				RuntimeCall::Multisig(_) |
				RuntimeCall::Council(_) |
				RuntimeCall::TechnicalCommittee(_)
		) {
			// always allow core calls
			return true
		}

		pallet_extrinsic_filter::Pallet::<Runtime>::contains(call)
	}
}

pub struct SafeModeFilter;
impl Contains<RuntimeCall> for SafeModeFilter {
	fn contains(_call: &RuntimeCall) -> bool {
		false
	}
}

pub struct NormalModeFilter;
impl Contains<RuntimeCall> for NormalModeFilter {
	fn contains(call: &RuntimeCall) -> bool {
		matches!(
			call,
			// Vesting::vest
			RuntimeCall::Vesting(pallet_vesting::Call::vest { .. }) |
			// ChainBridge
			RuntimeCall::ChainBridge(_) |
			// Bounties
			RuntimeCall::Bounties(_) |
			// BridgeTransfer
			RuntimeCall::BridgeTransfer(_) |
			// Utility
			RuntimeCall::Utility(_) |
			// Session
			RuntimeCall::Session(_) |
			// ParachainStaking
			RuntimeCall::ParachainStaking(_) |
			// memberships
			RuntimeCall::CouncilMembership(_) |
			RuntimeCall::TechnicalCommitteeMembership(_) |
			// democracy, we don't subdivide the calls, so we allow public proposals
			RuntimeCall::Democracy(_) |
			// Preimage
			RuntimeCall::Preimage(_) |
			// Identity
			RuntimeCall::ParachainIdentity(_) |
			// Balance
			RuntimeCall::Balances(_) |
			// AccountFix
			RuntimeCall::AccountFix(_) |
			// TEE enclave management
			RuntimeCall::Teebag(_) |
			// Bitacross
			RuntimeCall::Bitacross(_)
		)
	}
}

#[cfg(feature = "runtime-benchmarks")]
mod benches {
	define_benchmarks!(
		[frame_system, SystemBench::<Runtime>]
		[pallet_asset_manager, AssetManager]
		[pallet_balances, Balances]
		[pallet_timestamp, Timestamp]
		[pallet_utility, Utility]
		[pallet_treasury, Treasury]
		[pallet_democracy, Democracy]
		[pallet_collective, Council]
		[pallet_proxy, Proxy]
		[pallet_membership, CouncilMembership]
		[pallet_multisig, Multisig]
		[pallet_extrinsic_filter, ExtrinsicFilter]
		[pallet_scheduler, Scheduler]
		[pallet_preimage, Preimage]
		[pallet_session, SessionBench::<Runtime>]
		[pallet_parachain_staking, ParachainStaking]
		[cumulus_pallet_xcmp_queue, XcmpQueue]
		[pallet_bridge,ChainBridge]
		[pallet_bridge_transfer,BridgeTransfer]
	);
}

impl_runtime_apis! {
	impl sp_api::Core<Block> for Runtime {
		fn version() -> RuntimeVersion {
			VERSION
		}

		fn execute_block(block: Block) {
			Executive::execute_block(block);
		}

		fn initialize_block(header: &<Block as BlockT>::Header) {
			Executive::initialize_block(header)
		}
	}

	impl sp_api::Metadata<Block> for Runtime {
		fn metadata() -> OpaqueMetadata {
			OpaqueMetadata::new(Runtime::metadata().into())
		}

		fn metadata_at_version(version: u32) -> Option<OpaqueMetadata> {
			Runtime::metadata_at_version(version)
		}

		fn metadata_versions() -> sp_std::vec::Vec<u32> {
			Runtime::metadata_versions()
		}
	}

	impl sp_block_builder::BlockBuilder<Block> for Runtime {
		fn apply_extrinsic(
			extrinsic: <Block as BlockT>::Extrinsic,
		) -> ApplyExtrinsicResult {
			Executive::apply_extrinsic(extrinsic)
		}

		fn finalize_block() -> <Block as BlockT>::Header {
			Executive::finalize_block()
		}

		fn inherent_extrinsics(data: sp_inherents::InherentData) -> Vec<<Block as BlockT>::Extrinsic> {
			data.create_extrinsics()
		}

		fn check_inherents(block: Block, data: sp_inherents::InherentData) -> sp_inherents::CheckInherentsResult {
			data.check_extrinsics(&block)
		}
	}

	impl sp_transaction_pool::runtime_api::TaggedTransactionQueue<Block> for Runtime {
		fn validate_transaction(
			source: TransactionSource,
			tx: <Block as BlockT>::Extrinsic,
			block_hash: <Block as BlockT>::Hash,
		) -> TransactionValidity {
			Executive::validate_transaction(source, tx, block_hash)
		}
	}

	impl sp_offchain::OffchainWorkerApi<Block> for Runtime {
		fn offchain_worker(header: &<Block as BlockT>::Header) {
			Executive::offchain_worker(header)
		}
	}

	impl sp_session::SessionKeys<Block> for Runtime {
		fn decode_session_keys(
			encoded: Vec<u8>,
		) -> Option<Vec<(Vec<u8>, KeyTypeId)>> {
			SessionKeys::decode_into_raw_public_keys(&encoded)
		}

		fn generate_session_keys(seed: Option<Vec<u8>>) -> Vec<u8> {
			SessionKeys::generate(seed)
		}
	}

	impl sp_consensus_aura::AuraApi<Block, AuraId> for Runtime {
		fn slot_duration() -> sp_consensus_aura::SlotDuration {
			sp_consensus_aura::SlotDuration::from_millis(Aura::slot_duration())
		}

		fn authorities() -> Vec<AuraId> {
			Aura::authorities().into_inner()
		}
	}

	impl frame_system_rpc_runtime_api::AccountNonceApi<Block, AccountId, Index> for Runtime {
		fn account_nonce(account: AccountId) -> Index {
			System::account_nonce(account)
		}
	}

	impl pallet_transaction_payment_rpc_runtime_api::TransactionPaymentApi<Block, Balance> for Runtime {
		fn query_info(
			uxt: <Block as BlockT>::Extrinsic,
			len: u32,
		) -> pallet_transaction_payment_rpc_runtime_api::RuntimeDispatchInfo<Balance> {
			TransactionPayment::query_info(uxt, len)
		}
		fn query_fee_details(
			uxt: <Block as BlockT>::Extrinsic,
			len: u32,
		) -> pallet_transaction_payment::FeeDetails<Balance> {
			TransactionPayment::query_fee_details(uxt, len)
		}
		fn query_weight_to_fee(weight: Weight) -> Balance {
			TransactionPayment::weight_to_fee(weight)
		}
		fn query_length_to_fee(length: u32) -> Balance {
			TransactionPayment::length_to_fee(length)
		}
	}

	impl cumulus_primitives_core::CollectCollationInfo<Block> for Runtime {
		fn collect_collation_info(header: &<Block as BlockT>::Header) -> cumulus_primitives_core::CollationInfo {
			ParachainSystem::collect_collation_info(header)
		}
	}

	// Temporary fake implementation
	impl fp_rpc::EthereumRuntimeRPCApi<Block> for Runtime {
		fn chain_id() -> u64 {
			Default::default()
		}

		fn account_basic(_address: H160) -> pallet_evm::Account {
			Default::default()
		}

		fn gas_price() -> U256 {
			Default::default()
		}

		fn account_code_at(_address: H160) -> Vec<u8> {
			Default::default()
		}

		fn author() -> H160 {
			Default::default()
		}

		fn storage_at(_address: H160, _index: U256) -> H256 {
			Default::default()
		}

		fn call(
			_from: H160,
			_to: H160,
			_data: Vec<u8>,
			_value: U256,
			_gas_limit: U256,
			_max_fee_per_gas: Option<U256>,
			_max_priority_fee_per_gas: Option<U256>,
			_nonce: Option<U256>,
			_estimate: bool,
			_access_list: Option<Vec<(H160, Vec<H256>)>>,
		) -> Result<pallet_evm::CallInfo, sp_runtime::DispatchError> {
			Err(sp_runtime::DispatchError::Unavailable)
		}

		fn create(
			_from: H160,
			_data: Vec<u8>,
			_value: U256,
			_gas_limit: U256,
			_max_fee_per_gas: Option<U256>,
			_max_priority_fee_per_gas: Option<U256>,
			_nonce: Option<U256>,
			_estimate: bool,
			_access_list: Option<Vec<(H160, Vec<H256>)>>,
		) -> Result<pallet_evm::CreateInfo, sp_runtime::DispatchError> {
			Err(sp_runtime::DispatchError::Unavailable)
		}

		fn current_transaction_statuses() -> Option<Vec<TransactionStatus>> {
			None
		}

		fn current_block() -> Option<pallet_ethereum::Block> {
			None
		}

		fn current_receipts() -> Option<Vec<pallet_ethereum::Receipt>> {
			None
		}

		fn current_all() -> (
			Option<pallet_ethereum::Block>,
			Option<Vec<pallet_ethereum::Receipt>>,
			Option<Vec<TransactionStatus>>
		) {
			(
				None,
				None,
				None
			)
		}

		fn extrinsic_filter(
			_xts: Vec<<Block as BlockT>::Extrinsic>,
		) -> Vec<pallet_ethereum::Transaction> {
			Default::default()
		}

		fn elasticity() -> Option<Permill> {
			None
		}

		fn gas_limit_multiplier_support() {}

		fn pending_block(
			_xts: Vec<<Block as BlockT>::Extrinsic>,
		) -> (Option<pallet_ethereum::Block>, Option<Vec<fp_rpc::TransactionStatus>>) {
			(None, None)
		}
	}

	impl fp_rpc::ConvertTransactionRuntimeApi<Block> for Runtime {
		fn convert_transaction(_transaction: pallet_ethereum::Transaction) -> <Block as BlockT>::Extrinsic {
			UncheckedExtrinsic::new_unsigned(
				frame_system::Call::<Runtime>::remark { remark: Default::default() }.into(),
			)
		}
	}

	impl moonbeam_rpc_primitives_debug::DebugRuntimeApi<Block> for Runtime {
		fn trace_transaction(
			_extrinsics: Vec<<Block as BlockT>::Extrinsic>,
			_traced_transaction: &pallet_ethereum::Transaction,
		) -> Result<
			(),
			sp_runtime::DispatchError,
		> {
			Ok(())
		}

		fn trace_block(
			_extrinsics: Vec<<Block as BlockT>::Extrinsic>,
			_known_transactions: Vec<H256>,
		) -> Result<
			(),
			sp_runtime::DispatchError,
		> {
			Ok(())
		}
	}

	impl moonbeam_rpc_primitives_txpool::TxPoolRuntimeApi<Block> for Runtime {
		fn extrinsic_filter(
			_xts_ready: Vec<<Block as BlockT>::Extrinsic>,
			_xts_future: Vec<<Block as BlockT>::Extrinsic>,
		) -> moonbeam_rpc_primitives_txpool::TxPoolResponse {
			moonbeam_rpc_primitives_txpool::TxPoolResponse {
				ready: Default::default(),
				future: Default::default(),
			}
		}
	}

	#[cfg(feature = "try-runtime")]
	impl frame_try_runtime::TryRuntime<Block> for Runtime {
		fn on_runtime_upgrade(checks: frame_try_runtime::UpgradeCheckSelect) -> (Weight, Weight) {
			// NOTE: intentional unwrap: we don't want to propagate the error backwards, and want to
			// have a backtrace here. If any of the pre/post migration checks fail, we shall stop
			// right here and right now.
			log::info!("try-runtime::on_runtime_upgrade Lientry.");
			let weight = Executive::try_runtime_upgrade(checks).unwrap();
			(weight, RuntimeBlockWeights::get().max_block)
		}

		fn execute_block(block: Block, state_root_check: bool, signature_check: bool,select: frame_try_runtime::TryStateSelect) -> Weight {
			log::info!(
				target: "runtime::Litentry", "try-runtime: executing block #{} ({:?}) / root checks: {:?} / sanity-checks: {:?}",
				block.header.number,
				block.header.hash(),
				state_root_check,
				select,
			);
			Executive::try_execute_block(block, state_root_check,signature_check, select).expect("try_execute_block failed")
		}
	}

	#[cfg(feature = "runtime-benchmarks")]
	impl frame_benchmarking::Benchmark<Block> for Runtime {
		fn benchmark_metadata(extra: bool) -> (
			Vec<frame_benchmarking::BenchmarkList>,
			Vec<frame_support::traits::StorageInfo>,
		) {
			use frame_benchmarking::{Benchmarking, BenchmarkList};
			use frame_support::traits::StorageInfoTrait;
			use frame_system_benchmarking::Pallet as SystemBench;
			use cumulus_pallet_session_benchmarking::Pallet as SessionBench;

			let mut list = Vec::<BenchmarkList>::new();
			list_benchmarks!(list, extra);

			let storage_info = AllPalletsWithSystem::storage_info();
			(list, storage_info)
		}

		fn dispatch_benchmark(
			config: frame_benchmarking::BenchmarkConfig
		) -> Result<Vec<frame_benchmarking::BenchmarkBatch>, sp_runtime::RuntimeString> {
			use frame_benchmarking::{Benchmarking, BenchmarkBatch, TrackedStorageKey};

			use frame_system_benchmarking::Pallet as SystemBench;
			impl frame_system_benchmarking::Config for Runtime {}

			use cumulus_pallet_session_benchmarking::Pallet as SessionBench;
			impl cumulus_pallet_session_benchmarking::Config for Runtime {}

			let whitelist: Vec<TrackedStorageKey> = vec![
				// Block Number
				hex_literal::hex!("26aa394eea5630e07c48ae0c9558cef702a5c1b19ab7a04f536c519aca4983ac").to_vec().into(),
				// Total Issuance
				hex_literal::hex!("c2261276cc9d1f8598ea4b6a74b15c2f57c875e4cff74148e4628f264b974c80").to_vec().into(),
				// Execution Phase
				hex_literal::hex!("26aa394eea5630e07c48ae0c9558cef7ff553b5a9862a516939d82b3d3d8661a").to_vec().into(),
				// Event Count
				hex_literal::hex!("26aa394eea5630e07c48ae0c9558cef70a98fdbe9ce6c55837576c60c7af3850").to_vec().into(),
				// System Events
				hex_literal::hex!("26aa394eea5630e07c48ae0c9558cef780d41e5e16056765bc8461851072c9d7").to_vec().into(),
			];

			let mut batches = Vec::<BenchmarkBatch>::new();
			let params = (&config, &whitelist);
			add_benchmarks!(params, batches);

			if batches.is_empty() { return Err("Benchmark not found for this pallet.".into()) }
			Ok(batches)
		}
	}
}

struct CheckInherents;

impl cumulus_pallet_parachain_system::CheckInherents<Block> for CheckInherents {
	fn check_inherents(
		block: &Block,
		relay_state_proof: &cumulus_pallet_parachain_system::RelayChainStateProof,
	) -> sp_inherents::CheckInherentsResult {
		let relay_chain_slot = relay_state_proof
			.read_slot()
			.expect("Could not read the relay chain slot from the proof");

		let inherent_data =
			cumulus_primitives_timestamp::InherentDataProvider::from_relay_chain_slot_and_duration(
				relay_chain_slot,
				sp_std::time::Duration::from_secs(6),
			)
			.create_inherent_data()
			.expect("Could not create the timestamp inherent data");

		inherent_data.check_extrinsics(block)
	}
}

cumulus_pallet_parachain_system::register_validate_block! {
	Runtime = Runtime,
	BlockExecutor = cumulus_pallet_aura_ext::BlockExecutor::<Runtime, Executive>,
	CheckInherents = CheckInherents,
}<|MERGE_RESOLUTION|>--- conflicted
+++ resolved
@@ -134,11 +134,8 @@
 	// It was reverse order before.
 	// See the comment before collation related pallets too.
 	AllPalletsWithSystem,
-<<<<<<< HEAD
 	(migration::ReplaceParachainStakingStorage<Runtime>,),
-=======
 	(migration::ReplaceBalancesRelatedStorage<Runtime>,),
->>>>>>> 33d8b1b5
 >;
 
 impl_opaque_keys! {
