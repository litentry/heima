// Copyright 2020-2022 Litentry Technologies GmbH.
// This file is part of Litentry.
//
// Litentry is free software: you can redistribute it and/or modify
// it under the terms of the GNU General Public License as published by
// the Free Software Foundation, either version 3 of the License, or
// (at your option) any later version.
//
// Litentry is distributed in the hope that it will be useful,
// but WITHOUT ANY WARRANTY; without even the implied warranty of
// MERCHANTABILITY or FITNESS FOR A PARTICULAR PURPOSE.  See the
// GNU General Public License for more details.
//
// You should have received a copy of the GNU General Public License
// along with Litentry.  If not, see <https://www.gnu.org/licenses/>.

#![cfg_attr(not(feature = "std"), no_std)]
#![allow(clippy::identity_op)]
// `construct_runtime!` does a lot of recursion and requires us to increase the limit to 256.
#![recursion_limit = "256"]

#[cfg(feature = "runtime-benchmarks")]
#[macro_use]
extern crate frame_benchmarking;

use codec::{Decode, Encode, MaxEncodedLen};
use cumulus_pallet_parachain_system::RelayNumberStrictlyIncreases;
use frame_support::{
	construct_runtime, parameter_types,
	traits::{
		ConstU16, ConstU32, ConstU64, ConstU8, Contains, Everything, InstanceFilter, SortedMembers,
	},
	weights::{constants::RocksDbWeight, ConstantMultiplier, IdentityFee, Weight},
	PalletId, RuntimeDebug,
};
use frame_system::EnsureRoot;
use sp_api::impl_runtime_apis;
pub use sp_consensus_aura::sr25519::AuthorityId as AuraId;
use sp_core::{crypto::KeyTypeId, OpaqueMetadata};
#[cfg(any(feature = "std", test))]
pub use sp_runtime::BuildStorage;
use sp_runtime::{
	create_runtime_str, generic, impl_opaque_keys,
	traits::{AccountIdConversion, AccountIdLookup, BlakeTwo256, Block as BlockT, ConvertInto},
	transaction_validity::{TransactionSource, TransactionValidity},
	ApplyExtrinsicResult,
};
pub use sp_runtime::{MultiAddress, Perbill, Percent, Permill};
use sp_std::prelude::*;
#[cfg(feature = "std")]
use sp_version::NativeVersion;
use sp_version::RuntimeVersion;
// XCM Imports
use xcm_executor::XcmExecutor;

pub use constants::currency::deposit;
pub use primitives::{opaque, Index, *};
pub use runtime_common::currency::*;
use runtime_common::{
	impl_runtime_transaction_payment_fees, prod_or_fast, BlockHashCount, BlockLength,
	CouncilInstance, CouncilMembershipInstance, EnsureRootOrAllCouncil,
	EnsureRootOrAllTechnicalCommittee, EnsureRootOrHalfCouncil, EnsureRootOrHalfTechnicalCommittee,
	EnsureRootOrTwoThirdsCouncil, EnsureRootOrTwoThirdsTechnicalCommittee, NegativeImbalance,
	RuntimeBlockWeights, SlowAdjustingFeeUpdate, TechnicalCommitteeInstance,
	TechnicalCommitteeMembershipInstance, MAXIMUM_BLOCK_WEIGHT,
};
use xcm_config::{XcmConfig, XcmOriginToTransactDispatchOrigin};

// Make the WASM binary available.
#[cfg(feature = "std")]
include!(concat!(env!("OUT_DIR"), "/wasm_binary.rs"));

pub mod asset_config;
pub mod constants;
pub mod weights;
pub mod xcm_config;

#[cfg(test)]
mod tests;

/// The address format for describing accounts.
pub type Address = MultiAddress<AccountId, ()>;

/// Block type as expected by this runtime.
pub type Block = generic::Block<Header, UncheckedExtrinsic>;

/// A Block signed with a Justification
pub type SignedBlock = generic::SignedBlock<Block>;

/// BlockId type as expected by this runtime.
pub type BlockId = generic::BlockId<Block>;

/// The SignedExtension to the basic transaction logic.
pub type SignedExtra = (
	frame_system::CheckNonZeroSender<Runtime>,
	frame_system::CheckSpecVersion<Runtime>,
	frame_system::CheckTxVersion<Runtime>,
	frame_system::CheckGenesis<Runtime>,
	frame_system::CheckEra<Runtime>,
	frame_system::CheckNonce<Runtime>,
	frame_system::CheckWeight<Runtime>,
	pallet_transaction_payment::ChargeTransactionPayment<Runtime>,
);

/// Unchecked extrinsic type as expected by this runtime.
pub type UncheckedExtrinsic = generic::UncheckedExtrinsic<Address, Call, Signature, SignedExtra>;

/// Extrinsic type that has already been checked.
pub type CheckedExtrinsic = generic::CheckedExtrinsic<AccountId, Call, SignedExtra>;

/// Executive: handles dispatch to the various modules.
pub type Executive = frame_executive::Executive<
	Runtime,
	Block,
	frame_system::ChainContext<Runtime>,
	Runtime,
	// see https://github.com/paritytech/substrate/pull/10043
	//
	// With this type the hooks of pallets will be executed
	// in the order that they are declared in `construct_runtime!`.
	// It was reverse order before.
	// See the comment before collation related pallets too.
	AllPalletsWithSystem,
>;

impl_opaque_keys! {
	pub struct SessionKeys {
		pub aura: Aura,
	}
}

/// This runtime version.
#[sp_version::runtime_version]
pub const VERSION: RuntimeVersion = RuntimeVersion {
	// It's important to match `litentry-parachain-runtime`, which is runtime pkg name
	spec_name: create_runtime_str!("litentry-parachain"),
	impl_name: create_runtime_str!("litentry-parachain"),
	authoring_version: 1,
<<<<<<< HEAD
	// same versioning-mechanism as polkadot: use last digit for minor updates
	spec_version: 9110,
=======
	// same versioning-mechanism as polkadot:
	// last digit is used for minor updates, like 9110 -> 9111 in polkadot
	spec_version: 9115,
>>>>>>> 4ba17d4b
	impl_version: 0,
	apis: RUNTIME_API_VERSIONS,
	transaction_version: 1,
	state_version: 0,
};

/// The version information used to identify this runtime when compiled natively.
#[cfg(feature = "std")]
pub fn native_version() -> NativeVersion {
	NativeVersion { runtime_version: VERSION, can_author_with: Default::default() }
}

parameter_types! {
	pub const Version: RuntimeVersion = VERSION;

	pub const SS58Prefix: u16 = 31;
}

impl frame_system::Config for Runtime {
	/// The identifier used to distinguish between accounts.
	type AccountId = AccountId;
	/// The aggregated dispatch type that is available for extrinsics.
	type Call = Call;
	/// The lookup mechanism to get account ID from whatever is passed in dispatchers.
	type Lookup = AccountIdLookup<AccountId, ()>;
	/// The index type for storing how many extrinsics an account has signed.
	type Index = Index;
	/// The index type for blocks.
	type BlockNumber = BlockNumber;
	/// The type for hashing blocks and tries.
	type Hash = Hash;
	/// The hashing algorithm used.
	type Hashing = BlakeTwo256;
	/// The header type.
	type Header = generic::Header<BlockNumber, BlakeTwo256>;
	/// The ubiquitous event type.
	type Event = Event;
	/// The ubiquitous origin type.
	type Origin = Origin;
	/// Maximum number of block number to block hash mappings to keep (oldest pruned first).
	type BlockHashCount = BlockHashCount;
	/// Runtime version.
	type Version = Version;
	/// Converts a module to an index of this module in the runtime.
	type PalletInfo = PalletInfo;
	/// The data to be stored in an account.
	type AccountData = pallet_balances::AccountData<Balance>;
	/// What to do if a new account is created.
	type OnNewAccount = ();
	/// What to do if an account is fully reaped from the system.
	type OnKilledAccount = ();
	/// The weight of database operations that the runtime can invoke.
	type DbWeight = RocksDbWeight;
	/// The basic call filter to use in dispatchable.
	type BaseCallFilter = BaseCallFilter;
	/// Weight information for the extrinsics of this pallet.
	type SystemWeightInfo = weights::frame_system::WeightInfo<Runtime>;
	/// Block & extrinsics weights: base values and limits.
	type BlockWeights = RuntimeBlockWeights;
	/// The maximum length of a block (in bytes).
	type BlockLength = BlockLength;
	/// This is used as an identifier of the chain. 42 is the generic substrate prefix.
	type SS58Prefix = SS58Prefix;
	/// The action to take on a Runtime Upgrade
	type OnSetCode = cumulus_pallet_parachain_system::ParachainSetCode<Self>;
	type MaxConsumers = frame_support::traits::ConstU32<16>;
}

parameter_types! {
	// One storage item; key size is 32; value is size 4+4+16+32 bytes = 56 bytes.
	pub const DepositBase: Balance = deposit(1, 88);
	// Additional storage item size of 32 bytes.
	pub const DepositFactor: Balance = deposit(0, 32);
}

impl pallet_multisig::Config for Runtime {
	type Event = Event;
	type Call = Call;
	type Currency = Balances;
	type DepositBase = DepositBase;
	type DepositFactor = DepositFactor;
	type MaxSignatories = ConstU16<100>;
	type WeightInfo = weights::pallet_multisig::WeightInfo<Runtime>;
}

/// The type used to represent the kinds of proxying allowed.
#[derive(
	Copy,
	Clone,
	Eq,
	PartialEq,
	Ord,
	PartialOrd,
	Encode,
	Decode,
	RuntimeDebug,
	MaxEncodedLen,
	scale_info::TypeInfo,
)]
pub enum ProxyType {
	/// Fully permissioned proxy. Can execute any call on behalf of _proxied_.
	Any,
	/// Can execute any call that does not transfer funds, including asset transfers.
	NonTransfer,
	/// Proxy with the ability to reject time-delay proxy announcements.
	CancelProxy,
	/// Collator selection proxy. Can execute calls related to collator selection mechanism.
	Collator,
	/// Governance
	Governance,
}

impl Default for ProxyType {
	fn default() -> Self {
		Self::Any
	}
}

impl InstanceFilter<Call> for ProxyType {
	fn filter(&self, c: &Call) -> bool {
		match self {
			ProxyType::Any => true,
			ProxyType::NonTransfer => !matches!(
				c,
				Call::Balances(..) | Call::Vesting(pallet_vesting::Call::vested_transfer { .. })
			),
			ProxyType::CancelProxy => matches!(
				c,
				Call::Proxy(pallet_proxy::Call::reject_announcement { .. }) |
					Call::Utility(..) | Call::Multisig(..)
			),
			ProxyType::Collator =>
				matches!(c, Call::ParachainStaking(..) | Call::Utility(..) | Call::Multisig(..)),
			ProxyType::Governance => matches!(
				c,
				Call::Democracy(..) |
					Call::Council(..) | Call::TechnicalCommittee(..) |
					Call::Treasury(..)
			),
		}
	}
	fn is_superset(&self, o: &Self) -> bool {
		match (self, o) {
			(x, y) if x == y => true,
			(ProxyType::Any, _) => true,
			(_, ProxyType::Any) => false,
			(ProxyType::NonTransfer, _) => true,
			_ => false,
		}
	}
}

parameter_types! {
	// One storage item; key size 32, value size 8; .
	pub const ProxyDepositBase: Balance = deposit(1, 8);
	// Additional storage item size of 33 bytes.
	pub const ProxyDepositFactor: Balance = deposit(0, 33);
	pub const AnnouncementDepositBase: Balance = deposit(1, 8);
	pub const AnnouncementDepositFactor: Balance = deposit(0, 66);
}

impl pallet_proxy::Config for Runtime {
	type Event = Event;
	type Call = Call;
	type Currency = Balances;
	type ProxyType = ProxyType;
	type ProxyDepositBase = ProxyDepositBase;
	type ProxyDepositFactor = ProxyDepositFactor;
	type MaxProxies = ConstU32<32>;
	type WeightInfo = weights::pallet_proxy::WeightInfo<Runtime>;
	type MaxPending = ConstU32<32>;
	type CallHasher = BlakeTwo256;
	type AnnouncementDepositBase = AnnouncementDepositBase;
	type AnnouncementDepositFactor = AnnouncementDepositFactor;
}

impl pallet_timestamp::Config for Runtime {
	/// A timestamp: milliseconds since the unix epoch.
	type Moment = u64;
	type OnTimestampSet = ();
	type MinimumPeriod = ConstU64<{ SLOT_DURATION / 2 }>;
	type WeightInfo = weights::pallet_timestamp::WeightInfo<Runtime>;
}

impl pallet_authorship::Config for Runtime {
	type FindAuthor = pallet_session::FindAccountFromAuthorIndex<Self, Aura>;
	type UncleGenerations = ConstU32<0>;
	type FilterUncle = ();
	type EventHandler = (ParachainStaking,);
}

parameter_types! {
	pub MaximumSchedulerWeight: Weight = Perbill::from_percent(80) *
		RuntimeBlockWeights::get().max_block;
}

impl pallet_scheduler::Config for Runtime {
	type Event = Event;
	type Origin = Origin;
	type PalletsOrigin = OriginCaller;
	type Call = Call;
	type MaximumWeight = MaximumSchedulerWeight;
	type ScheduleOrigin = EnsureRoot<AccountId>;
	type MaxScheduledPerBlock = ConstU32<50>;
	type WeightInfo = weights::pallet_scheduler::WeightInfo<Runtime>;
	type OriginPrivilegeCmp = frame_support::traits::EqualPrivilegeOnly;
	type PreimageProvider = Preimage;
	type NoPreimagePostponement = ();
}

parameter_types! {
	pub const PreimageMaxSize: u32 = 4096 * 1024;
	pub const PreimageBaseDeposit: Balance = 1 * DOLLARS;
}

impl pallet_preimage::Config for Runtime {
	type WeightInfo = weights::pallet_preimage::WeightInfo<Runtime>;
	type Event = Event;
	type Currency = Balances;
	type ManagerOrigin = EnsureRoot<AccountId>;
	type MaxSize = PreimageMaxSize;
	type BaseDeposit = PreimageBaseDeposit;
	type ByteDeposit = PreimageByteDeposit;
}

parameter_types! {
	pub const ExistentialDeposit: Balance = EXISTENTIAL_DEPOSIT;
}

impl pallet_balances::Config for Runtime {
	/// The type for recording an account's balance.
	type Balance = Balance;
	/// The ubiquitous event type.
	type Event = Event;
	type DustRemoval = ();
	type ExistentialDeposit = ExistentialDeposit;
	type AccountStore = System;
	type WeightInfo = weights::pallet_balances::WeightInfo<Runtime>;
	type MaxLocks = ConstU32<50>;
	type MaxReserves = ConstU32<50>;
	type ReserveIdentifier = [u8; 8];
}

impl pallet_utility::Config for Runtime {
	type Event = Event;
	type Call = Call;
	type PalletsOrigin = OriginCaller;
	type WeightInfo = weights::pallet_utility::WeightInfo<Runtime>;
}

parameter_types! {
	pub const TransactionByteFee: Balance = MILLICENTS / 10;
}
impl_runtime_transaction_payment_fees!(constants);

impl pallet_transaction_payment::Config for Runtime {
	type Event = Event;
	type OnChargeTransaction =
		pallet_transaction_payment::CurrencyAdapter<Balances, DealWithFees<Runtime>>;
	type WeightToFee = IdentityFee<Balance>;
	type LengthToFee = ConstantMultiplier<Balance, TransactionByteFee>;
	type FeeMultiplierUpdate = SlowAdjustingFeeUpdate<Self>;
	type OperationalFeeMultiplier = ConstU8<5>;
}

parameter_types! {
	pub LaunchPeriod: BlockNumber = prod_or_fast!(5 * DAYS, 5 * MINUTES, "LITENTRY_LAUNCHPERIOD");
	pub VotingPeriod: BlockNumber = prod_or_fast!(5 * DAYS, 5 * MINUTES, "LITENTRY_VOTINGPERIOD");
	pub FastTrackVotingPeriod: BlockNumber = prod_or_fast!(3 * HOURS, 2 * MINUTES, "LITENTRY_FASTTRACKVOTINGPERIOD");
	pub const InstantAllowed: bool = true;
	pub const MinimumDeposit: Balance = 100 * DOLLARS;
	pub EnactmentPeriod: BlockNumber = prod_or_fast!(1 * DAYS, 2 * MINUTES, "LITENTRY_ENACTMENTPERIOD");
	pub CooloffPeriod: BlockNumber = prod_or_fast!(5 * DAYS, 2 * MINUTES, "LITENTRY_COOLOFFPERIOD");
	pub const PreimageByteDeposit: Balance = deposit(0, 1);
}

impl pallet_democracy::Config for Runtime {
	type Proposal = Call;
	type Event = Event;
	type Currency = Balances;
	type EnactmentPeriod = EnactmentPeriod;
	type LaunchPeriod = LaunchPeriod;
	type VotingPeriod = VotingPeriod;
	type VoteLockingPeriod = EnactmentPeriod; // Same as EnactmentPeriod
	type MinimumDeposit = MinimumDeposit;
	/// A straight majority of the council can decide what their next motion is.
	type ExternalOrigin = EnsureRootOrHalfCouncil;
	/// A super-majority can have the next scheduled referendum be a straight majority-carries vote.
	type ExternalMajorityOrigin = EnsureRootOrTwoThirdsCouncil;
	/// A unanimous council can have the next scheduled referendum be a straight default-carries
	/// (NTB) vote.
	type ExternalDefaultOrigin = EnsureRootOrAllCouncil;
	/// Two thirds of the technical committee can have an ExternalMajority/ExternalDefault vote
	/// be tabled immediately and with a shorter voting/enactment period.
	type FastTrackOrigin = EnsureRootOrTwoThirdsTechnicalCommittee;
	type InstantOrigin = EnsureRootOrAllTechnicalCommittee;
	type InstantAllowed = InstantAllowed;
	type FastTrackVotingPeriod = FastTrackVotingPeriod;
	// To cancel a proposal which has been passed, 2/3 of the council must agree to it.
	type CancellationOrigin = EnsureRootOrTwoThirdsCouncil;
	// To cancel a proposal before it has been passed, the technical committee must be unanimous or
	// Root must agree.
	type CancelProposalOrigin = EnsureRootOrAllTechnicalCommittee;
	type BlacklistOrigin = EnsureRoot<AccountId>;
	// Any single technical committee member may veto a coming council proposal, however they can
	// only do it once and it lasts only for the cool-off period.
	type VetoOrigin = pallet_collective::EnsureMember<AccountId, TechnicalCommitteeInstance>;
	type CooloffPeriod = CooloffPeriod;
	type PreimageByteDeposit = PreimageByteDeposit;
	type OperationalPreimageOrigin = pallet_collective::EnsureMember<AccountId, CouncilInstance>;
	type Slash = Treasury;
	type Scheduler = Scheduler;
	type PalletsOrigin = OriginCaller;
	type MaxVotes = ConstU32<100>;
	type WeightInfo = weights::pallet_democracy::WeightInfo<Runtime>;
	type MaxProposals = ConstU32<100>;
}

parameter_types! {
	pub const CouncilMotionDuration: BlockNumber = 3 * DAYS;
	pub const CouncilDefaultMaxMembers: u32 = 100;
}

impl pallet_collective::Config<CouncilInstance> for Runtime {
	type Origin = Origin;
	type Proposal = Call;
	type Event = Event;
	type MotionDuration = CouncilMotionDuration;
	type MaxProposals = ConstU32<100>;
	type MaxMembers = CouncilDefaultMaxMembers;
	type DefaultVote = pallet_collective::PrimeDefaultVote;
	type WeightInfo = weights::pallet_collective::WeightInfo<Runtime>;
}

impl pallet_membership::Config<CouncilMembershipInstance> for Runtime {
	type Event = Event;
	type AddOrigin = EnsureRootOrTwoThirdsCouncil;
	type RemoveOrigin = EnsureRootOrTwoThirdsCouncil;
	type SwapOrigin = EnsureRootOrTwoThirdsCouncil;
	type ResetOrigin = EnsureRootOrTwoThirdsCouncil;
	type PrimeOrigin = EnsureRootOrTwoThirdsCouncil;
	type MembershipInitialized = Council;
	type MembershipChanged = Council;
	type MaxMembers = CouncilDefaultMaxMembers;
	type WeightInfo = weights::pallet_membership::WeightInfo<Runtime>;
}

parameter_types! {
	pub const TechnicalMotionDuration: BlockNumber = 3 * DAYS;
}

impl pallet_collective::Config<TechnicalCommitteeInstance> for Runtime {
	type Origin = Origin;
	type Proposal = Call;
	type Event = Event;
	type MotionDuration = TechnicalMotionDuration;
	type MaxProposals = ConstU32<100>;
	type MaxMembers = CouncilDefaultMaxMembers;
	type DefaultVote = pallet_collective::PrimeDefaultVote;
	type WeightInfo = weights::pallet_collective::WeightInfo<Runtime>;
}

impl pallet_membership::Config<TechnicalCommitteeMembershipInstance> for Runtime {
	type Event = Event;
	type AddOrigin = EnsureRootOrTwoThirdsCouncil;
	type RemoveOrigin = EnsureRootOrTwoThirdsCouncil;
	type SwapOrigin = EnsureRootOrTwoThirdsCouncil;
	type ResetOrigin = EnsureRootOrTwoThirdsCouncil;
	type PrimeOrigin = EnsureRootOrTwoThirdsCouncil;
	type MembershipInitialized = TechnicalCommittee;
	type MembershipChanged = TechnicalCommittee;
	type MaxMembers = CouncilDefaultMaxMembers;
	type WeightInfo = weights::pallet_membership::WeightInfo<Runtime>;
}

parameter_types! {
	pub const ProposalBond: Permill = Permill::from_percent(5);
	pub const ProposalBondMinimum: Balance = 1 * DOLLARS;
	pub const ProposalBondMaximum: Balance = 20 * DOLLARS;
	pub SpendPeriod: BlockNumber = prod_or_fast!(7 * DAYS, 2 * MINUTES, "LITENTRY_SPENDPERIOD");
	pub const Burn: Permill = Permill::from_percent(0);
	pub const TreasuryPalletId: PalletId = PalletId(*b"py/trsry");

	pub BountyDepositBase: Balance = deposit(1, 0);
	pub const BountyDepositPayoutDelay: BlockNumber = 4 * DAYS;
	pub const BountyUpdatePeriod: BlockNumber = 35 * DAYS;
	pub const CuratorDepositMultiplier: Permill = Permill::from_percent(50);
	pub CuratorDepositMin: Balance = DOLLARS;
	pub CuratorDepositMax: Balance = 100 * DOLLARS;
	pub BountyValueMinimum: Balance = 5 * DOLLARS;
	pub DataDepositPerByte: Balance = deposit(0, 1);
	pub const MaximumReasonLength: u32 = 8192;
}

impl pallet_treasury::Config for Runtime {
	type PalletId = TreasuryPalletId;
	type Currency = Balances;
	type ApproveOrigin = EnsureRootOrTwoThirdsCouncil;
	type RejectOrigin = EnsureRootOrHalfCouncil;
	type Event = Event;
	type OnSlash = Treasury;
	type ProposalBond = ProposalBond;
	type ProposalBondMinimum = ProposalBondMinimum;
	type ProposalBondMaximum = ProposalBondMaximum;
	type SpendOrigin = frame_support::traits::NeverEnsureOrigin<Balance>;
	type SpendPeriod = SpendPeriod;
	type Burn = Burn;
	type BurnDestination = ();
	// type SpendFunds = Bounties;
	// Bounties is not enabled yet
	type SpendFunds = ();
	type WeightInfo = ();
	type MaxApprovals = ConstU32<100>;
}

impl pallet_bounties::Config for Runtime {
	type Event = Event;
	type BountyDepositBase = BountyDepositBase;
	type BountyDepositPayoutDelay = BountyDepositPayoutDelay;
	type BountyUpdatePeriod = BountyUpdatePeriod;
	type BountyValueMinimum = BountyValueMinimum;
	type CuratorDepositMultiplier = CuratorDepositMultiplier;
	type CuratorDepositMin = CuratorDepositMin;
	type CuratorDepositMax = CuratorDepositMax;
	type DataDepositPerByte = DataDepositPerByte;
	type MaximumReasonLength = MaximumReasonLength;
	type WeightInfo = ();
	type ChildBountyManager = ();
}

impl pallet_sudo::Config for Runtime {
	type Call = Call;
	type Event = Event;
}

parameter_types! {
	pub const ReservedXcmpWeight: Weight = MAXIMUM_BLOCK_WEIGHT.saturating_div(4);
	pub const ReservedDmpWeight: Weight = MAXIMUM_BLOCK_WEIGHT.saturating_div(4);
}

impl cumulus_pallet_parachain_system::Config for Runtime {
	type Event = Event;
	type OnSystemEvent = ();
	type SelfParaId = parachain_info::Pallet<Runtime>;
	type DmpMessageHandler = DmpQueue;
	type ReservedDmpWeight = ReservedDmpWeight;
	type OutboundXcmpMessageSource = XcmpQueue;
	type XcmpMessageHandler = XcmpQueue;
	type ReservedXcmpWeight = ReservedXcmpWeight;
	type CheckAssociatedRelayNumber = RelayNumberStrictlyIncreases;
}

impl parachain_info::Config for Runtime {}

impl cumulus_pallet_aura_ext::Config for Runtime {}

impl cumulus_pallet_xcmp_queue::Config for Runtime {
	type Event = Event;
	type XcmExecutor = XcmExecutor<XcmConfig>;
	type ChannelInfo = ParachainSystem;
	// We use pallet_xcm to confirm the version of xcm
	type VersionWrapper = PolkadotXcm;
	type ExecuteOverweightOrigin = EnsureRoot<AccountId>;
	type ControllerOrigin = EnsureRoot<AccountId>;
	type ControllerOriginConverter = XcmOriginToTransactDispatchOrigin;
	type WeightInfo = weights::cumulus_pallet_xcmp_queue::WeightInfo<Runtime>;
}

impl cumulus_pallet_dmp_queue::Config for Runtime {
	type Event = Event;
	type XcmExecutor = XcmExecutor<XcmConfig>;
	type ExecuteOverweightOrigin = EnsureRoot<AccountId>;
}

parameter_types! {
	pub const Offset: u32 = 0;
}

impl pallet_session::Config for Runtime {
	type Event = Event;
	type ValidatorId = <Self as frame_system::Config>::AccountId;
	// we don't have stash and controller, thus we don't need the convert as well.
	type ValidatorIdOf = ConvertInto;
	type ShouldEndSession = ParachainStaking;
	type NextSessionRotation = ParachainStaking;
	type SessionManager = ParachainStaking;
	// Essentially just Aura, but lets be pedantic.
	type SessionHandler = <SessionKeys as sp_runtime::traits::OpaqueKeys>::KeyTypeIdProviders;
	type Keys = SessionKeys;
	type WeightInfo = weights::pallet_session::WeightInfo<Runtime>;
}

impl pallet_aura::Config for Runtime {
	type AuthorityId = AuraId;
	type DisabledValidators = ();
	type MaxAuthorities = ConstU32<100_000>;
}

parameter_types! {
	/// Default fixed percent a collator takes off the top of due rewards
	pub const DefaultCollatorCommission: Perbill = Perbill::from_percent(33);
	/// Default percent of inflation set aside for parachain bond every round
	pub const DefaultParachainBondReservePercent: Percent = Percent::from_percent(0);
	pub const MinCollatorStk: Balance = 5000 * DOLLARS;
	pub const MinCandidateStk: Balance = 5000 * DOLLARS;
	pub const MinDelegation: Balance = 50 * DOLLARS;
	pub const MinDelegatorStk: Balance = 50 * DOLLARS;
}

parameter_types! {
	pub Period: u32 = prod_or_fast!(6 * HOURS, 2 * MINUTES, "LITENTRY_PERIOD");
}

impl pallet_parachain_staking::Config for Runtime {
	type Event = Event;
	type Currency = Balances;
	type MonetaryGovernanceOrigin = EnsureRoot<AccountId>;
	/// Minimum round length is 2 minutes (10 * 12 second block times)
	type MinBlocksPerRound = ConstU32<{ 2 * MINUTES }>;
	/// Blocks per round
	type DefaultBlocksPerRound = Period;
	/// Rounds before the collator leaving the candidates request can be executed
	type LeaveCandidatesDelay = ConstU32<28>;
	/// Rounds before the candidate bond increase/decrease can be executed
	type CandidateBondLessDelay = ConstU32<28>;
	/// Rounds before the delegator exit can be executed
	type LeaveDelegatorsDelay = ConstU32<28>;
	/// Rounds before the delegator revocation can be executed
	type RevokeDelegationDelay = ConstU32<28>;
	/// Rounds before the delegator bond increase/decrease can be executed
	type DelegationBondLessDelay = ConstU32<28>;
	/// Rounds before the reward is paid
	type RewardPaymentDelay = ConstU32<2>;
	/// Minimum collators selected per round, default at genesis and minimum forever after
	type MinSelectedCandidates = ConstU32<1>;
	/// Maximum top delegations per candidate
	type MaxTopDelegationsPerCandidate = ConstU32<1000>;
	/// Maximum bottom delegations per candidate
	type MaxBottomDelegationsPerCandidate = ConstU32<200>;
	/// Maximum delegations per delegator
	type MaxDelegationsPerDelegator = ConstU32<100>;
	type DefaultCollatorCommission = DefaultCollatorCommission;
	type DefaultParachainBondReservePercent = DefaultParachainBondReservePercent;
	/// Minimum stake required to become a collator
	type MinCollatorStk = MinCollatorStk;
	/// Minimum stake required to be reserved to be a candidate
	type MinCandidateStk = MinCandidateStk;
	/// Minimum stake required to be reserved to be a delegator
	type MinDelegation = MinDelegation;
	/// Minimum stake required to be reserved to be a delegator
	type MinDelegatorStk = MinDelegatorStk;
	type OnCollatorPayout = ();
	type OnNewRound = ();
	type WeightInfo = weights::pallet_parachain_staking::WeightInfo<Runtime>;
	type IssuanceAdapter = BridgeTransfer;
}

parameter_types! {
	pub const MinVestedTransfer: Balance = 10 * CENTS;
}

impl pallet_vesting::Config for Runtime {
	type Event = Event;
	type Currency = Balances;
	type BlockNumberToBalance = ConvertInto;
	type MinVestedTransfer = MinVestedTransfer;
	type WeightInfo = ();
	// `VestingInfo` encode length is 36bytes. 28 schedules gets encoded as 1009 bytes, which is the
	// highest number of schedules that encodes less than 2^10.
	const MAX_VESTING_SCHEDULES: u32 = 28;
}

parameter_types! {
	pub const BridgeChainId: u8 = 2;
	pub const ProposalLifetime: BlockNumber = 50400; // ~7 days
	pub TreasuryAccount: AccountId = TreasuryPalletId::get().into_account_truncating();
}

impl pallet_bridge::Config for Runtime {
	type Event = Event;
	type BridgeCommitteeOrigin = EnsureRootOrHalfCouncil;
	type Proposal = Call;
	type BridgeChainId = BridgeChainId;
	type Currency = Balances;
	type ProposalLifetime = ProposalLifetime;
	type TreasuryAccount = TreasuryAccount;
	type WeightInfo = weights::pallet_bridge::WeightInfo<Runtime>;
}

parameter_types! {
	pub const MaximumIssuance: Balance = 80_000_000 * DOLLARS;
	// Ethereum LIT total issuance in parachain decimal form
	pub const ExternalTotalIssuance: Balance = 100_000_000 * DOLLARS;
	// bridge::derive_resource_id(1, &bridge::hashing::blake2_128(b"LIT"));
	pub const NativeTokenResourceId: [u8; 32] = hex_literal::hex!("00000000000000000000000000000063a7e2be78898ba83824b0c0cc8dfb6001");
}

// allow anyone to call transfer_native
pub struct TransferNativeAnyone;
impl SortedMembers<AccountId> for TransferNativeAnyone {
	fn sorted_members() -> Vec<AccountId> {
		vec![]
	}

	fn contains(_who: &AccountId) -> bool {
		true
	}

	#[cfg(feature = "runtime-benchmarks")]
	fn add(_: &AccountId) {
		unimplemented!()
	}
}

impl pallet_bridge_transfer::Config for Runtime {
	type Event = Event;
	type BridgeOrigin = pallet_bridge::EnsureBridge<Runtime>;
	type TransferNativeMembers = TransferNativeAnyone;
	type SetMaximumIssuanceOrigin = EnsureRootOrHalfCouncil;
	type NativeTokenResourceId = NativeTokenResourceId;
	type DefaultMaximumIssuance = MaximumIssuance;
	type ExternalTotalIssuance = ExternalTotalIssuance;
	type WeightInfo = weights::pallet_bridge_transfer::WeightInfo<Runtime>;
}

parameter_types! {
	pub const SlashPercent: Percent = Percent::from_percent(20);
}

impl pallet_drop3::Config for Runtime {
	type Event = Event;
	type PoolId = u64;
	type SetAdminOrigin = EnsureRootOrHalfCouncil;
	type Currency = Balances;
	type WeightInfo = weights::pallet_drop3::WeightInfo<Runtime>;
	type SlashPercent = SlashPercent;
	type MaximumNameLength = ConstU32<16>;
}

impl pallet_extrinsic_filter::Config for Runtime {
	type Event = Event;
	type UpdateOrigin = EnsureRootOrHalfTechnicalCommittee;
	type NormalModeFilter = NormalModeFilter;
	type SafeModeFilter = SafeModeFilter;
	type TestModeFilter = Everything;
	type WeightInfo = weights::pallet_extrinsic_filter::WeightInfo<Runtime>;
}

impl runtime_common::BaseRuntimeRequirements for Runtime {}

impl runtime_common::ParaRuntimeRequirements for Runtime {}

construct_runtime! {
	pub enum Runtime where
		Block = Block,
		NodeBlock = opaque::Block,
		UncheckedExtrinsic = UncheckedExtrinsic,
	{
		// Core
		System: frame_system = 0,
		Timestamp: pallet_timestamp = 1,
		Scheduler: pallet_scheduler = 2,
		Utility: pallet_utility = 3,
		Multisig: pallet_multisig = 4,
		Proxy: pallet_proxy = 5,
		Preimage: pallet_preimage = 6,

		// Token related
		Balances: pallet_balances = 10,
		Vesting: pallet_vesting = 11,
		TransactionPayment: pallet_transaction_payment = 12,
		Treasury: pallet_treasury = 13,

		// Governance
		Democracy: pallet_democracy = 21,
		Council: pallet_collective::<Instance1> = 22,
		CouncilMembership: pallet_membership::<Instance1> = 23,
		TechnicalCommittee: pallet_collective::<Instance2> = 24,
		TechnicalCommitteeMembership: pallet_membership::<Instance2> = 25,
		Bounties: pallet_bounties = 26,

		// Parachain
		ParachainSystem: cumulus_pallet_parachain_system = 30,
		ParachainInfo: parachain_info = 31,

		// Collator support
		// About the order of these 5 pallets, the comment in cumulus seems to be outdated.
		//
		// The main thing is Authorship looks for the block author (T::FindAuthor::find_author)
		// in its `on_initialize` hook -> Session::find_author, where Session::validators() is enquired.
		// Meanwhile Session could modify the validators storage in its `on_initialize` hook. If Session
		// comes after Authorship, the changes on validators() will only take effect in the next block.
		//
		// I assume it's the desired behavior though or it doesn't really matter.
		//
		// also see the comment above `AllPalletsWithSystem` and
		// https://github.com/litentry/litentry-parachain/issues/336
		Authorship: pallet_authorship = 40,
		//41 is for old CollatorSelection, replaced by ParachainSTaking
		Session: pallet_session = 42,
		Aura: pallet_aura = 43,
		AuraExt: cumulus_pallet_aura_ext = 44,
		ParachainStaking: pallet_parachain_staking = 45,

		// XCM helpers
		XcmpQueue: cumulus_pallet_xcmp_queue = 50,
		PolkadotXcm: pallet_xcm = 51,
		CumulusXcm: cumulus_pallet_xcm = 52,
		DmpQueue: cumulus_pallet_dmp_queue = 53,
		XTokens: orml_xtokens = 54,
		Tokens: orml_tokens = 55,

		// Litentry pallets
		ChainBridge: pallet_bridge = 60,
		BridgeTransfer: pallet_bridge_transfer = 61,
		Drop3: pallet_drop3 = 62,
		ExtrinsicFilter: pallet_extrinsic_filter = 63,
		AssetManager: pallet_asset_manager = 64,

		// TMP
		Sudo: pallet_sudo = 255,
	}
}

pub struct BaseCallFilter;
impl Contains<Call> for BaseCallFilter {
	fn contains(call: &Call) -> bool {
		if matches!(
			call,
			Call::Sudo(_) |
				Call::System(_) | Call::Timestamp(_) |
				Call::ParachainSystem(_) |
				Call::ExtrinsicFilter(_) |
				Call::Multisig(_)
		) {
			// always allow core calls
			return true
		}

		pallet_extrinsic_filter::Pallet::<Runtime>::contains(call)
	}
}

pub struct SafeModeFilter;
impl Contains<Call> for SafeModeFilter {
	fn contains(_call: &Call) -> bool {
		false
	}
}

pub struct NormalModeFilter;
impl Contains<Call> for NormalModeFilter {
	fn contains(call: &Call) -> bool {
		matches!(
			call,
			// Vesting::vest
			Call::Vesting(pallet_vesting::Call::vest { .. }) |
			// ChainBridge
			Call::ChainBridge(_) |
			// BridgeTransfer
			Call::BridgeTransfer(_) |
			// Utility
			Call::Utility(_) |
			// Session
			Call::Session(_) |
			// ParachainStaking; Only the collator part
			Call::ParachainStaking(pallet_parachain_staking::Call::join_candidates { .. }) |
			Call::ParachainStaking(pallet_parachain_staking::Call::schedule_leave_candidates { .. }) |
			Call::ParachainStaking(pallet_parachain_staking::Call::execute_leave_candidates { .. }) |
			Call::ParachainStaking(pallet_parachain_staking::Call::cancel_leave_candidates { .. }) |
			Call::ParachainStaking(pallet_parachain_staking::Call::go_offline { .. }) |
			Call::ParachainStaking(pallet_parachain_staking::Call::go_online { .. }) |
			Call::ParachainStaking(pallet_parachain_staking::Call::candidate_bond_more { .. }) |
			Call::ParachainStaking(pallet_parachain_staking::Call::schedule_candidate_bond_less { .. }) |
			Call::ParachainStaking(pallet_parachain_staking::Call::execute_candidate_bond_less { .. }) |
			Call::ParachainStaking(pallet_parachain_staking::Call::cancel_candidate_bond_less { .. })
		)
	}
}

#[cfg(feature = "runtime-benchmarks")]
mod benches {
	define_benchmarks!(
		[frame_system, SystemBench::<Runtime>]
		[pallet_asset_manager, AssetManager]
		[pallet_balances, Balances]
		[pallet_timestamp, Timestamp]
		[pallet_utility, Utility]
		[pallet_treasury, Treasury]
		[pallet_democracy, Democracy]
		[pallet_collective, Council]
		[pallet_proxy, Proxy]
		[pallet_membership, CouncilMembership]
		[pallet_multisig, Multisig]
		[pallet_drop3, Drop3]
		[pallet_extrinsic_filter, ExtrinsicFilter]
		[pallet_scheduler, Scheduler]
		[pallet_preimage, Preimage]
		[pallet_session, SessionBench::<Runtime>]
		// Since this module benchmark times out, comment it out for now
		// https://github.com/litentry/litentry-parachain/actions/runs/3155868677/jobs/5134984739
		// [pallet_parachain_staking, ParachainStaking]
		[cumulus_pallet_xcmp_queue, XcmpQueue]
		[pallet_bridge,ChainBridge]
		[pallet_bridge_transfer,BridgeTransfer]
	);
}

impl_runtime_apis! {
	impl sp_api::Core<Block> for Runtime {
		fn version() -> RuntimeVersion {
			VERSION
		}

		fn execute_block(block: Block) {
			Executive::execute_block(block);
		}

		fn initialize_block(header: &<Block as BlockT>::Header) {
			Executive::initialize_block(header)
		}
	}

	impl sp_api::Metadata<Block> for Runtime {
		fn metadata() -> OpaqueMetadata {
			OpaqueMetadata::new(Runtime::metadata().into())
		}
	}

	impl sp_block_builder::BlockBuilder<Block> for Runtime {
		fn apply_extrinsic(
			extrinsic: <Block as BlockT>::Extrinsic,
		) -> ApplyExtrinsicResult {
			Executive::apply_extrinsic(extrinsic)
		}

		fn finalize_block() -> <Block as BlockT>::Header {
			Executive::finalize_block()
		}

		fn inherent_extrinsics(data: sp_inherents::InherentData) -> Vec<<Block as BlockT>::Extrinsic> {
			data.create_extrinsics()
		}

		fn check_inherents(block: Block, data: sp_inherents::InherentData) -> sp_inherents::CheckInherentsResult {
			data.check_extrinsics(&block)
		}
	}

	impl sp_transaction_pool::runtime_api::TaggedTransactionQueue<Block> for Runtime {
		fn validate_transaction(
			source: TransactionSource,
			tx: <Block as BlockT>::Extrinsic,
			block_hash: <Block as BlockT>::Hash,
		) -> TransactionValidity {
			Executive::validate_transaction(source, tx, block_hash)
		}
	}

	impl sp_offchain::OffchainWorkerApi<Block> for Runtime {
		fn offchain_worker(header: &<Block as BlockT>::Header) {
			Executive::offchain_worker(header)
		}
	}

	impl sp_session::SessionKeys<Block> for Runtime {
		fn decode_session_keys(
			encoded: Vec<u8>,
		) -> Option<Vec<(Vec<u8>, KeyTypeId)>> {
			SessionKeys::decode_into_raw_public_keys(&encoded)
		}

		fn generate_session_keys(seed: Option<Vec<u8>>) -> Vec<u8> {
			SessionKeys::generate(seed)
		}
	}

	impl sp_consensus_aura::AuraApi<Block, AuraId> for Runtime {
		fn slot_duration() -> sp_consensus_aura::SlotDuration {
			sp_consensus_aura::SlotDuration::from_millis(Aura::slot_duration())
		}

		fn authorities() -> Vec<AuraId> {
			Aura::authorities().into_inner()
		}
	}

	impl frame_system_rpc_runtime_api::AccountNonceApi<Block, AccountId, Index> for Runtime {
		fn account_nonce(account: AccountId) -> Index {
			System::account_nonce(account)
		}
	}

	impl pallet_transaction_payment_rpc_runtime_api::TransactionPaymentApi<Block, Balance> for Runtime {
		fn query_info(
			uxt: <Block as BlockT>::Extrinsic,
			len: u32,
		) -> pallet_transaction_payment_rpc_runtime_api::RuntimeDispatchInfo<Balance> {
			TransactionPayment::query_info(uxt, len)
		}
		fn query_fee_details(
			uxt: <Block as BlockT>::Extrinsic,
			len: u32,
		) -> pallet_transaction_payment::FeeDetails<Balance> {
			TransactionPayment::query_fee_details(uxt, len)
		}
	}

	impl cumulus_primitives_core::CollectCollationInfo<Block> for Runtime {
		fn collect_collation_info(header: &<Block as BlockT>::Header) -> cumulus_primitives_core::CollationInfo {
			ParachainSystem::collect_collation_info(header)
		}
	}

	#[cfg(feature = "try-runtime")]
	impl frame_try_runtime::TryRuntime<Block> for Runtime {
		fn on_runtime_upgrade() -> (Weight, Weight) {
			// NOTE: intentional unwrap: we don't want to propagate the error backwards, and want to
			// have a backtrace here. If any of the pre/post migration checks fail, we shall stop
			// right here and right now.
			log::info!("try-runtime::on_runtime_upgrade Lientry.");
			let weight = Executive::try_runtime_upgrade().unwrap();
			(weight, RuntimeBlockWeights::get().max_block)
		}

		fn execute_block(block: Block, state_root_check: bool, select: frame_try_runtime::TryStateSelect) -> Weight {
			log::info!(
				target: "runtime::Litentry", "try-runtime: executing block #{} ({:?}) / root checks: {:?} / sanity-checks: {:?}",
				block.header.number,
				block.header.hash(),
				state_root_check,
				select,
			);
			Executive::try_execute_block(block, state_root_check, select).expect("try_execute_block failed")
		}
	}

	#[cfg(feature = "runtime-benchmarks")]
	impl frame_benchmarking::Benchmark<Block> for Runtime {
		fn benchmark_metadata(extra: bool) -> (
			Vec<frame_benchmarking::BenchmarkList>,
			Vec<frame_support::traits::StorageInfo>,
		) {
			use frame_benchmarking::{Benchmarking, BenchmarkList};
			use frame_support::traits::StorageInfoTrait;
			use frame_system_benchmarking::Pallet as SystemBench;
			use cumulus_pallet_session_benchmarking::Pallet as SessionBench;

			let mut list = Vec::<BenchmarkList>::new();
			list_benchmarks!(list, extra);

			let storage_info = AllPalletsWithSystem::storage_info();
			(list, storage_info)
		}

		fn dispatch_benchmark(
			config: frame_benchmarking::BenchmarkConfig
		) -> Result<Vec<frame_benchmarking::BenchmarkBatch>, sp_runtime::RuntimeString> {
			use frame_benchmarking::{Benchmarking, BenchmarkBatch, TrackedStorageKey};

			use frame_system_benchmarking::Pallet as SystemBench;
			impl frame_system_benchmarking::Config for Runtime {}

			use cumulus_pallet_session_benchmarking::Pallet as SessionBench;
			impl cumulus_pallet_session_benchmarking::Config for Runtime {}

			let whitelist: Vec<TrackedStorageKey> = vec![
				// Block Number
				hex_literal::hex!("26aa394eea5630e07c48ae0c9558cef702a5c1b19ab7a04f536c519aca4983ac").to_vec().into(),
				// Total Issuance
				hex_literal::hex!("c2261276cc9d1f8598ea4b6a74b15c2f57c875e4cff74148e4628f264b974c80").to_vec().into(),
				// Execution Phase
				hex_literal::hex!("26aa394eea5630e07c48ae0c9558cef7ff553b5a9862a516939d82b3d3d8661a").to_vec().into(),
				// Event Count
				hex_literal::hex!("26aa394eea5630e07c48ae0c9558cef70a98fdbe9ce6c55837576c60c7af3850").to_vec().into(),
				// System Events
				hex_literal::hex!("26aa394eea5630e07c48ae0c9558cef780d41e5e16056765bc8461851072c9d7").to_vec().into(),
			];

			let mut batches = Vec::<BenchmarkBatch>::new();
			let params = (&config, &whitelist);
			add_benchmarks!(params, batches);

			if batches.is_empty() { return Err("Benchmark not found for this pallet.".into()) }
			Ok(batches)
		}
	}
}

struct CheckInherents;

impl cumulus_pallet_parachain_system::CheckInherents<Block> for CheckInherents {
	fn check_inherents(
		block: &Block,
		relay_state_proof: &cumulus_pallet_parachain_system::RelayChainStateProof,
	) -> sp_inherents::CheckInherentsResult {
		let relay_chain_slot = relay_state_proof
			.read_slot()
			.expect("Could not read the relay chain slot from the proof");

		let inherent_data =
			cumulus_primitives_timestamp::InherentDataProvider::from_relay_chain_slot_and_duration(
				relay_chain_slot,
				sp_std::time::Duration::from_secs(6),
			)
			.create_inherent_data()
			.expect("Could not create the timestamp inherent data");

		inherent_data.check_extrinsics(block)
	}
}

cumulus_pallet_parachain_system::register_validate_block! {
	Runtime = Runtime,
	BlockExecutor = cumulus_pallet_aura_ext::BlockExecutor::<Runtime, Executive>,
	CheckInherents = CheckInherents,
}<|MERGE_RESOLUTION|>--- conflicted
+++ resolved
@@ -136,14 +136,9 @@
 	spec_name: create_runtime_str!("litentry-parachain"),
 	impl_name: create_runtime_str!("litentry-parachain"),
 	authoring_version: 1,
-<<<<<<< HEAD
-	// same versioning-mechanism as polkadot: use last digit for minor updates
-	spec_version: 9110,
-=======
 	// same versioning-mechanism as polkadot:
 	// last digit is used for minor updates, like 9110 -> 9111 in polkadot
 	spec_version: 9115,
->>>>>>> 4ba17d4b
 	impl_version: 0,
 	apis: RUNTIME_API_VERSIONS,
 	transaction_version: 1,
