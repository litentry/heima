// Copyright 2020-2024 Trust Computing GmbH.
// This file is part of Litentry.
//
// Litentry is free software: you can redistribute it and/or modify
// it under the terms of the GNU General Public License as published by
// the Free Software Foundation, either version 3 of the License, or
// (at your option) any later version.
//
// Litentry is distributed in the hope that it will be useful,
// but WITHOUT ANY WARRANTY; without even the implied warranty of
// MERCHANTABILITY or FITNESS FOR A PARTICULAR PURPOSE.  See the
// GNU General Public License for more details.
//
// You should have received a copy of the GNU General Public License
// along with Litentry.  If not, see <https://www.gnu.org/licenses/>.
#![cfg_attr(not(feature = "std"), no_std)]

#[cfg(test)]
mod mock;
#[cfg(test)]
mod tests;

use fp_evm::{PrecompileFailure, PrecompileHandle};
use frame_support::{
	dispatch::{GetDispatchInfo, PostDispatchInfo},
	sp_runtime::Percent,
	traits::{Currency, Get},
};
use pallet_evm::AddressMapping;
use precompile_utils::{prelude::*, EvmResult};
use sp_core::{H256, U256};
use sp_runtime::traits::Dispatchable;
use sp_std::marker::PhantomData;

type BalanceOf<Runtime> = <<Runtime as pallet_parachain_staking::Config>::Currency as Currency<
	<Runtime as frame_system::Config>::AccountId,
>>::Balance;

/// A precompile to wrap the functionality from parachain_staking.
///
/// EXAMPLE USECASE:
/// A simple example usecase is a contract that allows donors to donate, and stakes all the funds
/// toward one fixed address chosen by the deployer.
/// Such a contract could be deployed by a collator candidate, and the deploy address distributed to
/// supporters who want to donate toward a perpetual nomination fund.
pub struct ParachainStakingPrecompile<Runtime>(PhantomData<Runtime>);

// TODO: Only part for delagator is implemented for minimal task purpose*/
#[precompile_utils::precompile]
impl<Runtime> ParachainStakingPrecompile<Runtime>
where
	Runtime: pallet_parachain_staking::Config + pallet_evm::Config,
	Runtime::AccountId: From<[u8; 32]>,
	Runtime::RuntimeCall: Dispatchable<PostInfo = PostDispatchInfo> + GetDispatchInfo,
	<Runtime::RuntimeCall as Dispatchable>::RuntimeOrigin: From<Option<Runtime::AccountId>>,
	Runtime::RuntimeCall: From<pallet_parachain_staking::Call<Runtime>>,
	BalanceOf<Runtime>: TryFrom<U256> + Into<U256> + solidity::Codec,
{
	#[precompile::public("delegationRequestIsPending(bytes32,bytes32)")]
	#[precompile::view]
	fn delegation_request_is_pending(
		handle: &mut impl PrecompileHandle,
		delegator: H256,
		candidate: H256,
	) -> EvmResult<bool> {
		let delegator: [u8; 32] = delegator.into();
		let delegator = Runtime::AccountId::from(delegator);
		let candidate: [u8; 32] = candidate.into();
		let candidate = Runtime::AccountId::from(candidate);

		// DelegationScheduledRequests:
		// Blake2128(16) + AccountId(32)
		// + Vec(
		// 	ScheduledRequest(32 + 4 + DelegationAction(18))
		// 	* (MaxTopDelegationsPerCandidate + MaxBottomDelegationsPerCandidate)
		// )
		handle.record_db_read::<Runtime>(
			48 + (
				54 * (<Runtime as pallet_parachain_staking::Config>::MaxTopDelegationsPerCandidate::get()
				+ <Runtime as pallet_parachain_staking::Config>::MaxBottomDelegationsPerCandidate::get())
				as usize),
		)?;

		// If we are not able to get delegator state, we return false
		// Users can call `is_delegator` to determine when this happens
		let pending = <pallet_parachain_staking::Pallet<Runtime>>::delegation_request_exists(
			&candidate, &delegator,
		);

		Ok(pending)
	}

	#[precompile::public("delegate(bytes32,uint256)")]
	fn delegate(handle: &mut impl PrecompileHandle, candidate: H256, amount: U256) -> EvmResult {
		let candidate: [u8; 32] = candidate.into();
		let candidate = Runtime::AccountId::from(candidate);
		let amount: BalanceOf<Runtime> = amount.try_into().map_err(|_| {
			Into::<PrecompileFailure>::into(RevertReason::value_is_too_large("balance type"))
		})?;

		// Build call with origin.
		let origin = Runtime::AddressMapping::into_account_id(handle.context().caller);
		let call = pallet_parachain_staking::Call::<Runtime>::delegate { candidate, amount };

		// Dispatch call (if enough gas).
		RuntimeHelper::<Runtime>::try_dispatch(handle, Some(origin).into(), call)?;

		Ok(())
	}

	#[precompile::public("delegateWithAutoCompound(bytes32,uint256,uint8)")]
	fn delegate_with_auto_compound(
		handle: &mut impl PrecompileHandle,
		candidate: H256,
		amount: U256,
		auto_compound: u8,
	) -> EvmResult {
		let candidate: [u8; 32] = candidate.into();
		let candidate = Runtime::AccountId::from(candidate);
		let amount: BalanceOf<Runtime> = amount.try_into().map_err(|_| {
			Into::<PrecompileFailure>::into(RevertReason::value_is_too_large("balance type"))
		})?;

		if auto_compound > 100 {
<<<<<<< HEAD
			return Err(error("Must be an integer between 0 and 100 included"));
=======
			return Err(RevertReason::custom("Must be an integer between 0 and 100 included")
				.in_field("auto_compound")
				.into())
>>>>>>> 96ab59c5
		}
		let auto_compound = Percent::from_percent(auto_compound);

		// Build call with origin.
		let origin = Runtime::AddressMapping::into_account_id(handle.context().caller);
		let call = pallet_parachain_staking::Call::<Runtime>::delegate_with_auto_compound {
			candidate,
			amount,
			auto_compound,
		};

		// Dispatch call (if enough gas).
		RuntimeHelper::<Runtime>::try_dispatch(handle, Some(origin).into(), call)?;

		Ok(())
	}

	#[precompile::public("scheduleRevokeDelegation(bytes32)")]
	fn schedule_revoke_delegation(
		handle: &mut impl PrecompileHandle,
		candidate: H256,
	) -> EvmResult {
		let candidate: [u8; 32] = candidate.into();
		let candidate = Runtime::AccountId::from(candidate);

		// Build call with origin.
		let origin = Runtime::AddressMapping::into_account_id(handle.context().caller);
		let call = pallet_parachain_staking::Call::<Runtime>::schedule_revoke_delegation {
			collator: candidate,
		};

		// Dispatch call (if enough gas).
		RuntimeHelper::<Runtime>::try_dispatch(handle, Some(origin).into(), call)?;

		Ok(())
	}

	#[precompile::public("delegatorBondMore(bytes32,uint256)")]
	fn delegator_bond_more(
		handle: &mut impl PrecompileHandle,
		candidate: H256,
		more: U256,
	) -> EvmResult {
		let candidate: [u8; 32] = candidate.into();
		let candidate = Runtime::AccountId::from(candidate);
		let more: BalanceOf<Runtime> = more.try_into().map_err(|_| {
			Into::<PrecompileFailure>::into(RevertReason::value_is_too_large("balance type"))
		})?;

		// Build call with origin.
		let origin = Runtime::AddressMapping::into_account_id(handle.context().caller);
		let call =
			pallet_parachain_staking::Call::<Runtime>::delegator_bond_more { candidate, more };

		// Dispatch call (if enough gas).
		RuntimeHelper::<Runtime>::try_dispatch(handle, Some(origin).into(), call)?;

		Ok(())
	}

	#[precompile::public("scheduleDelegatorBondLess(bytes32,uint256)")]
	fn schedule_delegator_bond_less(
		handle: &mut impl PrecompileHandle,
		candidate: H256,
		less: U256,
	) -> EvmResult {
		let candidate: [u8; 32] = candidate.into();
		let candidate = Runtime::AccountId::from(candidate);
		let less: BalanceOf<Runtime> = less.try_into().map_err(|_| {
			Into::<PrecompileFailure>::into(RevertReason::value_is_too_large("balance type"))
		})?;

		// Build call with origin.
		let origin = Runtime::AddressMapping::into_account_id(handle.context().caller);
		let call = pallet_parachain_staking::Call::<Runtime>::schedule_delegator_bond_less {
			candidate,
			less,
		};

		// Dispatch call (if enough gas).
		RuntimeHelper::<Runtime>::try_dispatch(handle, Some(origin).into(), call)?;

		Ok(())
	}

	#[precompile::public("executeDelegationRequest(bytes32,bytes32)")]
	fn execute_delegation_request(
		handle: &mut impl PrecompileHandle,
		delegator: H256,
		candidate: H256,
	) -> EvmResult {
		let delegator: [u8; 32] = delegator.into();
		let delegator = Runtime::AccountId::from(delegator);
		let candidate: [u8; 32] = candidate.into();
		let candidate = Runtime::AccountId::from(candidate);

		// Build call with origin.
		let origin = Runtime::AddressMapping::into_account_id(handle.context().caller);
		let call = pallet_parachain_staking::Call::<Runtime>::execute_delegation_request {
			delegator,
			candidate,
		};

		// Dispatch call (if enough gas).
		RuntimeHelper::<Runtime>::try_dispatch(handle, Some(origin).into(), call)?;

		Ok(())
	}

	#[precompile::public("cancelDelegationRequest(bytes32)")]
	fn cancel_delegation_request(handle: &mut impl PrecompileHandle, candidate: H256) -> EvmResult {
		let candidate: [u8; 32] = candidate.into();
		let candidate = Runtime::AccountId::from(candidate);

		// Build call with origin.
		let origin = Runtime::AddressMapping::into_account_id(handle.context().caller);
		let call =
			pallet_parachain_staking::Call::<Runtime>::cancel_delegation_request { candidate };

		// Dispatch call (if enough gas).
		RuntimeHelper::<Runtime>::try_dispatch(handle, Some(origin).into(), call)?;

		Ok(())
	}

	#[precompile::public("setAutoCompound(bytes32,uint8)")]
	fn set_auto_compound(
		handle: &mut impl PrecompileHandle,
		candidate: H256,
		value: u8,
	) -> EvmResult {
		let candidate: [u8; 32] = candidate.into();
		let candidate = Runtime::AccountId::from(candidate);

		if value > 100 {
<<<<<<< HEAD
			return Err(error("Must be an integer between 0 and 100 included"));
=======
			return Err(RevertReason::custom("Must be an integer between 0 and 100 included")
				.in_field("value")
				.into())
>>>>>>> 96ab59c5
		}
		let value = Percent::from_percent(value);

		// Build call with origin.
		let origin = Runtime::AddressMapping::into_account_id(handle.context().caller);
		let call =
			pallet_parachain_staking::Call::<Runtime>::set_auto_compound { candidate, value };

		// Dispatch call (if enough gas).
		RuntimeHelper::<Runtime>::try_dispatch(handle, Some(origin).into(), call)?;

<<<<<<< HEAD
		Ok(succeed(EvmDataWriter::new().write(true).build()))
	}

	/* TODO: Only part for delagator is implemented for minimal task purpose
	fn get_delegator_total_staked(
		handle: &mut impl PrecompileHandle
	) -> EvmResult<PrecompileOutput> {
		let mut input = handle.read_input()?;
		input.expect_arguments(1)?;
		let delegator: [u8; 32] = input.read::<H256>()?.into();
		let delegator = Runtime::AccountId::from(delegator);

		// DelegatorState:
		// Twox64Concat(8) + AccountId(32) + Delegator(56 + MaxDelegationsPerDelegator)
		handle.record_db_read::<Runtime>(
			96 + (<Runtime as pallet_parachain_staking::Config>::MaxDelegationsPerDelegator::get()
				as usize),
		)?;

		let amount: U256 = <pallet_parachain_staking::Pallet<Runtime>>::delegator_state(&delegator)
			.map(|state| state.total)
			.unwrap_or_default().into();

		Ok(succeed(EvmDataWriter::new().write(amount).build()))
	}

	fn get_candidate_total_counted(
		handle: &mut impl PrecompileHandle
	) -> EvmResult<PrecompileOutput> {
		let mut input = handle.read_input()?;
		input.expect_arguments(1)?;
		let candidate: [u8; 32] = input.read::<H256>()?.into();
		let candidate = Runtime::AccountId::from(candidate);

		// CandidateInfo: Twox64Concat(8) + AccountId(32) + CandidateMetadata(105)
		handle.record_db_read::<Runtime>(145)?;

		let amount: U256 = <pallet_parachain_staking::Pallet<Runtime>>::candidate_info(&candidate)
			.map(|state| state.total_counted)
			.unwrap_or_default().into();

		Ok(succeed(EvmDataWriter::new().write(amount).build()))
	}
	TODO: Only part for delagator is implemented for minimal task purpose*/
}

#[precompile_utils::generate_function_selector]
#[derive(Debug, PartialEq)]
pub enum Action {
	DelegationRequestIsPending = "delegationRequestIsPending(bytes32,bytes32)",
	Delegate = "delegate(bytes32,uint256)",
	DelegateWithAutoCompound = "delegateWithAutoCompound(bytes32,uint256,uint8)",
	ScheduleRevokeDelegation = "scheduleRevokeDelegation(bytes32)",
	DelegatorBondMore = "delegatorBondMore(bytes32,uint256)",
	ScheduleDelegatorBondLess = "scheduleDelegatorBondLess(bytes32,uint256)",
	ExecuteDelegationRequest = "executeDelegationRequest(bytes32,bytes32)",
	CancelDelegationRequest = "cancelDelegationRequest(bytes32)",
	SetAutoCompound = "setAutoCompound(bytes32,uint8)",
}

impl<R> Precompile for ParachainStakingPrecompile<R>
where
	R: pallet_parachain_staking::Config + pallet_evm::Config,
	R::RuntimeCall: From<pallet_parachain_staking::Call<R>>
		+ Dispatchable<PostInfo = PostDispatchInfo>
		+ GetDispatchInfo,
	<R::RuntimeCall as Dispatchable>::RuntimeOrigin: From<Option<R::AccountId>>,
	BalanceOf<R>: EvmData,
	R::AccountId: From<[u8; 32]>,
{
	fn execute(handle: &mut impl PrecompileHandle) -> EvmResult<PrecompileOutput> {
		log::trace!(target: "parachain-staking-precompile", "Execute input = {:?}", handle.input());

		let selector = handle.read_selector()?;

		handle.check_function_modifier(match selector {
			Action::Delegate
			| Action::DelegateWithAutoCompound
			| Action::ScheduleRevokeDelegation
			| Action::DelegatorBondMore
			| Action::ScheduleDelegatorBondLess
			| Action::ExecuteDelegationRequest
			| Action::CancelDelegationRequest
			| Action::SetAutoCompound => FunctionModifier::NonPayable,
			_ => FunctionModifier::View,
		})?;

		match selector {
			// read storage
			Action::DelegationRequestIsPending => Self::delegation_request_is_pending(handle),
			// Dispatchables
			Action::Delegate => Self::delegate(handle),
			Action::DelegateWithAutoCompound => Self::delegate_with_auto_compound(handle),
			Action::ScheduleRevokeDelegation => Self::schedule_revoke_delegation(handle),
			Action::DelegatorBondMore => Self::delegator_bond_more(handle),
			Action::ScheduleDelegatorBondLess => Self::schedule_delegator_bond_less(handle),
			Action::ExecuteDelegationRequest => Self::execute_delegation_request(handle),
			Action::CancelDelegationRequest => Self::cancel_delegation_request(handle),
			Action::SetAutoCompound => Self::set_auto_compound(handle),
		}
=======
		Ok(())
>>>>>>> 96ab59c5
	}
}<|MERGE_RESOLUTION|>--- conflicted
+++ resolved
@@ -122,13 +122,9 @@
 		})?;
 
 		if auto_compound > 100 {
-<<<<<<< HEAD
-			return Err(error("Must be an integer between 0 and 100 included"));
-=======
 			return Err(RevertReason::custom("Must be an integer between 0 and 100 included")
 				.in_field("auto_compound")
 				.into())
->>>>>>> 96ab59c5
 		}
 		let auto_compound = Percent::from_percent(auto_compound);
 
@@ -264,13 +260,9 @@
 		let candidate = Runtime::AccountId::from(candidate);
 
 		if value > 100 {
-<<<<<<< HEAD
-			return Err(error("Must be an integer between 0 and 100 included"));
-=======
 			return Err(RevertReason::custom("Must be an integer between 0 and 100 included")
 				.in_field("value")
 				.into())
->>>>>>> 96ab59c5
 		}
 		let value = Percent::from_percent(value);
 
@@ -282,109 +274,6 @@
 		// Dispatch call (if enough gas).
 		RuntimeHelper::<Runtime>::try_dispatch(handle, Some(origin).into(), call)?;
 
-<<<<<<< HEAD
-		Ok(succeed(EvmDataWriter::new().write(true).build()))
-	}
-
-	/* TODO: Only part for delagator is implemented for minimal task purpose
-	fn get_delegator_total_staked(
-		handle: &mut impl PrecompileHandle
-	) -> EvmResult<PrecompileOutput> {
-		let mut input = handle.read_input()?;
-		input.expect_arguments(1)?;
-		let delegator: [u8; 32] = input.read::<H256>()?.into();
-		let delegator = Runtime::AccountId::from(delegator);
-
-		// DelegatorState:
-		// Twox64Concat(8) + AccountId(32) + Delegator(56 + MaxDelegationsPerDelegator)
-		handle.record_db_read::<Runtime>(
-			96 + (<Runtime as pallet_parachain_staking::Config>::MaxDelegationsPerDelegator::get()
-				as usize),
-		)?;
-
-		let amount: U256 = <pallet_parachain_staking::Pallet<Runtime>>::delegator_state(&delegator)
-			.map(|state| state.total)
-			.unwrap_or_default().into();
-
-		Ok(succeed(EvmDataWriter::new().write(amount).build()))
-	}
-
-	fn get_candidate_total_counted(
-		handle: &mut impl PrecompileHandle
-	) -> EvmResult<PrecompileOutput> {
-		let mut input = handle.read_input()?;
-		input.expect_arguments(1)?;
-		let candidate: [u8; 32] = input.read::<H256>()?.into();
-		let candidate = Runtime::AccountId::from(candidate);
-
-		// CandidateInfo: Twox64Concat(8) + AccountId(32) + CandidateMetadata(105)
-		handle.record_db_read::<Runtime>(145)?;
-
-		let amount: U256 = <pallet_parachain_staking::Pallet<Runtime>>::candidate_info(&candidate)
-			.map(|state| state.total_counted)
-			.unwrap_or_default().into();
-
-		Ok(succeed(EvmDataWriter::new().write(amount).build()))
-	}
-	TODO: Only part for delagator is implemented for minimal task purpose*/
-}
-
-#[precompile_utils::generate_function_selector]
-#[derive(Debug, PartialEq)]
-pub enum Action {
-	DelegationRequestIsPending = "delegationRequestIsPending(bytes32,bytes32)",
-	Delegate = "delegate(bytes32,uint256)",
-	DelegateWithAutoCompound = "delegateWithAutoCompound(bytes32,uint256,uint8)",
-	ScheduleRevokeDelegation = "scheduleRevokeDelegation(bytes32)",
-	DelegatorBondMore = "delegatorBondMore(bytes32,uint256)",
-	ScheduleDelegatorBondLess = "scheduleDelegatorBondLess(bytes32,uint256)",
-	ExecuteDelegationRequest = "executeDelegationRequest(bytes32,bytes32)",
-	CancelDelegationRequest = "cancelDelegationRequest(bytes32)",
-	SetAutoCompound = "setAutoCompound(bytes32,uint8)",
-}
-
-impl<R> Precompile for ParachainStakingPrecompile<R>
-where
-	R: pallet_parachain_staking::Config + pallet_evm::Config,
-	R::RuntimeCall: From<pallet_parachain_staking::Call<R>>
-		+ Dispatchable<PostInfo = PostDispatchInfo>
-		+ GetDispatchInfo,
-	<R::RuntimeCall as Dispatchable>::RuntimeOrigin: From<Option<R::AccountId>>,
-	BalanceOf<R>: EvmData,
-	R::AccountId: From<[u8; 32]>,
-{
-	fn execute(handle: &mut impl PrecompileHandle) -> EvmResult<PrecompileOutput> {
-		log::trace!(target: "parachain-staking-precompile", "Execute input = {:?}", handle.input());
-
-		let selector = handle.read_selector()?;
-
-		handle.check_function_modifier(match selector {
-			Action::Delegate
-			| Action::DelegateWithAutoCompound
-			| Action::ScheduleRevokeDelegation
-			| Action::DelegatorBondMore
-			| Action::ScheduleDelegatorBondLess
-			| Action::ExecuteDelegationRequest
-			| Action::CancelDelegationRequest
-			| Action::SetAutoCompound => FunctionModifier::NonPayable,
-			_ => FunctionModifier::View,
-		})?;
-
-		match selector {
-			// read storage
-			Action::DelegationRequestIsPending => Self::delegation_request_is_pending(handle),
-			// Dispatchables
-			Action::Delegate => Self::delegate(handle),
-			Action::DelegateWithAutoCompound => Self::delegate_with_auto_compound(handle),
-			Action::ScheduleRevokeDelegation => Self::schedule_revoke_delegation(handle),
-			Action::DelegatorBondMore => Self::delegator_bond_more(handle),
-			Action::ScheduleDelegatorBondLess => Self::schedule_delegator_bond_less(handle),
-			Action::ExecuteDelegationRequest => Self::execute_delegation_request(handle),
-			Action::CancelDelegationRequest => Self::cancel_delegation_request(handle),
-			Action::SetAutoCompound => Self::set_auto_compound(handle),
-		}
-=======
-		Ok(())
->>>>>>> 96ab59c5
+		Ok(())
 	}
 }