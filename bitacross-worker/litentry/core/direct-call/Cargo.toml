--- conflicted
+++ resolved
@@ -17,10 +17,6 @@
 itp-sgx-crypto = { path = "../../../core-primitives/sgx/crypto", default-features = false }
 itp-stf-primitives = { path = "../../../core-primitives/stf-primitives", default-features = false }
 litentry-primitives = { path = "../../primitives", default-features = false }
-<<<<<<< HEAD
-parentchain-primitives = { package = "core-primitives", git = "https://github.com/litentry/litentry-parachain", branch = "release-v0.9.18", default-features = false }
-=======
->>>>>>> 39267791
 
 log = { version = "0.4", default-features = false }
 
