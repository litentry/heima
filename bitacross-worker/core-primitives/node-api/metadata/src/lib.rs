--- conflicted
+++ resolved
@@ -21,15 +21,8 @@
 
 use crate::{
 	error::Result, pallet_balances::BalancesCallIndexes, pallet_bitacross::BitAcrossCallIndexes,
-<<<<<<< HEAD
-	pallet_imp::IMPCallIndexes, pallet_proxy::ProxyCallIndexes, pallet_system::SystemSs58Prefix,
+	pallet_proxy::ProxyCallIndexes, pallet_system::SystemSs58Prefix,
 	pallet_teebag::TeebagCallIndexes, pallet_utility::UtilityCallIndexes,
-	pallet_vcmp::VCMPCallIndexes,
-=======
-	pallet_proxy::ProxyCallIndexes, pallet_sidechain::SidechainCallIndexes,
-	pallet_system::SystemSs58Prefix, pallet_teerex::TeerexCallIndexes,
-	pallet_utility::UtilityCallIndexes,
->>>>>>> 9bd00022
 };
 use codec::{Decode, Encode};
 use sp_core::storage::StorageKey;
@@ -50,14 +43,7 @@
 pub mod metadata_mocks;
 
 pub trait NodeMetadataTrait:
-<<<<<<< HEAD
 	TeebagCallIndexes
-	+ IMPCallIndexes
-	+ VCMPCallIndexes
-=======
-	TeerexCallIndexes
-	+ SidechainCallIndexes
->>>>>>> 9bd00022
 	+ SystemSs58Prefix
 	+ UtilityCallIndexes
 	+ ProxyCallIndexes
@@ -66,14 +52,7 @@
 {
 }
 impl<
-<<<<<<< HEAD
 		T: TeebagCallIndexes
-			+ IMPCallIndexes
-			+ VCMPCallIndexes
-=======
-		T: TeerexCallIndexes
-			+ SidechainCallIndexes
->>>>>>> 9bd00022
 			+ SystemSs58Prefix
 			+ UtilityCallIndexes
 			+ ProxyCallIndexes
