[package]
name = 'bitacross-worker'
version = '0.0.1'
authors = ['Trust Computing GmbH <info@litentry.com>', 'Integritee AG <hello@integritee.network>']
build = 'build.rs'
edition = '2021'

[dependencies]
async-trait = "0.1.50"
base58 = "0.2"
clap = { version = "2.33", features = ["yaml"] }
dirs = "3.0.2"
env_logger = "0.9"
futures = "0.3"
hex = "0.4.3"
jsonrpsee = { version = "0.2.0", features = ["client", "ws-server", "macros"] }
lazy_static = "1.4.0"
log = "0.4"
parking_lot = "0.12.1"
parse_duration = "2.1.1"
# for litentry-parachain: otherwise we have a conflict in substrate-prometheus-endpoint
prometheus = { version = "0.13.0", default-features = false, features = ["process"] }
regex = "1.9.5"
scale-info = { version = "2.0.1", default-features = false, features = ["derive"] }
serde = "1.0"
serde_derive = "1.0"
serde_json = "1.0"
thiserror = "1.0"
tokio = { version = "1.6.1", features = ["full"] }
warp = "0.3"

# ipfs
ipfs-api = "0.11.0"

codec = { package = "parity-scale-codec", version = "3.0.0", default-features = false, features = ["derive"] }
primitive-types = { version = "0.12.1", default-features = false, features = ["codec"] }

sgx_crypto_helper = { branch = "master", git = "https://github.com/apache/teaclave-sgx-sdk.git" }
sgx_types = { branch = "master", git = "https://github.com/apache/teaclave-sgx-sdk.git" }

# local
itc-parentchain = { path = "../core/parentchain/parentchain-crate" }
itc-rest-client = { path = "../core/rest-client" }
itc-rpc-client = { path = "../core/rpc-client" }
itc-rpc-server = { path = "../core/rpc-server" }
itp-api-client-types = { path = "../core-primitives/node-api/api-client-types" }
itp-enclave-api = { path = "../core-primitives/enclave-api" }
itp-enclave-metrics = { path = "../core-primitives/enclave-metrics" }
itp-node-api = { path = "../core-primitives/node-api" }
itp-settings = { path = "../core-primitives/settings" }
itp-storage = { path = "../core-primitives/storage" }
itp-types = { path = "../core-primitives/types" }
itp-utils = { path = "../core-primitives/utils" }
its-consensus-slots = { path = "../sidechain/consensus/slots" }
its-peer-fetch = { path = "../sidechain/peer-fetch" }
its-primitives = { path = "../sidechain/primitives" }
its-rpc-handler = { path = "../sidechain/rpc-handler" }
its-storage = { path = "../sidechain/storage" }

# `default-features = false` to remove the jsonrpsee dependency.
substrate-api-client = { default-features = false, features = ["std", "sync-api"], git = "https://github.com/scs/substrate-api-client.git", branch = "polkadot-v0.9.42-tag-v0.14.0" }

# Substrate dependencies
frame-support = { git = "https://github.com/paritytech/substrate.git", branch = "polkadot-v0.9.42" }
pallet-balances = { git = "https://github.com/paritytech/substrate.git", branch = "polkadot-v0.9.42" }
sp-consensus-grandpa = { git = "https://github.com/paritytech/substrate.git", branch = "polkadot-v0.9.42" }
sp-core = { git = "https://github.com/paritytech/substrate.git", branch = "polkadot-v0.9.42", features = ["full_crypto"] }
sp-keyring = { git = "https://github.com/paritytech/substrate.git", branch = "polkadot-v0.9.42" }
sp-runtime = { git = "https://github.com/paritytech/substrate.git", branch = "polkadot-v0.9.42" }

# litentry
config = "0.13.3"
ita-stf = { path = "../app-libs/stf", default-features = false }
litentry-hex-utils = { path = "../../primitives/hex", default-features = false }
litentry-macros = { path = "../../primitives/core/macros", default-features = false }
litentry-primitives = { path = "../litentry/primitives" }
my-node-runtime = { package = "rococo-parachain-runtime", path = "../../runtime/rococo" }
sgx-verify = { path = "../../pallets/teerex/sgx-verify", default-features = false }
teerex-primitives = { path = "../../primitives/teerex", default-features = false }

[features]
default = []
evm = []
sidechain = ["itp-settings/sidechain"]
offchain-worker = ["itp-settings/offchain-worker"]
<<<<<<< HEAD
production = ["itp-settings/production"]
=======
production = [
    "ita-stf/production",
    "itp-settings/production",
    "litentry-macros/production",
    "litentry-primitives/production",
]
teeracle = ["itp-settings/teeracle"]
>>>>>>> 2f77bf83
dcap = []
attesteer = ["dcap"]
# Must be enabled to build a binary and link it with the enclave successfully.
# This flag is set in the makefile.
#
# Must not be enabled to run cargo test without an sgx-sdk providing environment
# https://github.com/rust-lang/cargo/issues/2549.
#
# It has been chosen to not make this a default feature because this makes test execution
# more ergonomic as we can simply do `cargo test` on the whole workspace like this.
link-binary = [
    "itp-enclave-api/implement-ffi",
]

[dev-dependencies]
# crates.io
anyhow = "1.0.40"
mockall = "0.11"
# local
itc-parentchain-test = { path = "../core/parentchain/test" }
its-peer-fetch = { path = "../sidechain/peer-fetch", features = ["mocks"] }
its-test = { path = "../sidechain/test" }<|MERGE_RESOLUTION|>--- conflicted
+++ resolved
@@ -83,17 +83,12 @@
 evm = []
 sidechain = ["itp-settings/sidechain"]
 offchain-worker = ["itp-settings/offchain-worker"]
-<<<<<<< HEAD
-production = ["itp-settings/production"]
-=======
 production = [
     "ita-stf/production",
     "itp-settings/production",
     "litentry-macros/production",
     "litentry-primitives/production",
 ]
-teeracle = ["itp-settings/teeracle"]
->>>>>>> 2f77bf83
 dcap = []
 attesteer = ["dcap"]
 # Must be enabled to build a binary and link it with the enclave successfully.
