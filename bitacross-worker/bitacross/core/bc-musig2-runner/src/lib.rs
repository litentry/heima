--- conflicted
+++ resolved
@@ -29,15 +29,15 @@
 #[cfg(feature = "sgx")]
 use threadpool_sgx::ThreadPool;
 
-use bc_enclave_registry::EnclaveRegistryLookup;
-use bc_musig2_ceremony::{CeremonyEvent, CeremonyId, SignerId};
+#[cfg(feature = "std")]
+use std::sync::Mutex;
+
+#[cfg(feature = "sgx")]
+use std::sync::SgxMutex as Mutex;
+
+use bc_musig2_ceremony::{CeremonyEvent, CeremonyId};
 use codec::Encode;
-<<<<<<< HEAD
-use itc_direct_rpc_client::{DirectRpcClientFactory, Response, RpcClient, RpcClientFactory};
-=======
-use core::time::Duration;
-use itc_direct_rpc_client::{RpcClient, RpcClientFactory};
->>>>>>> 467cfbc2
+use itc_direct_rpc_client::{DirectRpcClient, RpcClient};
 use itc_direct_rpc_server::SendRpcResponse;
 use itp_ocall_api::EnclaveAttestationOCallApi;
 use itp_rpc::{Id, RpcRequest};
@@ -52,294 +52,107 @@
 use log::*;
 use sgx_crypto_helper::rsa3072::Rsa3072PubKey;
 use sp_core::{blake2_256, ed25519, Pair as SpCorePair, H256};
-use std::{
-	collections::HashMap,
-	string::ToString,
-<<<<<<< HEAD
-	sync::{mpsc::SyncSender, Arc},
-=======
-	sync::{mpsc::channel, Arc},
->>>>>>> 467cfbc2
-	vec,
-};
+use std::{collections::HashMap, string::ToString, sync::Arc, vec};
 
 #[allow(clippy::too_many_arguments)]
-pub fn process_event<ER, OCallApi, SIGNINGAK, SHIELDAK, Responder>(
+pub fn process_event<OCallApi, SIGNINGAK, SHIELDAK, Responder>(
 	signing_key_access: Arc<SIGNINGAK>,
 	shielding_key_access: Arc<SHIELDAK>,
-	// client_factory: Arc<ClientFactory>,
-	enclave_registry: Arc<ER>,
 	ocall_api: Arc<OCallApi>,
 	responder: Arc<Responder>,
-	responses_sender: SyncSender<Response>,
 	event: CeremonyEvent,
 	ceremony_id: CeremonyId,
 	event_thread_pool: ThreadPool,
+	peers_map: Arc<Mutex<HashMap<[u8; 32], DirectRpcClient>>>,
 ) where
-	// AK: AccessKey<KeyType = SchnorrPair> + Send + Sync + 'static,
-	ER: EnclaveRegistryLookup + Send + Sync + 'static,
 	OCallApi: EnclaveAttestationOCallApi + 'static,
 	SIGNINGAK: AccessKey<KeyType = ed25519::Pair> + Send + Sync + 'static,
 	SHIELDAK: AccessPubkey<KeyType = Rsa3072PubKey> + Send + Sync + 'static,
 	Responder: SendRpcResponse<Hash = H256> + 'static,
 {
-<<<<<<< HEAD
 	let my_identity: Address32 = signing_key_access.retrieve_key().unwrap().public().0.into();
 	let identity = Identity::Substrate(my_identity);
 	let mr_enclave = ocall_api.get_mrenclave_of_self().unwrap().m;
-	let client_factory = Arc::new(DirectRpcClientFactory {});
 
 	match event {
 		CeremonyEvent::FirstRoundStarted(signers, message, nonce) => {
+			let aes_key = random_aes_key();
+			let direct_call = DirectCall::NonceShare(
+				identity.clone(),
+				aes_key,
+				message.clone(),
+				nonce.serialize(),
+			);
+			let request = prepare_request(
+				aes_key,
+				shielding_key_access.as_ref(),
+				signing_key_access.as_ref(),
+				mr_enclave,
+				direct_call,
+			);
+
 			signers.iter().for_each(|signer_id| {
-				let aes_key = random_aes_key();
-				let direct_call = DirectCall::NonceShare(
-					identity.clone(),
-					aes_key,
-					message.clone(),
-					nonce.serialize(),
-				);
-
-				debug!(
+				warn!(
 					"Sharing nonce with signer: {:?} for ceremony: {:?}",
 					signer_id, ceremony_id
 				);
-=======
-	let (responses_sender, responses_receiver) = channel();
-	std::thread::spawn(move || {
-		let my_identity: Address32 = signing_key_access.retrieve_key().unwrap().public().0.into();
-		let identity = Identity::Substrate(my_identity);
-		let mut peers_map = HashMap::new();
-		let mut ceremonies_to_remove = vec![];
-		loop {
-			enclave_registry.get_all().iter().for_each(|(identity, address)| {
-				if my_identity != *identity && !peers_map.contains_key(identity.as_ref()) {
-					info!("creating new connection to peer: {:?}", address);
-					match client_factory.create(address, responses_sender.clone()) {
-						Ok(client) => {
-							peers_map.insert(*identity.as_ref(), client);
-						},
-						Err(e) => error!("Could not connect to peer {}, reason: {:?}", address, e),
-					}
+
+				let signer_id = signer_id.clone();
+				let client = peers_map.lock().unwrap().get(&signer_id).cloned();
+				if let Some(mut client) = client {
+					let request = request.clone();
+					event_thread_pool.execute(move || {
+						if let Err(e) = client.send(&request) {
+							error!(
+								"Could not send request to signer: {:?}, reason: {:?}",
+								signer_id, e
+							)
+						}
+					});
+				} else {
+					error!("Fail to share nonce, unknown signer: {:?}", signer_id);
 				}
+				warn!("nonce event_thread_pool: {}", event_thread_pool.queued_count());
 			});
-			{
-				// do not hold lock for too long
-				let ceremonies_to_process: Vec<CeremonyId> =
-					if let Ok(ceremonies) = ceremony_registry.try_lock() {
-						ceremonies.keys().cloned().collect()
-					} else {
-						warn!("Could not determine ceremonies to process");
-						vec![]
-					};
-
-				for ceremony_id_to_process in ceremonies_to_process {
-					// do not hold lock for too long as logic below includes I/O
-					let events = if let Ok(mut ceremonies) = ceremony_registry.try_lock() {
-						if let Some(ceremony) = ceremonies.get_mut(&ceremony_id_to_process) {
-							ceremony.tick()
-						} else {
-							warn!("Could not find ceremony with id: {:?}", ceremony_id_to_process);
-							vec![]
-						}
-					} else {
-						vec![]
-					};
->>>>>>> 467cfbc2
-
-				let request = prepare_request(
-					aes_key,
-					shielding_key_access.as_ref(),
-					signing_key_access.as_ref(),
-					mr_enclave,
-					direct_call,
-				);
-
-<<<<<<< HEAD
-				let client_factory = client_factory.clone();
-				let enclave_registry = enclave_registry.clone();
-				let responses_sender = responses_sender.clone();
-				let signer_id = signer_id.clone();
-				event_thread_pool.execute(move || {
-					send_to_all_signers(
-						&client_factory,
-						&enclave_registry,
-						&responses_sender,
-						&signer_id,
-						&request,
-					);
-				});
-				warn!("event_thread_pool: {}", event_thread_pool.queued_count());
-			});
 		},
 		CeremonyEvent::SecondRoundStarted(signers, message, signature) => {
+			let aes_key = random_aes_key();
+			let direct_call = DirectCall::PartialSignatureShare(
+				identity.clone(),
+				aes_key,
+				message.clone(),
+				signature.serialize(),
+			);
+			let request = prepare_request(
+				aes_key,
+				shielding_key_access.as_ref(),
+				signing_key_access.as_ref(),
+				mr_enclave,
+				direct_call,
+			);
+
 			signers.iter().for_each(|signer_id| {
-				let aes_key = random_aes_key();
-				let direct_call = DirectCall::PartialSignatureShare(
-					identity.clone(),
-					aes_key,
-					message.clone(),
-					signature.serialize(),
-				);
-=======
-									debug!(
-										"Sharing nonce with signer: {:?} for ceremony: {:?}",
-										signer_id, ceremony_id_to_process
-									);
-
-									let request = prepare_request(
-										aes_key,
-										shielding_key_access.as_ref(),
-										signing_key_access.as_ref(),
-										mr_enclave,
-										direct_call,
-									);
-									send_to_signer::<ClientFactory>(
-										&request,
-										signer_id,
-										&mut peers_map,
-									);
-								});
-							},
-							CeremonyEvent::SecondRoundStarted(signers, message, signature) => {
-								signers.iter().for_each(|signer_id| {
-									let aes_key = random_aes_key();
-									let direct_call = DirectCall::PartialSignatureShare(
-										identity.clone(),
-										aes_key,
-										message.clone(),
-										signature.serialize(),
-									);
-
-									debug!(
-										"Sharing partial signature with signer: {:?} for ceremony: {:?}",
-										signer_id,
-										ceremony_id_to_process
-									);
-
-									let request = prepare_request(
-										aes_key,
-										shielding_key_access.as_ref(),
-										signing_key_access.as_ref(),
-										mr_enclave,
-										direct_call,
-									);
-									send_to_signer::<ClientFactory>(
-										&request,
-										signer_id,
-										&mut peers_map,
-									);
-								});
-							},
-							CeremonyEvent::CeremonyEnded(signature, request_aes_key) => {
-								debug!(
-									"Ceremony {:?} ended, signature {:?}",
-									ceremony_id_to_process, signature
-								);
-								let hash = blake2_256(&ceremony_id_to_process.encode());
-								let result = signature;
-								let encrypted_result =
-									aes_encrypt_default(&request_aes_key, &result.encode())
-										.encode();
-								if let Err(e) = responder.send_state_with_status(
-									Hash::from_slice(&hash),
-									encrypted_result,
-									DirectRequestStatus::Ok,
-								) {
-									error!(
-										"Could not send response to {:?}, reason: {:?}",
-										&hash, e
-									);
-								}
-								ceremonies_to_remove.push(ceremony_id_to_process.clone());
-							},
-							CeremonyEvent::CeremonyError(signers, error, request_aes_key) => {
-								debug!("Ceremony {:?} error {:?}", ceremony_id_to_process, error);
-								let hash = blake2_256(&ceremony_id_to_process.encode());
-								let result = SignBitcoinError::CeremonyError;
-								let encrypted_result =
-									aes_encrypt_default(&request_aes_key, &result.encode())
-										.encode();
-								if let Err(e) = responder.send_state_with_status(
-									Hash::from_slice(&hash),
-									encrypted_result,
-									DirectRequestStatus::Error,
-								) {
-									error!(
-										"Could not send response to {:?}, reason: {:?}",
-										&hash, e
-									);
-								}
-								ceremonies_to_remove.push(ceremony_id_to_process.clone());
-
-								//kill ceremonies on other workers
-								signers.iter().for_each(|signer_id| {
-									let aes_key = random_aes_key();
-									let direct_call = DirectCall::KillCeremony(
-										identity.clone(),
-										aes_key,
-										ceremony_id_to_process.clone(),
-									);
->>>>>>> 467cfbc2
-
-				debug!(
+				warn!(
 					"Sharing partial signature with signer: {:?} for ceremony: {:?}",
 					signer_id, ceremony_id
 				);
 
-<<<<<<< HEAD
-				let request = prepare_request(
-					aes_key,
-					shielding_key_access.as_ref(),
-					signing_key_access.as_ref(),
-					mr_enclave,
-					direct_call,
-				);
-=======
-									let request = prepare_request(
-										aes_key,
-										shielding_key_access.as_ref(),
-										signing_key_access.as_ref(),
-										mr_enclave,
-										direct_call,
-									);
-									send_to_all_signers::<ClientFactory>(&request, &mut peers_map);
-								});
-							},
-							CeremonyEvent::CeremonyTimedOut(signers, request_aes_key) => {
-								debug!("Ceremony {:?} timed out", ceremony_id_to_process);
-								let hash = blake2_256(&ceremony_id_to_process.encode());
-								let result = SignBitcoinError::CeremonyError;
-								let encrypted_result =
-									aes_encrypt_default(&request_aes_key, &result.encode())
-										.encode();
-								if let Err(e) = responder.send_state_with_status(
-									Hash::from_slice(&hash),
-									encrypted_result,
-									DirectRequestStatus::Error,
-								) {
-									error!(
-										"Could not send response to {:?}, reason: {:?}",
-										&hash, e
-									);
-								}
-								ceremonies_to_remove.push(ceremony_id_to_process.clone());
->>>>>>> 467cfbc2
-
-				let client_factory = client_factory.clone();
-				let enclave_registry = enclave_registry.clone();
-				let responses_sender = responses_sender.clone();
 				let signer_id = signer_id.clone();
-				event_thread_pool.execute(move || {
-					send_to_all_signers(
-						&client_factory,
-						&enclave_registry,
-						&responses_sender,
-						&signer_id,
-						&request,
-					);
-				});
-				warn!("event_thread_pool: {}", event_thread_pool.queued_count());
+				let client = peers_map.lock().unwrap().get(&signer_id).cloned();
+				if let Some(mut client) = client {
+					let request = request.clone();
+					event_thread_pool.execute(move || {
+						if let Err(e) = client.send(&request) {
+							error!(
+								"Could not send request to signer: {:?}, reason: {:?}",
+								signer_id, e
+							)
+						}
+					});
+				} else {
+					error!("Fail to share partial signature, unknown signer: {:?}", signer_id);
+				}
+				warn!("sig event_thread_pool: {}", event_thread_pool.queued_count());
 			});
 		},
 		CeremonyEvent::CeremonyEnded(signature, request_aes_key) => {
@@ -367,130 +180,42 @@
 				error!("Could not send response to {:?}, reason: {:?}", &hash, e);
 			}
 
+			let aes_key = random_aes_key();
+			let direct_call =
+				DirectCall::KillCeremony(identity.clone(), aes_key, ceremony_id.clone());
+			let request = prepare_request(
+				aes_key,
+				shielding_key_access.as_ref(),
+				signing_key_access.as_ref(),
+				mr_enclave,
+				direct_call,
+			);
+
 			//kill ceremonies on other workers
 			signers.iter().for_each(|signer_id| {
-				let aes_key = random_aes_key();
-				let direct_call =
-					DirectCall::KillCeremony(identity.clone(), aes_key, ceremony_id.clone());
-
-<<<<<<< HEAD
 				debug!(
 					"Requesting ceremony kill on signer: {:?} for ceremony: {:?}",
 					signer_id, ceremony_id
 				);
 
-				let request = prepare_request(
-					aes_key,
-					shielding_key_access.as_ref(),
-					signing_key_access.as_ref(),
-					mr_enclave,
-					direct_call,
-				);
-
-				let client_factory = client_factory.clone();
-				let enclave_registry = enclave_registry.clone();
-				let responses_sender = responses_sender.clone();
 				let signer_id = signer_id.clone();
-				event_thread_pool.execute(move || {
-					send_to_all_signers(
-						&client_factory,
-						&enclave_registry,
-						&responses_sender,
-						&signer_id,
-						&request,
-					);
-				});
+				let client = peers_map.lock().unwrap().get(&signer_id).cloned();
+				if let Some(mut client) = client {
+					let request = request.clone();
+					event_thread_pool.execute(move || {
+						if let Err(e) = client.send(&request) {
+							error!(
+								"Could not send request to signer: {:?}, reason: {:?}",
+								signer_id, e
+							)
+						}
+					});
+				} else {
+					error!("Fail to share killing info, unknown signer: {:?}", signer_id);
+				}
 				warn!("event_thread_pool: {}", event_thread_pool.queued_count());
 			});
 		},
-	}
-}
-
-fn 	send_to_all_signers<ClientFactory, ER>(
-	client_factory: &Arc<ClientFactory>,
-	enclave_registry: &Arc<ER>,
-	responses_sender: &SyncSender<Response>,
-=======
-									let request = prepare_request(
-										aes_key,
-										shielding_key_access.as_ref(),
-										signing_key_access.as_ref(),
-										mr_enclave,
-										direct_call,
-									);
-									send_to_all_signers::<ClientFactory>(&request, &mut peers_map);
-								});
-							},
-						}
-					}
-				}
-
-				let ceremony_commands = ceremony_commands.try_lock();
-				let ceremony_registry = ceremony_registry.try_lock();
-
-				if let Ok(mut ceremony_commands) = ceremony_commands {
-					ceremony_commands.retain(|_, ceremony_pending_commands| {
-						ceremony_pending_commands.retain_mut(|c| {
-							c.tick();
-							c.ticks_left > 0
-						});
-						!ceremony_pending_commands.is_empty()
-					});
-
-					if let Ok(mut ceremonies) = ceremony_registry {
-						ceremonies_to_remove.iter().for_each(|ceremony_id| {
-							debug!("Removing ceremony {:?}", ceremony_id);
-							let _ = ceremonies.remove_entry(ceremony_id);
-							let _ = ceremony_commands.remove_entry(ceremony_id);
-						});
-						ceremonies_to_remove = vec![];
-					} else {
-						warn!("Could not get ceremonies lock");
-					}
-				} else {
-					warn!("Could not get ceremony commands lock");
-				}
-			}
-
-			std::thread::sleep(Duration::from_millis(1))
-		}
-	});
-	// here we will process all responses
-	std::thread::spawn(move || {
-		while let Ok((_id, rpc_return_value)) = responses_receiver.recv() {
-			info!("Got RPC return value: {:?}", rpc_return_value);
-			if rpc_return_value.status == DirectRequestStatus::Error {
-				error!("Got unexpected direct request status: {:?}", rpc_return_value.status);
-			}
-		}
-	});
-}
-
-fn send_to_signer<ClientFactory>(
-	request: &RpcRequest,
->>>>>>> 467cfbc2
-	signer_id: &SignerId,
-	peers: &mut HashMap<SignerId, ClientFactory::Client>,
-) where
-	ClientFactory: RpcClientFactory,
-{
-	if let Some(client) = peers.get_mut(signer_id) {
-		if let Err(e) = client.send(request) {
-			error!("Could not send request to signer: {:?}, reason: {:?}", signer_id, e)
-		}
-	}
-}
-
-fn send_to_all_signers<ClientFactory>(
-	request: &RpcRequest,
-	peers: &mut HashMap<SignerId, ClientFactory::Client>,
-) where
-	ClientFactory: RpcClientFactory,
-{
-	for (signer_id, client) in peers.iter_mut() {
-		if let Err(e) = client.send(request) {
-			error!("Could not send request to signer: {:?}, reason: {:?}", signer_id, e)
-		}
 	}
 }
 
