--- conflicted
+++ resolved
@@ -15,19 +15,12 @@
 
 */
 
-<<<<<<< HEAD
-pub use ita_sgx_runtime::{Balance, Index};
-
-use ita_stf::TrustedCallSigned;
-=======
-use bc_relayer_registry::RelayerRegistry;
-use bc_signer_registry::SignerRegistry;
-use codec::Encode;
 pub use ita_sgx_runtime::{Balance, Index};
 
 use bc_enclave_registry::EnclaveRegistry;
-use ita_stf::{Getter, TrustedCall, TrustedCallSigned};
->>>>>>> 1362036b
+use bc_relayer_registry::RelayerRegistry;
+use bc_signer_registry::SignerRegistry;
+use ita_stf::TrustedCallSigned;
 use itc_parentchain_indirect_calls_executor::error::Error;
 use itp_stf_primitives::traits::IndirectExecutor;
 use itp_types::{
@@ -39,44 +32,6 @@
 
 pub struct ParentchainEventHandler {}
 
-<<<<<<< HEAD
-impl<Executor> HandleParentchainEvents<Executor, TrustedCallSigned, Error>
-	for ParentchainEventHandler
-=======
-impl ParentchainEventHandler {
-	fn shield_funds<
-		Executor: IndirectExecutor<
-			TrustedCallSigned,
-			Error,
-			RelayerRegistry,
-			SignerRegistry,
-			EnclaveRegistry,
-		>,
-	>(
-		executor: &Executor,
-		account: &AccountId,
-		amount: Balance,
-	) -> Result<(), Error> {
-		trace!("[TargetA] shielding for {:?} amount {}", account, amount,);
-		let shard = executor.get_default_shard();
-		// todo: ensure this parentchain is assigned for the shard vault!
-		let trusted_call = TrustedCall::balance_shield(
-			executor.get_enclave_account()?.into(),
-			account.clone(),
-			amount,
-			ParentchainId::TargetA,
-		);
-		let signed_trusted_call = executor.sign_call_with_self(&trusted_call, &shard)?;
-		let trusted_operation =
-			TrustedOperation::<TrustedCallSigned, Getter>::indirect_call(signed_trusted_call);
-
-		let encrypted_trusted_call = executor.encrypt(&trusted_operation.encode())?;
-		executor.submit_trusted_call(shard, encrypted_trusted_call);
-
-		Ok(())
-	}
-}
-
 impl<Executor>
 	HandleParentchainEvents<
 		Executor,
@@ -86,7 +41,6 @@
 		SignerRegistry,
 		EnclaveRegistry,
 	> for ParentchainEventHandler
->>>>>>> 1362036b
 where
 	Executor: IndirectExecutor<
 		TrustedCallSigned,
